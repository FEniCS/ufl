--- conflicted
+++ resolved
@@ -59,18 +59,11 @@
 
 [flake8]
 max-line-length = 120
-<<<<<<< HEAD
-ignore = E501, W504,
-         # Line break before operator, no longer PEP8.
-         W503,
-         # Indentation, can trigger for valid code.
-         E129,
-         # ambiguous variable name
-         E741
 builtins = ufl
-=======
->>>>>>> 0bafaf5b
 exclude = doc/sphinx/source/conf.py,test
+per-file-ignores =
+    */__init__.py: F401
+
 
 [pydocstyle]
 # Work on removing these ignores
