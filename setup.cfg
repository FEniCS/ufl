# Setuptools does not yet support modern pyproject.toml but will do so in the
# future
[metadata]
name = fenics-ufl
version = 2023.2.0.dev0
author = FEniCS Project Contributors
email = fenics-dev@googlegroups.com
maintainer = FEniCS Project Steering Council
description = Unified Form Language
url = https://github.com/FEniCS/ufl
project_urls =
    Homepage = https://fenicsproject.org
    Documentation = https://fenics.readthedocs.io/projects/ufl
    Issues = https://github.com/FEniCS/ufl/issues
    Funding = https://numfocus.org/donate
long_description = file: README.rst
long_description_content_type = text/x-rst
license=LGPL-3.0-or-later
classifiers =
    Development Status :: 5 - Production/Stable
    Intended Audience :: Developers
    Intended Audience :: Science/Research
    License :: OSI Approved :: GNU Lesser General Public License v3 or later (LGPLv3+)
    Operating System :: POSIX
    Operating System :: POSIX :: Linux
    Operating System :: MacOS :: MacOS X
    Programming Language :: Python
    Programming Language :: Python :: 3
    Programming Language :: Python :: 3.8
    Programming Language :: Python :: 3.9
    Programming Language :: Python :: 3.10
    Programming Language :: Python :: 3.11
    Topic :: Scientific/Engineering :: Mathematics
    Topic :: Software Development :: Libraries :: Python Modules

[options]
packages = find:
include_package_data = True
zip_safe = False
python_requires = >= 3.8
setup_requires =
    setuptools >= 62
    wheel
install_requires =
    numpy

[options.extras_require]
docs = sphinx; sphinx_rtd_theme
lint = flake8; pydocstyle[toml]
test = pytest
ci =
    coverage
    coveralls
    pytest-cov
    pytest-xdist
    fenics-ufl[docs]
    fenics-ufl[lint]
    fenics-ufl[test]

[flake8]
max-line-length = 120
<<<<<<< HEAD
builtins = ufl
exclude = doc/sphinx/source/conf.py,test
per-file-ignores =
    */__init__.py: F401

=======
exclude = doc/sphinx/source/conf.py
>>>>>>> 9fa8f5a7

[pydocstyle]
convention = google

[isort]
line_length = 120<|MERGE_RESOLUTION|>--- conflicted
+++ resolved
@@ -59,15 +59,10 @@
 
 [flake8]
 max-line-length = 120
-<<<<<<< HEAD
 builtins = ufl
-exclude = doc/sphinx/source/conf.py,test
+exclude = doc/sphinx/source/conf.py
 per-file-ignores =
     */__init__.py: F401
-
-=======
-exclude = doc/sphinx/source/conf.py
->>>>>>> 9fa8f5a7
 
 [pydocstyle]
 convention = google
