--- conflicted
+++ resolved
@@ -4,20 +4,15 @@
 
 from ufl import *
 from ufl.algorithms import tree_format
-from ufl.algorithms.apply_derivatives import (GateauxDerivativeRuleset, GenericDerivativeRuleset, GradRuleset,
-                                              VariableRuleset, apply_derivatives)
+from ufl.algorithms.apply_derivatives import (GateauxDerivativeRuleset,
+                                              GenericDerivativeRuleset,
+                                              GradRuleset, VariableRuleset,
+                                              apply_derivatives)
 from ufl.algorithms.renumbering import renumber_indices
-<<<<<<< HEAD
 from ufl.classes import Grad
 from ufl.finiteelement import FiniteElement
 from ufl.sobolevspace import H1, L2
 from ufl.tensors import as_tensor
-=======
-from ufl.algorithms.apply_derivatives import (
-    apply_derivatives, GenericDerivativeRuleset,
-    GradRuleset, VariableRuleset, GateauxDerivativeRuleset)
-
->>>>>>> 0bafaf5b
 
 # Note: the old tests in test_automatic_differentiation.py are a bit messy
 #       but still cover many things that are not in here yet.
