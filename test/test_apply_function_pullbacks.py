--- conflicted
+++ resolved
@@ -1,11 +1,7 @@
 import numpy
 
-<<<<<<< HEAD
-from ufl import Cell, Coefficient, as_domain, as_tensor, as_vector, dx, indices, triangle
-=======
-from ufl import (Cell, Coefficient, FiniteElement, FunctionSpace, Mesh, TensorElement, VectorElement, as_tensor,
-                 as_vector, dx, indices, triangle)
->>>>>>> 91d2b2fe
+from ufl import (Cell, Coefficient, FunctionSpace, Mesh, as_domain, as_tensor, as_vector,
+                 dx, indices, triangle)
 from ufl.algorithms.apply_function_pullbacks import apply_single_function_pullbacks
 from ufl.algorithms.renumbering import renumber_indices
 from ufl.classes import Jacobian, JacobianDeterminant, JacobianInverse, ReferenceValue
@@ -39,7 +35,7 @@
 def test_apply_single_function_pullbacks_triangle3d():
     triangle3d = Cell("triangle", geometric_dimension=3)
     cell = triangle3d
-    domain = Mesh(VectorElement("Lagrange", cell, 1))
+    domain = Mesh(FiniteElement("Lagrange", cell, 1, (d, ), (d, ), "identity", H1))
 
     UL2 = FiniteElement("Discontinuous Lagrange", cell, 1, (), (), "L2 Piola", L2)
     U0 = FiniteElement("Discontinuous Lagrange", cell, 0, (), (), "identity", L2)
@@ -241,7 +237,7 @@
 
 def test_apply_single_function_pullbacks_triangle():
     cell = triangle
-    domain = Mesh(VectorElement("Lagrange", cell, 1))
+    domain = Mesh(FiniteElement("Lagrange", cell, 1, (d, ), (d, ), "identity", H1))
 
     Ul2 = FiniteElement("Discontinuous Lagrange", cell, 1, (), (), "L2 Piola", L2)
     U = FiniteElement("Lagrange", cell, 1, (), (), "identity", H1)
