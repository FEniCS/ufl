--- conflicted
+++ resolved
@@ -1,19 +1,12 @@
 import numpy
 
-<<<<<<< HEAD
-from ufl import Cell, Coefficient, as_domain, as_tensor, as_vector, indices, triangle
-from ufl.algorithms.apply_function_pullbacks import apply_single_function_pullbacks
-from ufl.algorithms.renumbering import renumber_indices
-from ufl.classes import CellOrientation, Jacobian, JacobianDeterminant, JacobianInverse, ReferenceValue
-from ufl.finiteelement import FiniteElement, MixedElement
-from ufl.sobolevspace import H1, L2, HCurl, HDiv, HDivDiv, HEin
-=======
-from ufl import (Cell, Coefficient, FiniteElement, TensorElement, VectorElement, as_domain, as_tensor, as_vector, dx,
+from ufl import (Cell, Coefficient, as_domain, as_tensor, as_vector, dx,
                  indices, triangle)
 from ufl.algorithms.apply_function_pullbacks import apply_single_function_pullbacks
 from ufl.algorithms.renumbering import renumber_indices
 from ufl.classes import Jacobian, JacobianDeterminant, JacobianInverse, ReferenceValue
->>>>>>> 9fa8f5a7
+from ufl.finiteelement import FiniteElement, MixedElement
+from ufl.sobolevspace import H1, L2, HCurl, HDiv, HDivDiv, HEin
 
 
 def check_single_function_pullback(g, mappings):
