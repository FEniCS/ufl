from pytest import raises

<<<<<<< HEAD
from ufl import Coefficient, FacetNormal, FunctionSpace, Mesh, SpatialCoordinate, as_tensor, grad, i, triangle
from ufl.algorithms.apply_restrictions import apply_restrictions
=======
from ufl import (
    Coefficient,
    FacetNormal,
    FunctionSpace,
    Mesh,
    SpatialCoordinate,
    as_tensor,
    grad,
    i,
    triangle,
)
from ufl.algorithms.apply_restrictions import apply_default_restrictions, apply_restrictions
>>>>>>> b15d8d3f
from ufl.algorithms.renumbering import renumber_indices
from ufl.finiteelement import FiniteElement
from ufl.pullback import identity_pullback
from ufl.sobolevspace import H1, L2


def test_apply_restrictions():
    cell = triangle
    V0 = FiniteElement("Discontinuous Lagrange", cell, 0, (), identity_pullback, L2)
    V1 = FiniteElement("Lagrange", cell, 1, (), identity_pullback, H1)
    V2 = FiniteElement("Lagrange", cell, 2, (), identity_pullback, H1)

    domain = Mesh(FiniteElement("Lagrange", cell, 1, (2,), identity_pullback, H1))
    v0_space = FunctionSpace(domain, V0)
    v1_space = FunctionSpace(domain, V1)
    v2_space = FunctionSpace(domain, V2)

    f0 = Coefficient(v0_space)
    f = Coefficient(v1_space)
    g = Coefficient(v2_space)
    n = FacetNormal(domain)
    x = SpatialCoordinate(domain)

    assert raises(BaseException, lambda: apply_restrictions(f0))
    assert raises(BaseException, lambda: apply_restrictions(grad(f)))
    assert raises(BaseException, lambda: apply_restrictions(n))

    # Continuous function gets default restriction if none
    # provided otherwise the user choice is respected
    assert apply_restrictions(f) == f("+")
    assert apply_restrictions(f("-")) == f("-")
    assert apply_restrictions(f("+")) == f("+")

    # Propagation to terminals
    assert apply_restrictions((f + f0)("+")) == f("+") + f0("+")

    # Propagation stops at grad
    assert apply_restrictions(grad(f)("-")) == grad(f)("-")
    assert apply_restrictions((grad(f) ** 2)("+")) == grad(f)("+") ** 2
    assert apply_restrictions((grad(f) + grad(g))("-")) == (grad(f)("-") + grad(g)("-"))

    # x is the same from both sides but computed from one of them
<<<<<<< HEAD
    assert x.apply_default_restrictions() == x('+')
=======
    assert apply_default_restrictions(x) == x("+")
>>>>>>> b15d8d3f

    # n on a linear mesh is opposite pointing from the other side
    assert apply_restrictions(n("+")) == n("+")
    assert renumber_indices(apply_restrictions(n("-"))) == renumber_indices(
        as_tensor(-1 * n("+")[i], i)
    )
    # This would be nicer, but -f is translated to -1*f which is
    # translated to as_tensor(-1*f[i], i). assert
    # apply_restrictions(n('-')) == -n('+')<|MERGE_RESOLUTION|>--- conflicted
+++ resolved
@@ -1,9 +1,5 @@
 from pytest import raises
 
-<<<<<<< HEAD
-from ufl import Coefficient, FacetNormal, FunctionSpace, Mesh, SpatialCoordinate, as_tensor, grad, i, triangle
-from ufl.algorithms.apply_restrictions import apply_restrictions
-=======
 from ufl import (
     Coefficient,
     FacetNormal,
@@ -15,8 +11,7 @@
     i,
     triangle,
 )
-from ufl.algorithms.apply_restrictions import apply_default_restrictions, apply_restrictions
->>>>>>> b15d8d3f
+from ufl.algorithms.apply_restrictions import apply_restrictions
 from ufl.algorithms.renumbering import renumber_indices
 from ufl.finiteelement import FiniteElement
 from ufl.pullback import identity_pullback
@@ -59,11 +54,7 @@
     assert apply_restrictions((grad(f) + grad(g))("-")) == (grad(f)("-") + grad(g)("-"))
 
     # x is the same from both sides but computed from one of them
-<<<<<<< HEAD
-    assert x.apply_default_restrictions() == x('+')
-=======
-    assert apply_default_restrictions(x) == x("+")
->>>>>>> b15d8d3f
+    assert x.apply_default_restrictions() == x("+")
 
     # n on a linear mesh is opposite pointing from the other side
     assert apply_restrictions(n("+")) == n("+")
