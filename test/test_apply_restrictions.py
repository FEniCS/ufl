from pytest import raises

<<<<<<< HEAD
from ufl import Coefficient, FacetNormal, SpatialCoordinate, as_tensor, grad, i, triangle
=======
from ufl import (Coefficient, FacetNormal, FiniteElement, FunctionSpace, Mesh, SpatialCoordinate, VectorElement,
                 as_tensor, grad, i, triangle)
>>>>>>> 91d2b2fe
from ufl.algorithms.apply_restrictions import apply_default_restrictions, apply_restrictions
from ufl.algorithms.renumbering import renumber_indices
from ufl.finiteelement import FiniteElement
from ufl.sobolevspace import H1, L2


def test_apply_restrictions():
    cell = triangle
<<<<<<< HEAD
    V0 = FiniteElement("Discontinuous Lagrange", cell, 0, (), (), "identity", L2)
    V1 = FiniteElement("Lagrange", cell, 1, (), (), "identity", H1)
    V2 = FiniteElement("Lagrange", cell, 2, (), (), "identity", H1)
    f0 = Coefficient(V0)
    f = Coefficient(V1)
    g = Coefficient(V2)
    n = FacetNormal(cell)
    x = SpatialCoordinate(cell)
=======
    V0 = FiniteElement("DG", cell, 0)
    V1 = FiniteElement("Lagrange", cell, 1)
    V2 = FiniteElement("Lagrange", cell, 2)

    domain = Mesh(VectorElement("Lagrange", cell, 1))
    v0_space = FunctionSpace(domain, V0)
    v1_space = FunctionSpace(domain, V1)
    v2_space = FunctionSpace(domain, V2)

    f0 = Coefficient(v0_space)
    f = Coefficient(v1_space)
    g = Coefficient(v2_space)
    n = FacetNormal(domain)
    x = SpatialCoordinate(domain)
>>>>>>> 91d2b2fe

    assert raises(BaseException, lambda: apply_restrictions(f0))
    assert raises(BaseException, lambda: apply_restrictions(grad(f)))
    assert raises(BaseException, lambda: apply_restrictions(n))

    # Continuous function gets default restriction if none
    # provided otherwise the user choice is respected
    assert apply_restrictions(f) == f('+')
    assert apply_restrictions(f('-')) == f('-')
    assert apply_restrictions(f('+')) == f('+')

    # Propagation to terminals
    assert apply_restrictions((f + f0)('+')) == f('+') + f0('+')

    # Propagation stops at grad
    assert apply_restrictions(grad(f)('-')) == grad(f)('-')
    assert apply_restrictions((grad(f)**2)('+')) == grad(f)('+')**2
    assert apply_restrictions((grad(f) + grad(g))('-')) == (grad(f)('-') + grad(g)('-'))

    # x is the same from both sides but computed from one of them
    assert apply_default_restrictions(x) == x('+')

    # n on a linear mesh is opposite pointing from the other side
    assert apply_restrictions(n('+')) == n('+')
    assert renumber_indices(apply_restrictions(n('-'))) == renumber_indices(as_tensor(-1*n('+')[i], i))
    # This would be nicer, but -f is translated to -1*f which is translated to as_tensor(-1*f[i], i).
    # assert apply_restrictions(n('-')) == -n('+')<|MERGE_RESOLUTION|>--- conflicted
+++ resolved
@@ -1,11 +1,7 @@
 from pytest import raises
 
-<<<<<<< HEAD
-from ufl import Coefficient, FacetNormal, SpatialCoordinate, as_tensor, grad, i, triangle
-=======
-from ufl import (Coefficient, FacetNormal, FiniteElement, FunctionSpace, Mesh, SpatialCoordinate, VectorElement,
+from ufl import (Coefficient, FacetNormal, FunctionSpace, Mesh, SpatialCoordinate,
                  as_tensor, grad, i, triangle)
->>>>>>> 91d2b2fe
 from ufl.algorithms.apply_restrictions import apply_default_restrictions, apply_restrictions
 from ufl.algorithms.renumbering import renumber_indices
 from ufl.finiteelement import FiniteElement
@@ -14,21 +10,11 @@
 
 def test_apply_restrictions():
     cell = triangle
-<<<<<<< HEAD
     V0 = FiniteElement("Discontinuous Lagrange", cell, 0, (), (), "identity", L2)
     V1 = FiniteElement("Lagrange", cell, 1, (), (), "identity", H1)
     V2 = FiniteElement("Lagrange", cell, 2, (), (), "identity", H1)
-    f0 = Coefficient(V0)
-    f = Coefficient(V1)
-    g = Coefficient(V2)
-    n = FacetNormal(cell)
-    x = SpatialCoordinate(cell)
-=======
-    V0 = FiniteElement("DG", cell, 0)
-    V1 = FiniteElement("Lagrange", cell, 1)
-    V2 = FiniteElement("Lagrange", cell, 2)
 
-    domain = Mesh(VectorElement("Lagrange", cell, 1))
+    domain = Mesh(FiniteElement("Lagrange", cell, 1, (d, ), (d, ), "identity", H1))
     v0_space = FunctionSpace(domain, V0)
     v1_space = FunctionSpace(domain, V1)
     v2_space = FunctionSpace(domain, V2)
@@ -38,7 +24,6 @@
     g = Coefficient(v2_space)
     n = FacetNormal(domain)
     x = SpatialCoordinate(domain)
->>>>>>> 91d2b2fe
 
     assert raises(BaseException, lambda: apply_restrictions(f0))
     assert raises(BaseException, lambda: apply_restrictions(grad(f)))
