--- conflicted
+++ resolved
@@ -1,19 +1,8 @@
 """Test of expression comparison."""
 
-<<<<<<< HEAD
-"""
-Test of expression comparison.
-"""
-
-import pytest
-
-# This imports everything external code will see from ufl
-from ufl import *
 from ufl.finiteelement import FiniteElement
 from ufl.sobolevspace import H1
-=======
-from ufl import Coefficient, Cofunction, FiniteElement, triangle
->>>>>>> 9fa8f5a7
+from ufl import Coefficient, Cofunction, triangle
 
 
 def test_comparison_of_coefficients():
