"""Test of expression comparison."""

<<<<<<< HEAD
from ufl import Coefficient, Cofunction, triangle
from ufl.finiteelement import FiniteElement
from ufl.sobolevspace import H1


def test_comparison_of_coefficients():
    V = FiniteElement("Lagrange", triangle, 1, (), (), "identity", H1)
    U = FiniteElement("Lagrange", triangle, 2, (), (), "identity", H1)
    Ub = FiniteElement("Lagrange", triangle, 2, (), (), "identity", H1)
    v1 = Coefficient(V, count=1)
    v1b = Coefficient(V, count=1)
    v2 = Coefficient(V, count=2)
    u1 = Coefficient(U, count=1)
    u2 = Coefficient(U, count=2)
    u2b = Coefficient(Ub, count=2)
=======
from ufl import Coefficient, Cofunction, FiniteElement, FunctionSpace, Mesh, VectorElement, triangle


def test_comparison_of_coefficients():
    V = FiniteElement("CG", triangle, 1)
    U = FiniteElement("CG", triangle, 2)
    Ub = FiniteElement("CG", triangle, 2)

    domain = Mesh(VectorElement("Lagrange", triangle, 1))
    v_space = FunctionSpace(domain, V)
    u_space = FunctionSpace(domain, U)
    ub_space = FunctionSpace(domain, Ub)

    v1 = Coefficient(v_space, count=1)
    v1b = Coefficient(v_space, count=1)
    v2 = Coefficient(v_space, count=2)
    u1 = Coefficient(u_space, count=1)
    u2 = Coefficient(u_space, count=2)
    u2b = Coefficient(ub_space, count=2)
>>>>>>> 91d2b2fe

    # Identical objects
    assert v1 == v1
    assert u2 == u2

    # Equal but distinct objects
    assert v1 == v1b
    assert u2 == u2b

    # Different objects
    assert not v1 == v2
    assert not u1 == u2
    assert not v1 == u1
    assert not v2 == u2


def test_comparison_of_cofunctions():
<<<<<<< HEAD
    V = FiniteElement("Lagrange", triangle, 1, (), (), "identity", H1)
    U = FiniteElement("Lagrange", triangle, 2, (), (), "identity", H1)
    Ub = FiniteElement("Lagrange", triangle, 2, (), (), "identity", H1)
    v1 = Cofunction(V, count=1)
    v1b = Cofunction(V, count=1)
    v2 = Cofunction(V, count=2)
    u1 = Cofunction(U, count=1)
    u2 = Cofunction(U, count=2)
    u2b = Cofunction(Ub, count=2)
=======
    V = FiniteElement("CG", triangle, 1)
    U = FiniteElement("CG", triangle, 2)
    Ub = FiniteElement("CG", triangle, 2)

    domain = Mesh(VectorElement("Lagrange", triangle, 1))
    v_space = FunctionSpace(domain, V)
    u_space = FunctionSpace(domain, U)
    ub_space = FunctionSpace(domain, Ub)

    v1 = Cofunction(v_space.dual(), count=1)
    v1b = Cofunction(v_space.dual(), count=1)
    v2 = Cofunction(v_space.dual(), count=2)
    u1 = Cofunction(u_space.dual(), count=1)
    u2 = Cofunction(u_space.dual(), count=2)
    u2b = Cofunction(ub_space.dual(), count=2)
>>>>>>> 91d2b2fe

    # Identical objects
    assert v1 == v1
    assert u2 == u2

    # Equal but distinct objects
    assert v1 == v1b
    assert u2 == u2b

    # Different objects
    assert not v1 == v2
    assert not u1 == u2
    assert not v1 == u1
    assert not v2 == u2


def test_comparison_of_products():
<<<<<<< HEAD
    V = FiniteElement("Lagrange", triangle, 1, (), (), "identity", H1)
    v = Coefficient(V)
    u = Coefficient(V)
=======
    V = FiniteElement("CG", triangle, 1)
    domain = Mesh(VectorElement("Lagrange", triangle, 1))
    v_space = FunctionSpace(domain, V)
    v = Coefficient(v_space)
    u = Coefficient(v_space)
>>>>>>> 91d2b2fe
    a = (v * 2) * u
    b = (2 * v) * u
    c = 2 * (v * u)
    assert a == b
    assert not a == c
    assert not b == c


def test_comparison_of_sums():
<<<<<<< HEAD
    V = FiniteElement("Lagrange", triangle, 1, (), (), "identity", H1)
    v = Coefficient(V)
    u = Coefficient(V)
=======
    V = FiniteElement("CG", triangle, 1)
    domain = Mesh(VectorElement("Lagrange", triangle, 1))
    v_space = FunctionSpace(domain, V)
    v = Coefficient(v_space)
    u = Coefficient(v_space)
>>>>>>> 91d2b2fe
    a = (v + 2) + u
    b = (2 + v) + u
    c = 2 + (v + u)
    assert a == b
    assert not a == c
    assert not b == c


def test_comparison_of_deeply_nested_expression():
<<<<<<< HEAD
    V = FiniteElement("Lagrange", triangle, 1, (), (), "identity", H1)
    v = Coefficient(V, count=1)
    u = Coefficient(V, count=1)
    w = Coefficient(V, count=2)
=======
    V = FiniteElement("CG", triangle, 1)
    domain = Mesh(VectorElement("Lagrange", triangle, 1))
    v_space = FunctionSpace(domain, V)
    v = Coefficient(v_space, count=1)
    u = Coefficient(v_space, count=1)
    w = Coefficient(v_space, count=2)
>>>>>>> 91d2b2fe

    def build_expr(a):
        for i in range(100):
            if i % 3 == 0:
                a = a + i
            elif i % 3 == 1:
                a = a * i
            elif i % 3 == 2:
                a = a ** i
        return a
    a = build_expr(u)
    b = build_expr(v)
    c = build_expr(w)
    assert a == b
    assert not a == c
    assert not b == c<|MERGE_RESOLUTION|>--- conflicted
+++ resolved
@@ -1,7 +1,6 @@
 """Test of expression comparison."""
 
-<<<<<<< HEAD
-from ufl import Coefficient, Cofunction, triangle
+from ufl import Coefficient, Cofunction, FiniteElement, FunctionSpace, Mesh, triangle
 from ufl.finiteelement import FiniteElement
 from ufl.sobolevspace import H1
 
@@ -10,22 +9,8 @@
     V = FiniteElement("Lagrange", triangle, 1, (), (), "identity", H1)
     U = FiniteElement("Lagrange", triangle, 2, (), (), "identity", H1)
     Ub = FiniteElement("Lagrange", triangle, 2, (), (), "identity", H1)
-    v1 = Coefficient(V, count=1)
-    v1b = Coefficient(V, count=1)
-    v2 = Coefficient(V, count=2)
-    u1 = Coefficient(U, count=1)
-    u2 = Coefficient(U, count=2)
-    u2b = Coefficient(Ub, count=2)
-=======
-from ufl import Coefficient, Cofunction, FiniteElement, FunctionSpace, Mesh, VectorElement, triangle
 
-
-def test_comparison_of_coefficients():
-    V = FiniteElement("CG", triangle, 1)
-    U = FiniteElement("CG", triangle, 2)
-    Ub = FiniteElement("CG", triangle, 2)
-
-    domain = Mesh(VectorElement("Lagrange", triangle, 1))
+    domain = Mesh(FiniteElement("Lagrange", triangle, 1, (2, ), (2, ), "identity", H1))
     v_space = FunctionSpace(domain, V)
     u_space = FunctionSpace(domain, U)
     ub_space = FunctionSpace(domain, Ub)
@@ -36,7 +21,6 @@
     u1 = Coefficient(u_space, count=1)
     u2 = Coefficient(u_space, count=2)
     u2b = Coefficient(ub_space, count=2)
->>>>>>> 91d2b2fe
 
     # Identical objects
     assert v1 == v1
@@ -54,22 +38,11 @@
 
 
 def test_comparison_of_cofunctions():
-<<<<<<< HEAD
     V = FiniteElement("Lagrange", triangle, 1, (), (), "identity", H1)
     U = FiniteElement("Lagrange", triangle, 2, (), (), "identity", H1)
     Ub = FiniteElement("Lagrange", triangle, 2, (), (), "identity", H1)
-    v1 = Cofunction(V, count=1)
-    v1b = Cofunction(V, count=1)
-    v2 = Cofunction(V, count=2)
-    u1 = Cofunction(U, count=1)
-    u2 = Cofunction(U, count=2)
-    u2b = Cofunction(Ub, count=2)
-=======
-    V = FiniteElement("CG", triangle, 1)
-    U = FiniteElement("CG", triangle, 2)
-    Ub = FiniteElement("CG", triangle, 2)
 
-    domain = Mesh(VectorElement("Lagrange", triangle, 1))
+    domain = Mesh(FiniteElement("Lagrange", triangle, 1, (2, ), (2, ), "identity", H1))
     v_space = FunctionSpace(domain, V)
     u_space = FunctionSpace(domain, U)
     ub_space = FunctionSpace(domain, Ub)
@@ -80,7 +53,6 @@
     u1 = Cofunction(u_space.dual(), count=1)
     u2 = Cofunction(u_space.dual(), count=2)
     u2b = Cofunction(ub_space.dual(), count=2)
->>>>>>> 91d2b2fe
 
     # Identical objects
     assert v1 == v1
@@ -98,17 +70,11 @@
 
 
 def test_comparison_of_products():
-<<<<<<< HEAD
     V = FiniteElement("Lagrange", triangle, 1, (), (), "identity", H1)
-    v = Coefficient(V)
-    u = Coefficient(V)
-=======
-    V = FiniteElement("CG", triangle, 1)
-    domain = Mesh(VectorElement("Lagrange", triangle, 1))
+    domain = Mesh(FiniteElement("Lagrange", triangle, 1, (2, ), (2, ), "identity", H1))
     v_space = FunctionSpace(domain, V)
     v = Coefficient(v_space)
     u = Coefficient(v_space)
->>>>>>> 91d2b2fe
     a = (v * 2) * u
     b = (2 * v) * u
     c = 2 * (v * u)
@@ -118,17 +84,11 @@
 
 
 def test_comparison_of_sums():
-<<<<<<< HEAD
     V = FiniteElement("Lagrange", triangle, 1, (), (), "identity", H1)
-    v = Coefficient(V)
-    u = Coefficient(V)
-=======
-    V = FiniteElement("CG", triangle, 1)
-    domain = Mesh(VectorElement("Lagrange", triangle, 1))
+    domain = Mesh(FiniteElement("Lagrange", triangle, 1, (2, ), (2, ), "identity", H1))
     v_space = FunctionSpace(domain, V)
     v = Coefficient(v_space)
     u = Coefficient(v_space)
->>>>>>> 91d2b2fe
     a = (v + 2) + u
     b = (2 + v) + u
     c = 2 + (v + u)
@@ -138,19 +98,12 @@
 
 
 def test_comparison_of_deeply_nested_expression():
-<<<<<<< HEAD
     V = FiniteElement("Lagrange", triangle, 1, (), (), "identity", H1)
-    v = Coefficient(V, count=1)
-    u = Coefficient(V, count=1)
-    w = Coefficient(V, count=2)
-=======
-    V = FiniteElement("CG", triangle, 1)
-    domain = Mesh(VectorElement("Lagrange", triangle, 1))
+    domain = Mesh(FiniteElement("Lagrange", triangle, 1, (2, ), (2, ), "identity", H1))
     v_space = FunctionSpace(domain, V)
     v = Coefficient(v_space, count=1)
     u = Coefficient(v_space, count=1)
     w = Coefficient(v_space, count=2)
->>>>>>> 91d2b2fe
 
     def build_expr(a):
         for i in range(100):
