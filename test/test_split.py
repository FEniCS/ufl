--- conflicted
+++ resolved
@@ -1,22 +1,12 @@
-<<<<<<< HEAD
-#!/usr/bin/env py.test
-# -*- coding: utf-8 -*-
-
 __authors__ = "Martin Sandve Alnæs"
 __date__ = "2009-03-14 -- 2009-03-14"
 
 import pytest
 
-from ufl import *
 from ufl.finiteelement import FiniteElement, MixedElement
 from ufl.sobolevspace import H1
-=======
-__authors__ = "Martin Sandve Alnæs"
-__date__ = "2009-03-14 -- 2009-03-14"
-
-from ufl import (Coefficient, FiniteElement, MixedElement, TensorElement, TestFunction, VectorElement, as_vector,
+from ufl import (Coefficient, TestFunction, as_vector,
                  product, split, triangle)
->>>>>>> 9fa8f5a7
 
 
 def test_split(self):
