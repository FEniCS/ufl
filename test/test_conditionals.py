__authors__ = "Martin Sandve Alnæs"
__date__ = "2008-08-20 -- 2012-11-30"

import pytest

<<<<<<< HEAD
from ufl import *
# from ufl.algorithms import *
from ufl.classes import *
from ufl.finiteelement import FiniteElement
from ufl.sobolevspace import H1
=======
from ufl import Coefficient, FiniteElement, conditional, eq, ge, gt, le, lt, ne, triangle
from ufl.classes import EQ, GE, GT, LE, LT, NE
>>>>>>> 9fa8f5a7


@pytest.fixture
def f():
    element = FiniteElement("Lagrange", triangle, 1, (), (), "identity", H1)
    return Coefficient(element)


@pytest.fixture
def g():
    element = FiniteElement("Lagrange", triangle, 1, (), (), "identity", H1)
    return Coefficient(element)


def test_conditional_does_not_allow_bool_condition(f, g):
    # The reason for this test is that it protects from the case
    # conditional(a == b, t, f) in which a == b means comparing representations
    with pytest.raises(BaseException):
        conditional(True, 1, 0)


def test_eq_oper_produces_bool(f, g):
    expr1 = f == f
    expr2 = f == g
    assert isinstance(expr1, bool)
    assert isinstance(expr2, bool)
    assert expr1
    assert not expr2


def test_eq_produces_ufl_expr(f, g):
    expr1 = eq(f, g)
    expr2 = eq(f, f)
    expr3 = f == g
    expr4 = f == f
    # Correct types:
    assert isinstance(expr1, EQ)
    assert isinstance(expr2, EQ)
    assert isinstance(expr3, bool)
    assert isinstance(expr4, bool)
    # Comparing representations correctly:
    assert bool(expr1 == eq(f, g))
    assert bool(expr1 != eq(g, g))
    assert bool(expr2 == eq(f, f))
    assert bool(expr2 != eq(g, f))
    # Bool evaluation yields actual bools:
    assert isinstance(bool(expr1), bool)
    assert isinstance(bool(expr2), bool)
    assert not expr3
    assert expr4
    # Allow use in boolean python expression context:
    # NB! This means comparing representations! Required by dict and set.
    assert not bool(expr1)
    assert bool(expr2)
    assert not bool(expr3)
    assert bool(expr4)


def test_ne_produces_ufl_expr(f, g):
    expr1 = ne(f, g)
    expr2 = ne(f, f)
    expr3 = f != g
    expr4 = f != f
    # Correct types:
    assert isinstance(expr1, NE)
    assert isinstance(expr2, NE)
    assert isinstance(expr3, bool)
    assert isinstance(expr4, bool)
    # Comparing representations correctly:
    assert bool(expr1 == ne(f, g))
    assert bool(expr1 != ne(g, g))
    assert bool(expr2 == ne(f, f))
    assert bool(expr2 != ne(g, f))
    assert not bool(expr2 == expr3)
    # Bool evaluation yields actual bools:
    assert isinstance(bool(expr1), bool)
    assert isinstance(bool(expr2), bool)
    # Allow use in boolean python expression context:
    # NB! This means the opposite of ==, i.e. comparing representations!
    assert bool(expr1)
    assert not bool(expr2)
    assert bool(expr1)
    assert not bool(expr2)


def test_lt_produces_ufl_expr(f, g):
    expr1 = lt(f, g)
    expr2 = f < g
    # Correct types (no bools here!):
    assert isinstance(expr1, LT)
    assert isinstance(expr2, LT)
    # Representations are the same:
    assert bool(expr1 == expr2)
    # Protection from misuse in boolean python expression context:
    with pytest.raises(BaseException):
        bool(expr1)


def test_gt_produces_ufl_expr(f, g):
    expr1 = gt(f, g)
    expr2 = f > g
    # Correct types (no bools here!):
    assert isinstance(expr1, GT)
    assert isinstance(expr2, GT)
    # Representations are the same:
    assert bool(expr1 == expr2)
    # Protection from misuse in boolean python expression context:
    with pytest.raises(BaseException):
        bool(expr1)


def test_le_produces_ufl_expr(f, g):
    expr1 = le(f, g)
    expr2 = f <= g
    # Correct types (no bools here!):
    assert isinstance(expr1, LE)
    assert isinstance(expr2, LE)
    # Representations are the same:
    assert bool(expr1 == expr2)
    # Protection from misuse in boolean python expression context:
    with pytest.raises(BaseException):
        bool(expr1)


def test_ge_produces_ufl_expr(f, g):
    expr1 = ge(f, g)
    expr2 = f >= g
    # Correct types (no bools here!):
    assert isinstance(expr1, GE)
    assert isinstance(expr2, GE)
    # Representations are the same:
    assert bool(expr1 == expr2)
    # Protection from misuse in boolean python expression context:
    with pytest.raises(BaseException):
        bool(expr1)<|MERGE_RESOLUTION|>--- conflicted
+++ resolved
@@ -3,16 +3,10 @@
 
 import pytest
 
-<<<<<<< HEAD
-from ufl import *
-# from ufl.algorithms import *
-from ufl.classes import *
+from ufl import Coefficient, FiniteElement, conditional, eq, ge, gt, le, lt, ne, triangle
+from ufl.classes import EQ, GE, GT, LE, LT, NE
 from ufl.finiteelement import FiniteElement
 from ufl.sobolevspace import H1
-=======
-from ufl import Coefficient, FiniteElement, conditional, eq, ge, gt, le, lt, ne, triangle
-from ufl.classes import EQ, GE, GT, LE, LT, NE
->>>>>>> 9fa8f5a7
 
 
 @pytest.fixture
