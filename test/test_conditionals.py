--- conflicted
+++ resolved
@@ -3,12 +3,7 @@
 
 import pytest
 
-<<<<<<< HEAD
-from ufl import Coefficient, conditional, eq, ge, gt, le, lt, ne, triangle
-=======
-from ufl import (Coefficient, FiniteElement, FunctionSpace, Mesh, VectorElement, conditional, eq, ge, gt, le, lt, ne,
-                 triangle)
->>>>>>> 91d2b2fe
+from ufl import Coefficient, FunctionSpace, Mesh, conditional, eq, ge, gt, le, lt, ne, triangle
 from ufl.classes import EQ, GE, GT, LE, LT, NE
 from ufl.finiteelement import FiniteElement
 from ufl.sobolevspace import H1
@@ -16,28 +11,18 @@
 
 @pytest.fixture
 def f():
-<<<<<<< HEAD
     element = FiniteElement("Lagrange", triangle, 1, (), (), "identity", H1)
-    return Coefficient(element)
-=======
-    element = FiniteElement("Lagrange", triangle, 1)
     domain = Mesh(VectorElement('Lagrange', triangle, 1))
     space = FunctionSpace(domain, element)
     return Coefficient(space)
->>>>>>> 91d2b2fe
 
 
 @pytest.fixture
 def g():
-<<<<<<< HEAD
     element = FiniteElement("Lagrange", triangle, 1, (), (), "identity", H1)
-    return Coefficient(element)
-=======
-    element = FiniteElement("Lagrange", triangle, 1)
     domain = Mesh(VectorElement('Lagrange', triangle, 1))
     space = FunctionSpace(domain, element)
     return Coefficient(space)
->>>>>>> 91d2b2fe
 
 
 def test_conditional_does_not_allow_bool_condition(f, g):
