--- conflicted
+++ resolved
@@ -4,10 +4,6 @@
 from ufl import PermutationSymbol, as_matrix, as_vector, indices, product
 from ufl.classes import Indexed
 from ufl.constantvalue import ComplexValue, FloatValue, IntValue, Zero, as_ufl
-<<<<<<< HEAD
-from ufl.finiteelement import FiniteElement
-=======
->>>>>>> 9fa8f5a7
 
 
 def test_zero(self):
