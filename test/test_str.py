<<<<<<< HEAD
# -*- coding: utf-8 -*-

from ufl import *
from ufl.classes import *
from ufl.finiteelement import FiniteElement
from ufl.sobolevspace import H1
=======
from ufl import (CellDiameter, CellVolume, Circumradius, FacetArea, FacetNormal, FiniteElement, Index,
                 SpatialCoordinate, TestFunction, TrialFunction, as_matrix, as_ufl, as_vector, quadrilateral,
                 tetrahedron, triangle)
>>>>>>> 9fa8f5a7


def test_str_int_value(self):
    assert str(as_ufl(3)) == "3"


def test_str_float_value(self):
    assert str(as_ufl(3.14)) == "3.14"


def test_str_zero(self):
    x = SpatialCoordinate(triangle)
    assert str(as_ufl(0)) == "0"
    assert str(0*x) == "0 (shape (2,))"
    assert str(0*x*x[Index(42)]) == "0 (shape (2,), index labels (42,))"


def test_str_index(self):
    assert str(Index(3)) == "i_3"
    assert str(Index(42)) == "i_{42}"


def test_str_coordinate(self):
    assert str(SpatialCoordinate(triangle)) == "x"
    assert str(SpatialCoordinate(triangle)[0]) == "x[0]"


def test_str_normal(self):
    assert str(FacetNormal(triangle)) == "n"
    assert str(FacetNormal(triangle)[0]) == "n[0]"


def test_str_circumradius(self):
    assert str(Circumradius(triangle)) == "circumradius"


def test_str_diameter(self):
    assert str(CellDiameter(triangle)) == "diameter"


# def test_str_cellsurfacearea(self):
#     assert str(CellSurfaceArea(triangle)) == "surfacearea"


def test_str_facetarea(self):
    assert str(FacetArea(triangle)) == "facetarea"


def test_str_volume(self):
    assert str(CellVolume(triangle)) == "volume"


def test_str_scalar_argument(self):
    v = TestFunction(FiniteElement("Lagrange", triangle, 1, (), (), "identity", H1))
    u = TrialFunction(FiniteElement("Lagrange", triangle, 1, (), (), "identity", H1))
    assert str(v) == "v_0"
    assert str(u) == "v_1"


# def test_str_vector_argument(self): # FIXME

# def test_str_scalar_coefficient(self): # FIXME

# def test_str_vector_coefficient(self): # FIXME


def test_str_list_vector():
    x, y, z = SpatialCoordinate(tetrahedron)
    v = as_vector((x, y, z))
    assert str(v) == ("[%s, %s, %s]" % (x, y, z))


def test_str_list_vector_with_zero():
    x, y, z = SpatialCoordinate(tetrahedron)
    v = as_vector((x, 0, 0))
    assert str(v) == ("[%s, 0, 0]" % (x,))


def test_str_list_matrix():
    x, y = SpatialCoordinate(triangle)
    v = as_matrix(((2*x, 3*y),
                   (4*x, 5*y)))
    a = str(2*x)
    b = str(3*y)
    c = str(4*x)
    d = str(5*y)
    assert str(v) == ("[\n  [%s, %s],\n  [%s, %s]\n]" % (a, b, c, d))


def test_str_list_matrix_with_zero():
    x, y = SpatialCoordinate(triangle)
    v = as_matrix(((2*x, 3*y),
                   (0, 0)))
    a = str(2*x)
    b = str(3*y)
    c = str(as_vector((0, 0)))
    assert str(v) == ("[\n  [%s, %s],\n%s\n]" % (a, b, c))


# FIXME: Add more tests for tensors collapsing
#        partly or completely into Zero!


def test_str_element():
    elem = FiniteElement("Q", quadrilateral, 1, (), (), "identity", H1)
    assert repr(elem) == "ufl.finiteelement.FiniteElement(\"Q\", quadrilateral, 1, (), (), \"identity\", H1)"
    assert str(elem) == "<Q1 on a quadrilateral>"<|MERGE_RESOLUTION|>--- conflicted
+++ resolved
@@ -1,15 +1,8 @@
-<<<<<<< HEAD
-# -*- coding: utf-8 -*-
-
-from ufl import *
-from ufl.classes import *
+from ufl import (CellDiameter, CellVolume, Circumradius, FacetArea, FacetNormal, Index,
+                 SpatialCoordinate, TestFunction, TrialFunction, as_matrix, as_ufl, as_vector, quadrilateral,
+                 tetrahedron, triangle)
 from ufl.finiteelement import FiniteElement
 from ufl.sobolevspace import H1
-=======
-from ufl import (CellDiameter, CellVolume, Circumradius, FacetArea, FacetNormal, FiniteElement, Index,
-                 SpatialCoordinate, TestFunction, TrialFunction, as_matrix, as_ufl, as_vector, quadrilateral,
-                 tetrahedron, triangle)
->>>>>>> 9fa8f5a7
 
 
 def test_str_int_value(self):
