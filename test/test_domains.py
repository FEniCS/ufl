--- conflicted
+++ resolved
@@ -1,3 +1,4 @@
+
 """Tests of domain language and attaching domains to forms."""
 
 import pytest
@@ -7,24 +8,20 @@
 from ufl import (Cell, Coefficient, Constant, FunctionSpace, Mesh, ds, dS, dx, hexahedron, interval, quadrilateral,
                  tetrahedron, triangle)
 from ufl.algorithms import compute_form_data
-<<<<<<< HEAD
-from ufl.domain import as_domain, default_domain
 from ufl.finiteelement import FiniteElement
 from ufl.sobolevspace import H1
-=======
->>>>>>> 91d2b2fe
 
 all_cells = (interval, triangle, tetrahedron, quadrilateral, hexahedron)
 
 
 def test_construct_domains_from_cells():
     for cell in all_cells:
-        Mesh(VectorElement("Lagrange", cell, 1))
+        Mesh(FiniteElement("Lagrange", cell, 1, (d, ), (d, ), "identity", H1))
 
 
 def test_construct_domains_with_names():
     for cell in all_cells:
-        e = VectorElement("Lagrange", cell, 1)
+        e = FiniteElement("Lagrange", cell, 1, (d, ), (d, ), "identity", H1)
         D2 = Mesh(e, ufl_id=2)
         D3 = Mesh(e, ufl_id=3)
         D3b = Mesh(e, ufl_id=3)
@@ -35,9 +32,9 @@
 def test_domains_sort_by_name():
     # This ordering is rather arbitrary, but at least this shows sorting is
     # working
-    domains1 = [Mesh(VectorElement("Lagrange", cell, 1), ufl_id=hash(cell.cellname()))
+    domains1 = [Mesh(FiniteElement("Lagrange", cell, 1, (d, ), (d, ), "identity", H1), ufl_id=hash(cell.cellname()))
                 for cell in all_cells]
-    domains2 = [Mesh(VectorElement("Lagrange", cell, 1), ufl_id=hash(cell.cellname()))
+    domains2 = [Mesh(FiniteElement("Lagrange", cell, 1, (d, ), (d, ), "identity", H1), ufl_id=hash(cell.cellname()))
                 for cell in sorted(all_cells)]
     sdomains = sorted(domains1, key=lambda D: (D.geometric_dimension(),
                                                D.topological_dimension(),
@@ -58,15 +55,10 @@
 
 def test_cell_legacy_case():
     # Passing cell like old code does
-    D = Mesh(VectorElement("Lagrange", triangle, 1))
-
-<<<<<<< HEAD
+    D = Mesh(FiniteElement("Lagrange", triangle, 1, (2, ), (2, ), "identity", H1))
+
     V = FiniteElement("Lagrange", triangle, 1, (), (), "identity", H1)
-    f = Coefficient(V)
-=======
-    V = FiniteElement("CG", triangle, 1)
     f = Coefficient(FunctionSpace(D, V))
->>>>>>> 91d2b2fe
     assert f.ufl_domains() == (D, )
 
     M = f * dx
