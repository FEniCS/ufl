--- conflicted
+++ resolved
@@ -4,8 +4,8 @@
 Tests of domain language and attaching domains to forms.
 """
 
+import pytest
 from mockobjects import MockMesh, MockMeshFunction
-import pytest
 
 import ufl
 from ufl import *
@@ -15,14 +15,11 @@
 all_cells = (interval, triangle, tetrahedron,
              quadrilateral, hexahedron)
 
-<<<<<<< HEAD
 from mockobjects import MockMesh, MockMeshFunction
 
 from ufl.finiteelement import FiniteElement
 from ufl.sobolevspace import H1, L2
 
-=======
->>>>>>> adcc9abb
 
 def test_construct_domains_from_cells():
     for cell in all_cells:
