--- conflicted
+++ resolved
@@ -74,21 +74,11 @@
 
 
 def test_topdomain_creation():
-<<<<<<< HEAD
-    D = Mesh(FiniteElement("Lagrange", interval, 1, (1,), identity_pullback, H1))
+    D = Mesh(LagrangeElement(interval, 1, (1,)))
     assert D.geometric_dimension == 1
-    D = Mesh(FiniteElement("Lagrange", triangle, 1, (2,), identity_pullback, H1))
+    D = Mesh(LagrangeElement(triangle, 1, (2,)))
     assert D.geometric_dimension == 2
-    D = Mesh(FiniteElement("Lagrange", tetrahedron, 1, (3,), identity_pullback, H1))
-    assert D.geometric_dimension == 3
-=======
-    D = Mesh(LagrangeElement(interval, 1, (1,)))
-    assert D.geometric_dimension() == 1
-    D = Mesh(LagrangeElement(triangle, 1, (2,)))
-    assert D.geometric_dimension() == 2
-    D = Mesh(LagrangeElement(tetrahedron, 1, (3,)))
-    assert D.geometric_dimension() == 3
->>>>>>> 6e94c2a2
+    D = Mesh(LagrangeElement(triangle, 1, (3,)))
 
 
 def test_cell_legacy_case():
