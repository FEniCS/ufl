"""Tests of domain language and attaching domains to forms."""

import pytest
<<<<<<< HEAD
from mockobjects import MockMesh, MockMeshFunction

import ufl
from ufl import *
=======
from mockobjects import MockMesh

from ufl import (Cell, Coefficient, Constant, FiniteElement, FunctionSpace, Mesh, VectorElement, ds, dS, dx, hexahedron,
                 interval, quadrilateral, tetrahedron, triangle)
>>>>>>> 9fa8f5a7
from ufl.algorithms import compute_form_data
from ufl.domain import as_domain, default_domain

all_cells = (interval, triangle, tetrahedron,
             quadrilateral, hexahedron)

from mockobjects import MockMesh, MockMeshFunction

from ufl.finiteelement import FiniteElement
from ufl.sobolevspace import H1, L2


def test_construct_domains_from_cells():
    for cell in all_cells:
        D0 = Mesh(cell)
        D1 = default_domain(cell)
        D2 = as_domain(cell)
        assert D0 is not D1
        assert D0 is not D2
        assert D1 is D2
        if 0:
            print()
            for D in (D1, D2):
                print(('id', id(D)))
                print(('str', str(D)))
                print(('repr', repr(D)))
                print()
        assert D0 != D1
        assert D0 != D2
        assert D1 == D2


def test_as_domain_from_cell_is_equal():
    for cell in all_cells:
        D1 = as_domain(cell)
        D2 = as_domain(cell)
        assert D1 == D2


def test_construct_domains_with_names():
    for cell in all_cells:
        D2 = Mesh(cell, ufl_id=2)
        D3 = Mesh(cell, ufl_id=3)
        D3b = Mesh(cell, ufl_id=3)
        assert D2 != D3
        assert D3 == D3b


def test_domains_sort_by_name():
    # This ordering is rather arbitrary, but at least this shows sorting is
    # working
    domains1 = [Mesh(cell, ufl_id=hash(cell.cellname()))
                for cell in all_cells]
    domains2 = [Mesh(cell, ufl_id=hash(cell.cellname()))
                for cell in sorted(all_cells)]
    sdomains = sorted(domains1, key=lambda D: (D.geometric_dimension(),
                                               D.topological_dimension(),
                                               D.ufl_cell(),
                                               D.ufl_id()))
    assert sdomains != domains1
    assert sdomains == domains2


def test_topdomain_creation():
    D = Mesh(interval)
    assert D.geometric_dimension() == 1
    D = Mesh(triangle)
    assert D.geometric_dimension() == 2
    D = Mesh(tetrahedron)
    assert D.geometric_dimension() == 3


def test_cell_legacy_case():
    # Passing cell like old code does
    D = as_domain(triangle)

    V = FiniteElement("Lagrange", triangle, 1, (), (), "identity", H1)
    f = Coefficient(V)
    assert f.ufl_domains() == (D, )

    M = f * dx
    assert M.ufl_domains() == (D, )


def test_simple_domain_case():
    # Creating domain from just cell with label like new dolfin will do
    D = Mesh(triangle, ufl_id=3)

    V = FunctionSpace(D, FiniteElement("Lagrange", D.ufl_cell(), 1, (), (), "identity", "H1"))
    f = Coefficient(V)
    assert f.ufl_domains() == (D, )

    M = f * dx
    assert M.ufl_domains() == (D, )


def test_creating_domains_with_coordinate_fields():  # FIXME: Rewrite for new approach
    # Definition of higher order domain, element, coefficient, form

    # Mesh with P2 representation of coordinates
    cell = triangle
    P2 = FiniteElement("Lagrange", cell, 2, (2, ), (2, ), "identity", H1)
    domain = Mesh(P2)

    # Piecewise linear function space over quadratic mesh
    element = FiniteElement("Lagrange", cell, 1, (), (), "identity", H1)
    V = FunctionSpace(domain, element)

    f = Coefficient(V)
    M = f * dx
    assert f.ufl_domains() == (domain, )
    assert M.ufl_domains() == (domain, )

    # Test the gymnastics that dolfin will have to go through
    domain2 = Mesh(P2, ufl_id=domain.ufl_id())
    V2 = FunctionSpace(domain2, eval(repr(V.ufl_element())))
    f2 = Coefficient(V2, count=f.count())
    assert f == f2
    assert domain == domain2
    assert V == V2


def test_join_domains():
    from ufl.domain import join_domains
    mesh7 = MockMesh(7)
    mesh8 = MockMesh(8)
    triangle3 = Cell("triangle", geometric_dimension=3)
    xa = FiniteElement("Lagrange", triangle, 1, (2, ), (2, ), "identity", H1)
    xb = FiniteElement("Lagrange", triangle, 1, (2, ), (2, ), "identity", H1)

    # Equal domains are joined
    assert 1 == len(join_domains([Mesh(triangle, ufl_id=7),
                                  Mesh(triangle, ufl_id=7)]))
    assert 1 == len(join_domains([Mesh(triangle, ufl_id=7, cargo=mesh7),
                                  Mesh(triangle, ufl_id=7, cargo=mesh7)]))
    assert 1 == len(join_domains([Mesh(xa, ufl_id=3), Mesh(xa, ufl_id=3)]))

    # Different domains are not joined
    assert 2 == len(join_domains([Mesh(triangle), Mesh(triangle)]))
    assert 2 == len(join_domains([Mesh(triangle, ufl_id=7),
                                  Mesh(triangle, ufl_id=8)]))
    assert 2 == len(join_domains([Mesh(triangle, ufl_id=7),
                                  Mesh(quadrilateral, ufl_id=8)]))
    assert 2 == len(join_domains([Mesh(xa, ufl_id=7), Mesh(xa, ufl_id=8)]))
    assert 2 == len(join_domains([Mesh(xa), Mesh(xb)]))

    # Incompatible cells require labeling
    # self.assertRaises(BaseException, lambda: join_domains([Mesh(triangle), Mesh(triangle3)]))     # FIXME: Figure out
    # self.assertRaises(BaseException, lambda: join_domains([Mesh(triangle),
    # Mesh(quadrilateral)])) # FIXME: Figure out

    # Incompatible coordinates require labeling
    xc = Coefficient(FunctionSpace(Mesh(triangle), FiniteElement("Lagrange", triangle, 1, (2, ), (2, ), "identity", H1)))
    xd = Coefficient(FunctionSpace(Mesh(triangle), FiniteElement("Lagrange", triangle, 1, (2, ), (2, ), "identity", H1)))
    with pytest.raises(BaseException):
        join_domains([Mesh(xc), Mesh(xd)])

    # Incompatible data is checked if and only if the domains are the same
    assert 2 == len(join_domains([Mesh(triangle, ufl_id=7, cargo=mesh7),
                                  Mesh(triangle, ufl_id=8, cargo=mesh8)]))
    assert 2 == len(join_domains([Mesh(triangle, ufl_id=7, cargo=mesh7),
                                  Mesh(quadrilateral, ufl_id=8, cargo=mesh8)]))
    # Geometric dimensions must match
    with pytest.raises(BaseException):
        join_domains([Mesh(triangle),
                      Mesh(triangle3)])
    with pytest.raises(BaseException):
        join_domains([Mesh(triangle, ufl_id=7, cargo=mesh7),
                      Mesh(triangle3, ufl_id=8, cargo=mesh8)])
    # Cargo and mesh ids must match
    with pytest.raises(BaseException):
        Mesh(triangle, ufl_id=7, cargo=mesh8)

    # Nones are removed
    assert 2 == len(join_domains([None, Mesh(triangle, ufl_id=3),
                                  None, Mesh(triangle, ufl_id=3),
                                  None, Mesh(triangle, ufl_id=4)]))
    assert 2 == len(join_domains([Mesh(triangle, ufl_id=7), None,
                                  Mesh(quadrilateral, ufl_id=8)]))
    assert None not in join_domains([Mesh(triangle3, ufl_id=7), None,
                                     Mesh(tetrahedron, ufl_id=8)])


def test_everywhere_integrals_with_backwards_compatibility():
    D = Mesh(triangle)

    V = FunctionSpace(D, FiniteElement("Lagrange", triangle, 1, (), (), "identity", H1))
    f = Coefficient(V)

    a = f * dx
    ida, = compute_form_data(a).integral_data

    # Check some integral data
    assert ida.integral_type == "cell"
    assert len(ida.subdomain_id) == 1
    assert ida.subdomain_id[0] == "otherwise"
    assert ida.metadata == {}

    # Integrands are not equal because of renumbering
    itg1 = ida.integrals[0].integrand()
    itg2 = a.integrals()[0].integrand()
    assert type(itg1) is type(itg2)
    assert itg1.ufl_element() == itg2.ufl_element()


def test_merge_sort_integral_data():
    D = Mesh(triangle)

    V = FunctionSpace(D, FiniteElement("CG", triangle, 1, (), (), "identity", H1))

    u = Coefficient(V)
    c = Constant(D)
    a = c * dS((2, 4)) + u * dx + u * ds + 2 * u * dx(3) + 2 * c * dS + 2 * u * dx((1, 4))
    form_data = compute_form_data(a, do_append_everywhere_integrals=False).integral_data
    assert len(form_data) == 5

    # Check some integral data
    assert form_data[0].integral_type == "cell"
    assert len(form_data[0].subdomain_id) == 1
    assert form_data[0].subdomain_id[0] == "otherwise"
    assert form_data[0].metadata == {}

    assert form_data[1].integral_type == "cell"
    assert len(form_data[1].subdomain_id) == 3
    assert form_data[1].subdomain_id[0] == 1
    assert form_data[1].subdomain_id[1] == 3
    assert form_data[1].subdomain_id[2] == 4
    assert form_data[1].metadata == {}

    assert form_data[2].integral_type == "exterior_facet"
    assert len(form_data[2].subdomain_id) == 1
    assert form_data[2].subdomain_id[0] == "otherwise"
    assert form_data[2].metadata == {}

    assert form_data[3].integral_type == "interior_facet"
    assert len(form_data[3].subdomain_id) == 1
    assert form_data[3].subdomain_id[0] == "otherwise"
    assert form_data[3].metadata == {}

    assert form_data[4].integral_type == "interior_facet"
    assert len(form_data[4].subdomain_id) == 2
    assert form_data[4].subdomain_id[0] == 2
    assert form_data[4].subdomain_id[1] == 4
<<<<<<< HEAD
    assert form_data[4].metadata == {}


def xtest_mixed_elements_on_overlapping_regions():  # Old sketch, not working

    # Create domain and both disjoint and overlapping regions
    cell = tetrahedron
    D = Mesh(cell, label='D')
    DD = Region(D, (0, 4), "DD")
    DL = Region(D, (1, 2), "DL")
    DR = Region(D, (2, 3), "DR")

    # Create function spaces on D
    V = FiniteElement("Lagrange", D, 1)
    VD = FiniteElement("Discontinuous Lagrange", DD, 1)
    VC = FiniteElement("R", DD, 0)
    VL = VectorElement("Discontinuous Lagrange", DL, 2)
    VR = FiniteElement("Lagrange", DR, 3)

    # Create mixed space over all these spaces
    M = MixedElement(V, VD, VC, VL, VR)

    # Check that we can get the degree for each value component of the mixed
    # space
    assert M.degree(0) == 1
    assert M.degree(1) == 1
    assert M.degree(2) == 0

    assert M.degree(3) == 2  # Vector element
    assert M.degree(4) == 2
    assert M.degree(5) == 2

    assert M.degree(6) == 3
    assert M.degree() == 3

    # Check that we can get the domain for each value component of the mixed
    # space
    assert M.ufl_domain(0) == D
    assert M.ufl_domain(1) == DD
    assert M.ufl_domain(2) == DD

    assert M.ufl_domain(3) == DL  # Vector element
    assert M.ufl_domain(4) == DL
    assert M.ufl_domain(5) == DL

    assert M.ufl_domain(6) == DR
    # assert M.ufl_domain() == None # FIXME: What?

    # Create a mixed function and fetch components with names for more
    # readable test code below
    m = Coefficient(M)
    md = m[1]
    mc = m[2]
    ml = as_vector((m[3], m[4], m[5]))
    mr = m[6]

    # These should all work out fine with function and integration domains
    # perfectly matching
    a = m[0] ** 2 * dx(D)
    ad = (md ** 2 + mc ** 2) * dx(DD)
    al = ml ** 2 * dx(DL)
    ar = mr ** 2 * dx(DR)

    # TODO: Check properties of forms, maybe by computing and inspecting form
    # data.

    # These should all work out fine with because integration domains are
    # contained in the function domains
    ad = m[0] ** 2 * dx(DD)
    al = m[0] ** 2 * dx(DL)
    ar = m[0] ** 2 * dx("DR")
    a0 = m[0] ** 2 * dx(0)
    a12 = m[0] ** 2 * dx((1, 2))
    a3 = m[0] ** 2 * dx(3)

    # TODO: Check properties of forms, maybe by computing and inspecting form
    # data.

    # These should fail because the functions are undefined on the integration domains
    # self.assertRaises(BaseException, lambda: mr**2*dx(DD)) # FIXME: Make this fail
    # self.assertRaises(BaseException, lambda: mr**2*dx(DD)) # FIXME: Make this
    # fail


def xtest_form_domain_model():  # Old sketch, not working
    # Create domains with different celltypes
    # TODO: Figure out PyDOLFIN integration with Mesh
    DA = Mesh(tetrahedron, label='DA')
    DB = Mesh(hexahedron, label='DB')

    # Check python protocol behaviour
    assert DA != DB
    assert {DA, DA} == {DA}
    assert {DB, DB} == {DB}
    assert {DA, DB} == {DB, DA}
    assert sorted((DA, DB, DA, DB)) == sorted((DB, DA, DA, DB))

    # Check basic properties
    assert DA.name() == 'DA'
    assert DA.geometric_dimension() == 3
    assert DA.topological_dimension() == 3
    assert DA.ufl_cell() == tetrahedron

    # Check region/domain getters
    assert DA.top_domain() == DA
    assert DA.subdomain_ids() == None
    # assert DA.region_names() == []
    # assert DA.regions() == []

    # BDA = Boundary(DA) # TODO
    # IDAB = Intersection(DA,DB) # TODO
    # ODAB = Overlap(DA,DB) # TODO

    # Create overlapping regions of each domain
    DAL = Region(DA, (1, 2), "DAL")
    DAR = Region(DA, (2, 3), "DAR")
    DBL = Region(DB, (0, 1), "DBL")
    DBR = Region(DB, (1, 4), "DBR")

    # Check that regions are available through domains
    # assert DA.region_names() == ['DAL', 'DAR']
    # assert DA.regions() == [DAL, DAR]
    # assert DA["DAR"] == DAR
    # assert DA["DAL"] == DAL

    # Create function spaces on DA
    VA = FiniteElement("Lagrange", DA, 1)
    VAL = FiniteElement("Lagrange", DAL, 1)
    VAR = FiniteElement("Lagrange", DAR, 1)

    # Create function spaces on DB
    VB = FiniteElement("Lagrange", DB, 1)
    VBL = FiniteElement("Lagrange", DBL, 1)
    VBR = FiniteElement("Lagrange", DBR, 1)

    # Check that regions are available through elements
    assert VA.ufl_domain() == DA
    assert VAL.ufl_domain() == DAL
    assert VAR.ufl_domain() == DAR

    # Create functions in each space on DA
    fa = Coefficient(VA)
    fal = Coefficient(VAL)
    far = Coefficient(VAR)

    # Create functions in each space on DB
    fb = Coefficient(VB)
    fbl = Coefficient(VBL)
    fbr = Coefficient(VBR)

    # Checks of coefficient domains is covered well in the mixed element test

    # Create measure objects directly based on domain and region objects
    dxa = dx(DA)
    dxal = dx(DAL)
    dxar = dx('DAR')  # Get Region by name

    # Create measure proxy objects from strings and ints, requiring
    # domains and regions to be part of their integrands
    dxb = dx('DB')   # Get Mesh by name
    dxbl = dx(Region(DB, (1, 4), 'DBL2'))
    # Provide a region with different name but same subdomain ids as
    # DBL
    dxbr = dx((1, 4))
    # Assume unique Mesh and provide subdomain ids explicitly

    # Not checking measure objects in detail, as long as
    # they carry information to construct integrals below
    # they are good to go.

    # Create integrals on each region with matching spaces and measures
    Ma = fa * dxa
    Mar = far * dxar
    Mal = fal * dxal
    Mb = fb * dxb
    Mbr = fbr * dxbr
    Mbl = fbl * dxbl

    # TODO: Check forms, by getting and inspecting domains somehow.

    # TODO: How do we express the distinction between "everywhere" and
    # "nowhere"? subdomain_ids=None vs []?

    # Create forms from integrals over overlapping regions on same top domain
    Marl = Mar + Mal
    Mbrl = Mbr + Mbl

    # Create forms from integrals over top domain and regions
    Mac = Ma + Marl
    Mbc = Mb + Mbrl

    # Create forms from separate top domains
    Mab = Ma + Mb

    # Create forms from separate top domains with overlapping regions
    Mabrl = Mac + Mbc

    # self.assertFalse(True) # Getting here, but it's not bloody likely that
    # everything above is actually working. Add assertions!


def xtest_subdomain_stuff():  # Old sketch, not working
    D = Mesh(triangle)

    D1 = D[1]
    D2 = D[2]
    D3 = D[3]

    DL = Region(D, (D1, D2), 'DL')
    DR = Region(D, (D2, D3), 'DR')
    DM = Overlap(DL, DR)

    assert DM == D2

    VL = VectorElement(DL, "Lagrange", 1)
    VR = FiniteElement(DR, "Lagrange", 2)
    V = VL * VR

    def sub_elements_on_subdomains(W):
        # Get from W: (already there)
        subelements = (VL, VR)
        # Get from W:
        subdomains = (D1, D2, D3)
        # Build in W:
        dom2elm = {D1: (VL,),
                   D2: (VL, VR),
                   D3: (VR,), }
        # Build in W:
        elm2dom = {VL: (D1, D2),
                   VR: (D2, D3)}

    # ElementSwitch represents joining of elements restricted to disjunct
    # subdomains.

    # An element restricted to a domain union becomes a switch
    # of elements restricted to each disjoint subdomain
    VL_D1 = VectorElement(D1, "Lagrange", 1)
    VL_D2 = VectorElement(D2, "Lagrange", 1)
    VLalt = ElementSwitch({D1: VL_D1,
                           D2: VL_D2})
    # Ditto
    VR_D2 = FiniteElement(D2, "Lagrange", 2)
    VR_D3 = FiniteElement(D3, "Lagrange", 2)
    VRalt = ElementSwitch({D2: VR_D2,
                           D3: VR_D3})
    # A mixed element of ElementSwitches is mixed only on the overlapping
    # domains:
    Valt1 = VLalt * VRalt
    Valt2 = ElementSwitch({D1: VL_D1,
                           D2: VL_D2 * VR_D2,
                           D3: VR_D3})

    ul, ur = TrialFunctions(V)
    vl, vr = TestFunctions(V)

    # Implemented by user:
    al = dot(ul, vl) * dx(DL)
    ar = ur * vr * dx(DR)

    # Disjunctified by UFL:
    alonly = dot(ul, vl) * dx(D1)
    # integral_1 knows that only subelement VL is active
    am = (dot(ul, vl) + ur * vr) * dx(D2)
    # integral_2 knows that both subelements are active
    aronly = ur * vr * \
        dx(D3)  # integral_3 knows that only subelement VR is active
=======
    assert form_data[4].metadata == {}
>>>>>>> 9fa8f5a7
<|MERGE_RESOLUTION|>--- conflicted
+++ resolved
@@ -1,17 +1,10 @@
 """Tests of domain language and attaching domains to forms."""
 
 import pytest
-<<<<<<< HEAD
-from mockobjects import MockMesh, MockMeshFunction
-
-import ufl
-from ufl import *
-=======
 from mockobjects import MockMesh
 
-from ufl import (Cell, Coefficient, Constant, FiniteElement, FunctionSpace, Mesh, VectorElement, ds, dS, dx, hexahedron,
+from ufl import (Cell, Coefficient, Constant, FunctionSpace, Mesh, ds, dS, dx, hexahedron,
                  interval, quadrilateral, tetrahedron, triangle)
->>>>>>> 9fa8f5a7
 from ufl.algorithms import compute_form_data
 from ufl.domain import as_domain, default_domain
 
@@ -255,273 +248,4 @@
     assert len(form_data[4].subdomain_id) == 2
     assert form_data[4].subdomain_id[0] == 2
     assert form_data[4].subdomain_id[1] == 4
-<<<<<<< HEAD
-    assert form_data[4].metadata == {}
-
-
-def xtest_mixed_elements_on_overlapping_regions():  # Old sketch, not working
-
-    # Create domain and both disjoint and overlapping regions
-    cell = tetrahedron
-    D = Mesh(cell, label='D')
-    DD = Region(D, (0, 4), "DD")
-    DL = Region(D, (1, 2), "DL")
-    DR = Region(D, (2, 3), "DR")
-
-    # Create function spaces on D
-    V = FiniteElement("Lagrange", D, 1)
-    VD = FiniteElement("Discontinuous Lagrange", DD, 1)
-    VC = FiniteElement("R", DD, 0)
-    VL = VectorElement("Discontinuous Lagrange", DL, 2)
-    VR = FiniteElement("Lagrange", DR, 3)
-
-    # Create mixed space over all these spaces
-    M = MixedElement(V, VD, VC, VL, VR)
-
-    # Check that we can get the degree for each value component of the mixed
-    # space
-    assert M.degree(0) == 1
-    assert M.degree(1) == 1
-    assert M.degree(2) == 0
-
-    assert M.degree(3) == 2  # Vector element
-    assert M.degree(4) == 2
-    assert M.degree(5) == 2
-
-    assert M.degree(6) == 3
-    assert M.degree() == 3
-
-    # Check that we can get the domain for each value component of the mixed
-    # space
-    assert M.ufl_domain(0) == D
-    assert M.ufl_domain(1) == DD
-    assert M.ufl_domain(2) == DD
-
-    assert M.ufl_domain(3) == DL  # Vector element
-    assert M.ufl_domain(4) == DL
-    assert M.ufl_domain(5) == DL
-
-    assert M.ufl_domain(6) == DR
-    # assert M.ufl_domain() == None # FIXME: What?
-
-    # Create a mixed function and fetch components with names for more
-    # readable test code below
-    m = Coefficient(M)
-    md = m[1]
-    mc = m[2]
-    ml = as_vector((m[3], m[4], m[5]))
-    mr = m[6]
-
-    # These should all work out fine with function and integration domains
-    # perfectly matching
-    a = m[0] ** 2 * dx(D)
-    ad = (md ** 2 + mc ** 2) * dx(DD)
-    al = ml ** 2 * dx(DL)
-    ar = mr ** 2 * dx(DR)
-
-    # TODO: Check properties of forms, maybe by computing and inspecting form
-    # data.
-
-    # These should all work out fine with because integration domains are
-    # contained in the function domains
-    ad = m[0] ** 2 * dx(DD)
-    al = m[0] ** 2 * dx(DL)
-    ar = m[0] ** 2 * dx("DR")
-    a0 = m[0] ** 2 * dx(0)
-    a12 = m[0] ** 2 * dx((1, 2))
-    a3 = m[0] ** 2 * dx(3)
-
-    # TODO: Check properties of forms, maybe by computing and inspecting form
-    # data.
-
-    # These should fail because the functions are undefined on the integration domains
-    # self.assertRaises(BaseException, lambda: mr**2*dx(DD)) # FIXME: Make this fail
-    # self.assertRaises(BaseException, lambda: mr**2*dx(DD)) # FIXME: Make this
-    # fail
-
-
-def xtest_form_domain_model():  # Old sketch, not working
-    # Create domains with different celltypes
-    # TODO: Figure out PyDOLFIN integration with Mesh
-    DA = Mesh(tetrahedron, label='DA')
-    DB = Mesh(hexahedron, label='DB')
-
-    # Check python protocol behaviour
-    assert DA != DB
-    assert {DA, DA} == {DA}
-    assert {DB, DB} == {DB}
-    assert {DA, DB} == {DB, DA}
-    assert sorted((DA, DB, DA, DB)) == sorted((DB, DA, DA, DB))
-
-    # Check basic properties
-    assert DA.name() == 'DA'
-    assert DA.geometric_dimension() == 3
-    assert DA.topological_dimension() == 3
-    assert DA.ufl_cell() == tetrahedron
-
-    # Check region/domain getters
-    assert DA.top_domain() == DA
-    assert DA.subdomain_ids() == None
-    # assert DA.region_names() == []
-    # assert DA.regions() == []
-
-    # BDA = Boundary(DA) # TODO
-    # IDAB = Intersection(DA,DB) # TODO
-    # ODAB = Overlap(DA,DB) # TODO
-
-    # Create overlapping regions of each domain
-    DAL = Region(DA, (1, 2), "DAL")
-    DAR = Region(DA, (2, 3), "DAR")
-    DBL = Region(DB, (0, 1), "DBL")
-    DBR = Region(DB, (1, 4), "DBR")
-
-    # Check that regions are available through domains
-    # assert DA.region_names() == ['DAL', 'DAR']
-    # assert DA.regions() == [DAL, DAR]
-    # assert DA["DAR"] == DAR
-    # assert DA["DAL"] == DAL
-
-    # Create function spaces on DA
-    VA = FiniteElement("Lagrange", DA, 1)
-    VAL = FiniteElement("Lagrange", DAL, 1)
-    VAR = FiniteElement("Lagrange", DAR, 1)
-
-    # Create function spaces on DB
-    VB = FiniteElement("Lagrange", DB, 1)
-    VBL = FiniteElement("Lagrange", DBL, 1)
-    VBR = FiniteElement("Lagrange", DBR, 1)
-
-    # Check that regions are available through elements
-    assert VA.ufl_domain() == DA
-    assert VAL.ufl_domain() == DAL
-    assert VAR.ufl_domain() == DAR
-
-    # Create functions in each space on DA
-    fa = Coefficient(VA)
-    fal = Coefficient(VAL)
-    far = Coefficient(VAR)
-
-    # Create functions in each space on DB
-    fb = Coefficient(VB)
-    fbl = Coefficient(VBL)
-    fbr = Coefficient(VBR)
-
-    # Checks of coefficient domains is covered well in the mixed element test
-
-    # Create measure objects directly based on domain and region objects
-    dxa = dx(DA)
-    dxal = dx(DAL)
-    dxar = dx('DAR')  # Get Region by name
-
-    # Create measure proxy objects from strings and ints, requiring
-    # domains and regions to be part of their integrands
-    dxb = dx('DB')   # Get Mesh by name
-    dxbl = dx(Region(DB, (1, 4), 'DBL2'))
-    # Provide a region with different name but same subdomain ids as
-    # DBL
-    dxbr = dx((1, 4))
-    # Assume unique Mesh and provide subdomain ids explicitly
-
-    # Not checking measure objects in detail, as long as
-    # they carry information to construct integrals below
-    # they are good to go.
-
-    # Create integrals on each region with matching spaces and measures
-    Ma = fa * dxa
-    Mar = far * dxar
-    Mal = fal * dxal
-    Mb = fb * dxb
-    Mbr = fbr * dxbr
-    Mbl = fbl * dxbl
-
-    # TODO: Check forms, by getting and inspecting domains somehow.
-
-    # TODO: How do we express the distinction between "everywhere" and
-    # "nowhere"? subdomain_ids=None vs []?
-
-    # Create forms from integrals over overlapping regions on same top domain
-    Marl = Mar + Mal
-    Mbrl = Mbr + Mbl
-
-    # Create forms from integrals over top domain and regions
-    Mac = Ma + Marl
-    Mbc = Mb + Mbrl
-
-    # Create forms from separate top domains
-    Mab = Ma + Mb
-
-    # Create forms from separate top domains with overlapping regions
-    Mabrl = Mac + Mbc
-
-    # self.assertFalse(True) # Getting here, but it's not bloody likely that
-    # everything above is actually working. Add assertions!
-
-
-def xtest_subdomain_stuff():  # Old sketch, not working
-    D = Mesh(triangle)
-
-    D1 = D[1]
-    D2 = D[2]
-    D3 = D[3]
-
-    DL = Region(D, (D1, D2), 'DL')
-    DR = Region(D, (D2, D3), 'DR')
-    DM = Overlap(DL, DR)
-
-    assert DM == D2
-
-    VL = VectorElement(DL, "Lagrange", 1)
-    VR = FiniteElement(DR, "Lagrange", 2)
-    V = VL * VR
-
-    def sub_elements_on_subdomains(W):
-        # Get from W: (already there)
-        subelements = (VL, VR)
-        # Get from W:
-        subdomains = (D1, D2, D3)
-        # Build in W:
-        dom2elm = {D1: (VL,),
-                   D2: (VL, VR),
-                   D3: (VR,), }
-        # Build in W:
-        elm2dom = {VL: (D1, D2),
-                   VR: (D2, D3)}
-
-    # ElementSwitch represents joining of elements restricted to disjunct
-    # subdomains.
-
-    # An element restricted to a domain union becomes a switch
-    # of elements restricted to each disjoint subdomain
-    VL_D1 = VectorElement(D1, "Lagrange", 1)
-    VL_D2 = VectorElement(D2, "Lagrange", 1)
-    VLalt = ElementSwitch({D1: VL_D1,
-                           D2: VL_D2})
-    # Ditto
-    VR_D2 = FiniteElement(D2, "Lagrange", 2)
-    VR_D3 = FiniteElement(D3, "Lagrange", 2)
-    VRalt = ElementSwitch({D2: VR_D2,
-                           D3: VR_D3})
-    # A mixed element of ElementSwitches is mixed only on the overlapping
-    # domains:
-    Valt1 = VLalt * VRalt
-    Valt2 = ElementSwitch({D1: VL_D1,
-                           D2: VL_D2 * VR_D2,
-                           D3: VR_D3})
-
-    ul, ur = TrialFunctions(V)
-    vl, vr = TestFunctions(V)
-
-    # Implemented by user:
-    al = dot(ul, vl) * dx(DL)
-    ar = ur * vr * dx(DR)
-
-    # Disjunctified by UFL:
-    alonly = dot(ul, vl) * dx(D1)
-    # integral_1 knows that only subelement VL is active
-    am = (dot(ul, vl) + ur * vr) * dx(D2)
-    # integral_2 knows that both subelements are active
-    aronly = ur * vr * \
-        dx(D3)  # integral_3 knows that only subelement VR is active
-=======
-    assert form_data[4].metadata == {}
->>>>>>> 9fa8f5a7
+    assert form_data[4].metadata == {}