"""Test the computation of form signatures."""

<<<<<<< HEAD
from itertools import chain

import pytest

from ufl import *
from ufl.algorithms.signature import compute_multiindex_hashdata, compute_terminal_hashdata
from ufl.classes import FixedIndex, MultiIndex
from ufl.finiteelement import FiniteElement
from ufl.sobolevspace import H1
=======
from ufl import (Argument, CellDiameter, CellVolume, Circumradius, Coefficient, FacetArea, FacetNormal, FiniteElement,
                 FunctionSpace, Identity, Mesh, SpatialCoordinate, TensorElement, TestFunction, VectorElement,
                 as_domain, as_vector, diff, dot, ds, dx, hexahedron, indices, inner, interval, quadrilateral,
                 tetrahedron, triangle, variable)
from ufl.algorithms.signature import compute_multiindex_hashdata, compute_terminal_hashdata
from ufl.classes import FixedIndex, MultiIndex
>>>>>>> 9fa8f5a7

# TODO: Test compute_terminal_hashdata
#   TODO: Check that form argument counts only affect the sig by their relative ordering
#   TODO: Check that all other relevant terminal propeties affect the terminal_hashdata

# TODO: Test that operator types affect the sig
# TODO: Test that we do not get collisions for some large sets of generated forms
# TODO: How do we know that we have tested the signature reliably enough?


def domain_numbering(*cells):
    renumbering = {}
    for i, cell in enumerate(cells):
        domain = as_domain(cell)
        renumbering[domain] = i
    return renumbering


def test_domain_signatures_of_cell2domains(self):
    all_cells = (interval, quadrilateral, hexahedron, triangle, tetrahedron)
    for cell in all_cells:
        # Equality holds when constructing two domains from a cell:
        assert as_domain(cell) == as_domain(cell)
        # Hash value holds when constructing two domains from a cell:
        assert hash(as_domain(cell)) == hash(as_domain(cell))
        # Signature data holds when constructing two domains from a cell:
        D1 = as_domain(cell)
        D2 = as_domain(cell)
        self.assertEqual(D1._ufl_signature_data_({D1: 0}),
                         D2._ufl_signature_data_({D2: 0}))


def compute_unique_terminal_hashdatas(hashdatas):
    count = 0
    data = set()
    hashes = set()
    reprs = set()
    for d in hashdatas:
        # Each d is the result of a compute_terminal_hashdatas call,
        # which is a dict where the keys are non-canonical terminals
        # and the values are the canonical hashdata.
        # We want to count unique hashdata values,
        # ignoring the original terminals.
        assert isinstance(d, dict)
        # Sorting values by hash should be stable at least in a single test run:
        t = tuple(sorted(list(d.values()), key=lambda x: hash(x)))
        # print t

        # Add the hashdata values tuple to sets based on itself, its hash,
        # and its repr (not sure why I included repr anymore?)
        hashes.add(hash(t))  # This will fail if t is not hashable, which it should be!
        data.add(t)
        reprs.add(repr(t))
        count += 1

    return count, len(data), len(reprs), len(hashes)


def test_terminal_hashdata_depends_on_literals(self):
    reprs = set()
    hashes = set()

    def forms():
        i, j = indices(2)
        for d in (2, 3):
            domain = as_domain({2: triangle, 3: tetrahedron}[d])
            x = SpatialCoordinate(domain)
            ident = Identity(d)
            for fv in (1.1, 2.2):
                for iv in (5, 7):
                    expr = (ident[0, j]*(fv*x[j]))**iv

                    reprs.add(repr(expr))
                    hashes.add(hash(expr))
                    yield compute_terminal_hashdata(expr, {domain: 0})

    c, d, r, h = compute_unique_terminal_hashdatas(forms())
    assert c == 8
    assert d == c
    assert r == c
    assert h == c
    assert len(reprs) == c
    assert len(hashes) == c


def test_terminal_hashdata_depends_on_geometry(self):
    reprs = set()
    hashes = set()

    def forms():
        i, j = indices(2)
        cells = (triangle, tetrahedron)
        for cell in cells:

            d = cell.geometric_dimension()
            x = SpatialCoordinate(cell)
            n = FacetNormal(cell)
            h = CellDiameter(cell)
            r = Circumradius(cell)
            a = FacetArea(cell)
            # s = CellSurfaceArea(cell)
            v = CellVolume(cell)
            ident = Identity(d)

            ws = (x, n)
            qs = (h, r, a, v)  # , s)
            for w in ws:
                for q in qs:
                    expr = (ident[0, j]*(q*w[j]))

                    reprs.add(repr(expr))
                    hashes.add(hash(expr))
                    yield compute_terminal_hashdata(expr, domain_numbering(*cells))

    c, d, r, h = compute_unique_terminal_hashdatas(forms())
    assert c == 2*4*2  # len(ws)*len(qs)*len(cells)
    assert d == c
    assert r == c
    assert h == c
    assert len(reprs) == c
    assert len(hashes) == c


def test_terminal_hashdata_depends_on_form_argument_properties(self):
    reprs = set()
    hashes = set()
    nelm = 5
    nreps = 2

    # Data
    cells = (triangle, tetrahedron)
    degrees = (1, 2)
    families = (("Lagrange", H1), ("Lagrange", H1), ("Discontinuous Lagrange", L2))

    def forms():
        for rep in range(nreps):
            for cell in cells:
                d = cell.geometric_dimension()
                for degree in degrees:
                    for family, sobolev in families:
                        V = FiniteElement(family, cell, degree, (), (), "identity", sobolev)
                        W = FiniteElement(family, cell, degree, (d, ), (d, ), "identity", sobolev)
                        W2 = FiniteElement(family, cell, degree, (d+1, ), (d+1, ), "identity", sobolev)
                        T = FiniteElement(family, cell, degree, (d, d), (d, d), "identity", sobolev)
                        if d == 2:
                            S = FiniteElement(family, cell, degree, (2, 2), (3, ), "identity", sobolev, component_map={
                                (0, 0): 0, (0, 1): 1, (1, 0): 1, (1, 1): 2})
                        else:
                            assert d == 3
                            S = FiniteElement(family, cell, degree, (3, 3), (6, ), "identity", sobolev, component_map={
                                (0, 0): 0, (0, 1): 1, (0, 2): 2, (1, 0): 1, (1, 1): 3, (1, 2): 4, (2, 0): 2, (2, 1): 4, (2, 2): 5})
                        elements = [V, W, W2, T, S]
                        assert len(elements) == nelm

                        for H in elements[:nelm]:
                            # Keep number and count fixed, we're not testing that here
                            a = Argument(H, number=1)
                            c = Coefficient(H, count=1)
                            renumbering = domain_numbering(*cells)
                            renumbering[c] = 0
                            for f in (a, c):
                                expr = inner(f, f)

                                reprs.add(repr(expr))
                                hashes.add(hash(expr))
                                yield compute_terminal_hashdata(expr, renumbering)

    c, d, r, h = compute_unique_terminal_hashdatas(forms())
    c1 = nreps * len(cells) * len(degrees) * len(families) * nelm * 2
    assert c == c1

    c0 = len(cells) * len(degrees) * (len(families)-1) * nelm * 2
    assert d == c0
    assert r == c0
    assert h == c0
    assert len(reprs) == c0
    assert len(hashes) == c0


def test_terminal_hashdata_does_not_depend_on_coefficient_count_values_only_ordering(self):
    reprs = set()
    hashes = set()
    counts = list(range(-3, 4))
    cells = (interval, triangle, hexahedron)
    assert len(counts) == 7
    nreps = 1

    def forms():
        for rep in range(nreps):
            for cell in cells:
                for k in counts:
                    V = FiniteElement("Lagrange", cell, 2, (), (), "identity", H1)
                    f = Coefficient(V, count=k)
                    g = Coefficient(V, count=k+2)
                    expr = inner(f, g)

                    renumbering = domain_numbering(*cells)
                    renumbering[f] = 0
                    renumbering[g] = 1

                    reprs.add(repr(expr))
                    hashes.add(hash(expr))
                    yield compute_terminal_hashdata(expr, renumbering)

    c, d, r, h = compute_unique_terminal_hashdatas(forms())
    c0 = len(cells)  # Number of actually unique cases from a code generation perspective
    c1 = len(counts) * c0  # Number of unique cases from a symbolic representation perspective
    assert len(reprs) == c1
    assert len(hashes) == c1
    assert c == nreps * c1  # number of inner loop executions in forms() above
    assert d == c0
    assert r == c0
    assert h == c0


def test_terminal_hashdata_does_depend_on_argument_number_values(self):
    # TODO: Include part numbers as well
    reprs = set()
    hashes = set()
    counts = list(range(4))
    cells = (interval, triangle, hexahedron)
    nreps = 2

    def forms():
        for rep in range(nreps):
            for cell in cells:
                for k in counts:
                    V = FiniteElement("Lagrange", cell, 2, (), (), "identity", H1)
                    f = Argument(V, k)
                    g = Argument(V, k+2)
                    expr = inner(f, g)

                    reprs.add(repr(expr))
                    hashes.add(hash(expr))
                    yield compute_terminal_hashdata(expr, domain_numbering(*cells))

    c, d, r, h = compute_unique_terminal_hashdatas(forms())
    c0 = len(cells) * len(counts)  # Number of actually unique cases from a code generation perspective
    c1 = 1 * c0  # Number of unique cases from a symbolic representation perspective
    assert len(reprs) == c1
    assert len(hashes) == c1
    self.assertEqual(c, nreps * c1)  # number of inner loop executions in forms() above
    assert d == c0
    assert r == c0
    assert h == c0


def test_domain_signature_data_does_not_depend_on_domain_label_value(self):
    cells = [triangle, tetrahedron, hexahedron]
    s0s = set()
    s1s = set()
    s2s = set()
    for cell in cells:
        d0 = Mesh(cell)
        d1 = Mesh(cell, ufl_id=1)
        d2 = Mesh(cell, ufl_id=2)
        s0 = d0._ufl_signature_data_({d0: 0})
        s1 = d1._ufl_signature_data_({d1: 0})
        s2 = d2._ufl_signature_data_({d2: 0})
        assert s0 == s1
        assert s0 == s2
        s0s.add(s0)
        s1s.add(s1)
        s2s.add(s2)
    assert len(s0s) == len(cells)
    assert len(s1s) == len(cells)
    assert len(s2s) == len(cells)


def test_terminal_hashdata_does_not_depend_on_domain_label_value(self):
    reprs = set()
    hashes = set()
    ufl_ids = [1, 2]
    cells = [triangle, quadrilateral]
    domains = [Mesh(cell, ufl_id=ufl_id) for cell in cells for ufl_id in ufl_ids]
    nreps = 2
    num_exprs = 2

    def forms():
        for rep in range(nreps):
            for domain in domains:
                V = FunctionSpace(domain, FiniteElement("Lagrange", domain.ufl_cell(), 2, (), (), "identity", H1))
                f = Coefficient(V, count=0)
                v = TestFunction(V)
                x = SpatialCoordinate(domain)
                n = FacetNormal(domain)
                exprs = [inner(x, n), inner(f, v)]
                assert num_exprs == len(exprs)  # Assumed in checks below

                # This numbering needs to be recreated to count 'domain' and 'f' as 0 each time:
                renumbering = {f: 0, domain: 0}

                for expr in exprs:
                    reprs.add(repr(expr))
                    hashes.add(hash(expr))
                    yield compute_terminal_hashdata(expr, renumbering)

    c, d, r, h = compute_unique_terminal_hashdatas(forms())
    c0 = num_exprs * len(cells)  # Number of actually unique cases from a code generation perspective
    c1 = num_exprs * len(domains)  # Number of unique cases from a symbolic representation perspective
    assert len(reprs) == c1
    assert len(hashes) == c1
    self.assertEqual(c, nreps * c1)  # number of inner loop executions in forms() above
    assert d == c0
    assert r == c0
    assert h == c0


def compute_unique_multiindex_hashdatas(hashdatas):
    count = 0
    data = set()
    hashes = set()
    reprs = set()
    for d in hashdatas:
        data.add(tuple(d))
        hashes.add(hash(tuple(d)))
        reprs.add(repr(d))
        count += 1
    return count, len(data), len(reprs), len(hashes)


def test_multiindex_hashdata_depends_on_fixed_index_values(self):
    reprs = set()
    hashes = set()

    def hashdatas():
        for i in range(3):
            for ii in ((i,), (i, 0), (1, i)):
                jj = tuple(FixedIndex(j) for j in ii)
                expr = MultiIndex(jj)
                reprs.add(repr(expr))
                hashes.add(hash(expr))
                yield compute_multiindex_hashdata(expr, {})

    c, d, r, h = compute_unique_multiindex_hashdatas(hashdatas())
    assert c == 9
    assert d == 9-1  # (1,0 is repeated, therefore -1)
    assert len(reprs) == 9-1
    assert len(hashes) == 9-1


def test_multiindex_hashdata_does_not_depend_on_counts(self):
    reprs = set()
    hashes = set()

    def hashdatas():
        ijs = []
        iind = indices(3)
        jind = indices(3)
        for i in iind:
            ijs.append((i,))
            for j in jind:
                ijs.append((i, j))
                ijs.append((j, i))
        for ij in ijs:
            expr = MultiIndex(ij)
            reprs.add(repr(expr))
            hashes.add(hash(expr))
            yield compute_multiindex_hashdata(expr, {})
    c, d, r, h = compute_unique_multiindex_hashdatas(hashdatas())
    assert c == 3+9+9
    assert d == 1+1
    assert len(reprs) == 3+9+9
    assert len(hashes) == 3+9+9


def test_multiindex_hashdata_depends_on_the_order_indices_are_observed(self):
    reprs = set()
    hashes = set()
    nrep = 3

    def hashdatas():
        for rep in range(nrep):
            # Resetting index_numbering for each repetition,
            # resulting in hashdata staying the same for
            # each repetition but repr and hashes changing
            # because new indices are created each repetition.
            index_numbering = {}
            i, j, k, l = indices(4)  # noqa: E741
            for expr in (MultiIndex((i,)),
                         MultiIndex((i,)),  # r
                         MultiIndex((i, j)),
                         MultiIndex((j, i)),
                         MultiIndex((i, j)),  # r
                         MultiIndex((i, j, k)),
                         MultiIndex((k, j, i)),
                         MultiIndex((j, i))):  # r
                reprs.add(repr(expr))
                hashes.add(hash(expr))
                yield compute_multiindex_hashdata(expr, index_numbering)
    c, d, r, h = compute_unique_multiindex_hashdatas(hashdatas())
    assert c == nrep*8
    assert d == 5
    assert len(reprs) == nrep*5
    assert len(hashes) == nrep*5


def check_unique_signatures(forms):
    count = 0
    sigs = set()
    sigs2 = set()
    hashes = set()
    reprs = set()
    for a in forms:
        sig = a.signature()
        sig2 = a.signature()
        sigs.add(sig)
        sigs2.add(sig2)
        assert sig
        hashes.add(hash(a))
        reprs.add(repr(a))
        count += 1
    assert len(sigs) == count
    assert len(sigs2) == count
    assert len(reprs) == count
    assert len(hashes) == count


def test_signature_is_affected_by_element_properties(self):
    def forms():
        for family, sobolev in (("Lagrange", H1), ("Discontinuous Lagrange", L2)):
            for cell in (triangle, tetrahedron, quadrilateral):
                for degree in (1, 2):
                    V = FiniteElement(family, cell, degree, (), (), "identity", sobolev)
                    u = Coefficient(V)
                    v = TestFunction(V)
                    x = SpatialCoordinate(cell)
                    w = as_vector([v]*x.ufl_shape[0])
                    f = dot(w, u*x)
                    a = f*dx
                    yield a
    check_unique_signatures(forms())


def test_signature_is_affected_by_domains(self):
    def forms():
        for cell in (triangle, tetrahedron):
            for di in (1, 2):
                for dj in (1, 2):
                    for dk in (1, 2):
                        V = FiniteElement("Lagrange", cell, 1, (), (), "identity", H1)
                        u = Coefficient(V)
                        a = u*dx(di) + 2*u*dx(dj) + 3*u*ds(dk)
                        yield a
    check_unique_signatures(forms())


def test_signature_of_forms_with_diff(self):
    def forms():
        for cell in (triangle, tetrahedron):
            for k in (1, 2, 3):
                d = cell.geometric_dimension()
                V = FiniteElement("Lagrange", cell, 1, (), (), "identity", H1)
                W = FiniteElement("Lagrange", cell, 1, (d, ), (d, ), "identity", H1)
                u = Coefficient(V)
                w = Coefficient(W)
                vu = variable(u)
                vw = variable(w)
                f = vu*dot(vw, vu**k*vw)
                g = diff(f, vu)
                h = dot(diff(f, vw), FacetNormal(cell))
                a = f*dx(1) + g*dx(2) + h*ds(0)
                yield a
    check_unique_signatures(forms())


def test_signature_of_form_depend_on_coefficient_numbering_across_integrals(self):
    cell = triangle
    V = FiniteElement("Lagrange", cell, 1, (), (), "identity", H1)
    f = Coefficient(V)
    g = Coefficient(V)
    M1 = f*dx(0) + g*dx(1)
    M2 = g*dx(0) + f*dx(1)
    M3 = g*dx(0) + g*dx(1)
    self.assertTrue(M1.signature() != M2.signature())
    self.assertTrue(M1.signature() != M3.signature())
    self.assertTrue(M2.signature() != M3.signature())


def test_signature_of_forms_change_with_operators(self):
    def forms():
        for cell in (triangle, tetrahedron):
            V = FiniteElement("Lagrange", cell, 1, (), (), "identity", H1)
            u = Coefficient(V)
            v = Coefficient(V)
            fs = [(u*v)+(u/v),
                  (u+v)+(u/v),
                  (u+v)*(u/v),
                  (u*v)*(u*v),
                  (u+v)*(u*v),  # H1 same
                  # (u*v)*(u+v), # H1 same
                  (u*v)+(u+v),
                  ]
            for f in fs:
                a = f*dx
                yield a
    check_unique_signatures(forms())<|MERGE_RESOLUTION|>--- conflicted
+++ resolved
@@ -1,23 +1,13 @@
 """Test the computation of form signatures."""
 
-<<<<<<< HEAD
-from itertools import chain
-
-import pytest
-
-from ufl import *
+from ufl import (Argument, CellDiameter, CellVolume, Circumradius, Coefficient, FacetArea, FacetNormal,
+                 FunctionSpace, Identity, Mesh, SpatialCoordinate, TestFunction,
+                 as_domain, as_vector, diff, dot, ds, dx, hexahedron, indices, inner, interval, quadrilateral,
+                 tetrahedron, triangle, variable)
 from ufl.algorithms.signature import compute_multiindex_hashdata, compute_terminal_hashdata
 from ufl.classes import FixedIndex, MultiIndex
 from ufl.finiteelement import FiniteElement
 from ufl.sobolevspace import H1
-=======
-from ufl import (Argument, CellDiameter, CellVolume, Circumradius, Coefficient, FacetArea, FacetNormal, FiniteElement,
-                 FunctionSpace, Identity, Mesh, SpatialCoordinate, TensorElement, TestFunction, VectorElement,
-                 as_domain, as_vector, diff, dot, ds, dx, hexahedron, indices, inner, interval, quadrilateral,
-                 tetrahedron, triangle, variable)
-from ufl.algorithms.signature import compute_multiindex_hashdata, compute_terminal_hashdata
-from ufl.classes import FixedIndex, MultiIndex
->>>>>>> 9fa8f5a7
 
 # TODO: Test compute_terminal_hashdata
 #   TODO: Check that form argument counts only affect the sig by their relative ordering
