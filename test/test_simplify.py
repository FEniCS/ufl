<<<<<<< HEAD
#!/usr/bin/env py.test
# -*- coding: utf-8 -*-

import math

import pytest

from ufl import *
from ufl.classes import Product, Sum
from ufl.finiteelement import FiniteElement
from ufl.sobolevspace import H1
=======
import math

from ufl import (Coefficient, FiniteElement, TestFunction, TrialFunction, VectorConstant, acos, as_tensor, as_ufl, asin,
                 atan, cos, cosh, dx, exp, i, j, ln, max_value, min_value, outer, sin, sinh, tan, tanh, triangle)
from ufl.algorithms import compute_form_data
>>>>>>> 9fa8f5a7


def xtest_zero_times_argument(self):
    # FIXME: Allow zero forms
    element = FiniteElement("Lagrange", triangle, 1, (), (), "identity", H1)
    v = TestFunction(element)
    u = TrialFunction(element)
    L = 0*v*dx
    a = 0*(u*v)*dx
    b = (0*u)*v*dx
    assert len(compute_form_data(L).arguments) == 1
    assert len(compute_form_data(a).arguments) == 2
    assert len(compute_form_data(b).arguments) == 2


def test_divisions(self):
    element = FiniteElement("Lagrange", triangle, 1, (), (), "identity", H1)
    f = Coefficient(element)

    # Test simplification of division by 1
    a = f
    b = f/1
    assert a == b

    # Test simplification of division by 1.0
    a = f
    b = f/1.0
    assert a == b

    # Test simplification of division by of zero by something
    a = 0/f
    b = 0*f
    assert a == b

    # Test simplification of division by self (this simplification has been disabled)
    # a = f/f
    # b = 1
    # assert a == b


def test_products(self):
    element = FiniteElement("Lagrange", triangle, 1, (), (), "identity", H1)
    f = Coefficient(element)
    g = Coefficient(element)

    # Test simplification of literal multiplication
    assert f*0 == as_ufl(0)
    assert 0*f == as_ufl(0)
    assert 1*f == f
    assert f*1 == f
    assert as_ufl(2)*as_ufl(3) == as_ufl(6)
    assert as_ufl(2.0)*as_ufl(3.0) == as_ufl(6.0)

    # Test reordering of operands
    assert f*g == g*f

    # Test simplification of self-multiplication (this simplification has been disabled)
    # assert f*f == f**2


def test_sums(self):
    element = FiniteElement("Lagrange", triangle, 1, (), (), "identity", H1)
    f = Coefficient(element)
    g = Coefficient(element)

    # Test reordering of operands
    assert f + g == g + f

    # Test adding zero
    assert f + 0 == f
    assert 0 + f == f

    # Test collapsing of basic sum (this simplification has been disabled)
    # assert f + f == 2 * f

    # Test reordering of operands and collapsing sum
    a = f + g + f  # not collapsed, but ordered
    b = g + f + f  # not collapsed, but ordered
    c = (g + f) + f  # not collapsed, but ordered
    d = f + (f + g)  # not collapsed, but ordered
    assert a == b
    assert a == c
    assert a == d

    # Test reordering of operands and collapsing sum
    a = f + f + g  # collapsed
    b = g + (f + f)  # collapsed
    assert a == b


def test_mathfunctions(self):
    for a in (0.1, 0.3, 0.9):
        assert math.sin(a) == sin(a)
        assert math.cos(a) == cos(a)
        assert math.tan(a) == tan(a)
        assert math.sinh(a) == sinh(a)
        assert math.cosh(a) == cosh(a)
        assert math.tanh(a) == tanh(a)
        assert math.asin(a) == asin(a)
        assert math.acos(a) == acos(a)
        assert math.atan(a) == atan(a)
        assert math.exp(a) == exp(a)
        assert math.log(a) == ln(a)
        # TODO: Implement automatic simplification of conditionals?
        assert a == float(max_value(a, a-1))
        # TODO: Implement automatic simplification of conditionals?
        assert a == float(min_value(a, a+1))


def test_indexing(self):
    u = VectorConstant(triangle)
    v = VectorConstant(triangle)

    A = outer(u, v)
    A2 = as_tensor(A[i, j], (i, j))
    assert A2 == A

    Bij = u[i]*v[j]
    Bij2 = as_tensor(Bij, (i, j))[i, j]
    as_tensor(Bij, (i, j))
    assert Bij2 == Bij<|MERGE_RESOLUTION|>--- conflicted
+++ resolved
@@ -1,22 +1,10 @@
-<<<<<<< HEAD
-#!/usr/bin/env py.test
-# -*- coding: utf-8 -*-
-
+from ufl.finiteelement import FiniteElement
+from ufl.sobolevspace import H1
 import math
 
-import pytest
-
-from ufl import *
-from ufl.classes import Product, Sum
-from ufl.finiteelement import FiniteElement
-from ufl.sobolevspace import H1
-=======
-import math
-
-from ufl import (Coefficient, FiniteElement, TestFunction, TrialFunction, VectorConstant, acos, as_tensor, as_ufl, asin,
+from ufl import (Coefficient, TestFunction, TrialFunction, VectorConstant, acos, as_tensor, as_ufl, asin,
                  atan, cos, cosh, dx, exp, i, j, ln, max_value, min_value, outer, sin, sinh, tan, tanh, triangle)
 from ufl.algorithms import compute_form_data
->>>>>>> 9fa8f5a7
 
 
 def xtest_zero_times_argument(self):
