--- conflicted
+++ resolved
@@ -6,13 +6,8 @@
 
 import pytest
 
-<<<<<<< HEAD
-from ufl import (Argument, Coefficient, FacetNormal, TestFunction, TrialFunction, adjoint, div, dot, ds, dx, grad,
-                 inner, triangle)
-=======
-from ufl import (Argument, Coefficient, FacetNormal, FiniteElement, FunctionSpace, Mesh, TestFunction, TrialFunction,
-                 VectorElement, adjoint, div, dot, ds, dx, grad, inner, triangle)
->>>>>>> 91d2b2fe
+from ufl import (Argument, Coefficient, FacetNormal, FunctionSpace, Mesh, TestFunction, TrialFunction,
+                 adjoint, div, dot, ds, dx, grad, inner, triangle)
 from ufl.algorithms import (expand_derivatives, expand_indices, extract_arguments, extract_coefficients,
                             extract_elements, extract_unique_elements)
 from ufl.corealg.traversal import post_traversal, pre_traversal, unique_post_traversal, unique_pre_traversal
@@ -71,11 +66,7 @@
     assert coefficients == tuple(extract_coefficients(forms[2]))
 
 
-<<<<<<< HEAD
-def test_extract_elements_and_extract_unique_elements(element, forms):
-=======
 def test_extract_elements_and_extract_unique_elements(forms, domain):
->>>>>>> 91d2b2fe
     b = forms[2]
     integrals = b.integrals_by_type("cell")
     integrals[0].integrand()
@@ -94,20 +85,12 @@
     assert extract_unique_elements(a) == (element1,)
 
 
-<<<<<<< HEAD
 def test_pre_and_post_traversal():
     element = FiniteElement("Lagrange", triangle, 1, (), (), "identity", H1)
-    v = TestFunction(element)
-    f = Coefficient(element)
-    g = Coefficient(element)
-=======
-def test_pre_and_post_traversal(domain):
-    element = FiniteElement("CG", "triangle", 1)
     space = FunctionSpace(domain, element)
     v = TestFunction(space)
     f = Coefficient(space)
     g = Coefficient(space)
->>>>>>> 91d2b2fe
     p1 = f * v
     p2 = g * v
     s = p1 + p2
@@ -121,18 +104,11 @@
     assert list(unique_post_traversal(s)) == [v, f, p1, g, p2, s]
 
 
-<<<<<<< HEAD
 def test_expand_indices():
     element = FiniteElement("Lagrange", triangle, 2, (), (), "identity", H1)
-    v = TestFunction(element)
-    u = TrialFunction(element)
-=======
-def test_expand_indices(domain):
-    element = FiniteElement("Lagrange", triangle, 2)
     space = FunctionSpace(domain, element)
     v = TestFunction(space)
     u = TrialFunction(space)
->>>>>>> 91d2b2fe
 
     def evaluate(form):
         return form.cell_integral()[0].integrand()((), {v: 3, u: 5})  # TODO: How to define values of derivatives?
