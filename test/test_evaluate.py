__authors__ = "Martin Sandve Alnæs"
__date__ = "2009-02-13 -- 2009-02-13"

import math

<<<<<<< HEAD
import pytest

from ufl import *
=======
from ufl import (Argument, Coefficient, FiniteElement, Identity, SpatialCoordinate, as_matrix, as_vector, cos, cross,
                 det, dev, dot, exp, i, indices, inner, j, ln, outer, sin, skew, sqrt, sym, tan, tetrahedron, tr,
                 triangle)
>>>>>>> 9fa8f5a7
from ufl.constantvalue import as_ufl
from ufl.finiteelement import FiniteElement
from ufl.sobolevspace import H1


def testScalars():
    s = as_ufl(123)
    e = s((5, 7))
    v = 123
    assert e == v


def testZero():
    s = as_ufl(0)
    e = s((5, 7))
    v = 0
    assert e == v


def testIdentity():
    cell = triangle
    ident = Identity(cell.geometric_dimension())

    s = 123 * ident[0, 0]
    e = s((5, 7))
    v = 123
    assert e == v

    s = 123 * ident[1, 0]
    e = s((5, 7))
    v = 0
    assert e == v


def testCoords():
    cell = triangle
    x = SpatialCoordinate(cell)
    s = x[0] + x[1]
    e = s((5, 7))
    v = 5 + 7
    assert e == v


def testFunction1():
    cell = triangle
    element = FiniteElement("Lagrange", cell, 1, (), (), "identity", H1)
    f = Coefficient(element)
    s = 3 * f
    e = s((5, 7), {f: 123})
    v = 3 * 123
    assert e == v


def testFunction2():
    cell = triangle
    element = FiniteElement("Lagrange", cell, 1, (), (), "identity", H1)
    f = Coefficient(element)

    def g(x):
        return x[0]
    s = 3 * f
    e = s((5, 7), {f: g})
    v = 3 * 5
    assert e == v


def testArgument2():
    cell = triangle
    element = FiniteElement("Lagrange", cell, 1, (), (), "identity", H1)
    f = Argument(element, 2)

    def g(x):
        return x[0]
    s = 3 * f
    e = s((5, 7), {f: g})
    v = 3 * 5
    assert e == v


def testAlgebra():
    cell = triangle
    x = SpatialCoordinate(cell)
    s = 3 * (x[0] + x[1]) - 7 + x[0] ** (x[1] / 2)
    e = s((5, 7))
    v = 3 * (5. + 7.) - 7 + 5. ** (7. / 2)
    assert e == v


def testIndexSum():
    cell = triangle
    x = SpatialCoordinate(cell)
    i, = indices(1)
    s = x[i] * x[i]
    e = s((5, 7))
    v = 5 ** 2 + 7 ** 2
    assert e == v


def testIndexSum2():
    cell = triangle
    x = SpatialCoordinate(cell)
    ident = Identity(cell.geometric_dimension())
    i, j = indices(2)
    s = (x[i] * x[j]) * ident[i, j]
    e = s((5, 7))
    # v = sum_i sum_j x_i x_j delta_ij = x_0 x_0 + x_1 x_1
    v = 5 ** 2 + 7 ** 2
    assert e == v


def testMathFunctions():
    x = SpatialCoordinate(triangle)[0]

    s = sin(x)
    e = s((5, 7))
    v = math.sin(5)
    assert e == v

    s = cos(x)
    e = s((5, 7))
    v = math.cos(5)
    assert e == v

    s = tan(x)
    e = s((5, 7))
    v = math.tan(5)
    assert e == v

    s = ln(x)
    e = s((5, 7))
    v = math.log(5)
    assert e == v

    s = exp(x)
    e = s((5, 7))
    v = math.exp(5)
    assert e == v

    s = sqrt(x)
    e = s((5, 7))
    v = math.sqrt(5)
    assert e == v


def testListTensor():
    x, y = SpatialCoordinate(triangle)

    m = as_matrix([[x, y], [-y, -x]])

    s = m[0, 0] + m[1, 0] + m[0, 1] + m[1, 1]
    e = s((5, 7))
    v = 0
    assert e == v

    s = m[0, 0] * m[1, 0] * m[0, 1] * m[1, 1]
    e = s((5, 7))
    v = 5 ** 2 * 7 ** 2
    assert e == v


def testComponentTensor1():
    x = SpatialCoordinate(triangle)
    m = as_vector(x[i], i)

    s = m[0] * m[1]
    e = s((5, 7))
    v = 5 * 7
    assert e == v


def testComponentTensor2():
    x = SpatialCoordinate(triangle)
    xx = outer(x, x)

    m = as_matrix(xx[i, j], (i, j))

    s = m[0, 0] + m[1, 0] + m[0, 1] + m[1, 1]
    e = s((5, 7))
    v = 5 * 5 + 5 * 7 + 5 * 7 + 7 * 7
    assert e == v


def testComponentTensor3():
    x = SpatialCoordinate(triangle)
    xx = outer(x, x)

    m = as_matrix(xx[i, j], (i, j))

    s = m[0, 0] * m[1, 0] * m[0, 1] * m[1, 1]
    e = s((5, 7))
    v = 5 * 5 * 5 * 7 * 5 * 7 * 7 * 7
    assert e == v


def testCoefficient():
    V = FiniteElement("Lagrange", triangle, 1, (), (), "identity", H1)
    f = Coefficient(V)
    e = f ** 2

    def eval_f(x):
        return x[0] * x[1] ** 2
    assert e((3, 7), {f: eval_f}) == (3 * 7 ** 2) ** 2


def testCoefficientDerivative():
    V = FiniteElement("Lagrange", triangle, 1, (), (), "identity", H1)
    f = Coefficient(V)
    e = f.dx(0) ** 2 + f.dx(1) ** 2

    def eval_f(x, derivatives):
        if not derivatives:
            return eval_f.c * x[0] * x[1] ** 2
        # assume only first order derivative
        d, = derivatives
        if d == 0:
            return eval_f.c * x[1] ** 2
        if d == 1:
            return eval_f.c * x[0] * 2 * x[1]
    # shows how to attach data to eval_f
    eval_f.c = 5

    assert e((3, 7), {f: eval_f}) == (5 * 7 ** 2) ** 2 + (5 * 3 * 2 * 7) ** 2


def test_dot():
    x = SpatialCoordinate(triangle)
    s = dot(x, 2 * x)
    e = s((5, 7))
    v = 2 * (5 * 5 + 7 * 7)
    assert e == v


def test_inner():
    x = SpatialCoordinate(triangle)
    xx = as_matrix(((2 * x[0], 3 * x[0]), (2 * x[1], 3 * x[1])))
    s = inner(xx, 2 * xx)
    e = s((5, 7))
    v = 2 * ((5 * 2) ** 2 + (5 * 3) ** 2 + (7 * 2) ** 2 + (7 * 3) ** 2)
    assert e == v


def test_outer():
    x = SpatialCoordinate(triangle)
    xx = outer(outer(x, x), as_vector((2, 3)))
    s = inner(xx, 2 * xx)
    e = s((5, 7))
    v = 2 * (5 ** 2 + 7 ** 2) ** 2 * (2 ** 2 + 3 ** 2)
    assert e == v


def test_cross():
    x = SpatialCoordinate(tetrahedron)
    xv = (3, 5, 7)

    # Test cross product of triplets of orthogonal
    # vectors, where |a x b| = |a| |b|
    ts = [
        [as_vector((x[0], 0, 0)),
            as_vector((0, x[1], 0)),
            as_vector((0, 0, x[2]))],
        [as_vector((x[0], x[1], 0)),
            as_vector((x[1], -x[0], 0)),
            as_vector((0, 0, x[2]))],
        [as_vector((0, x[0], x[1])),
            as_vector((0, x[1], -x[0])),
            as_vector((x[2], 0, 0))],
        [as_vector((x[0], 0, x[1])),
            as_vector((x[1], 0, -x[0])),
            as_vector((0, x[2], 0))],
    ]
    for t in ts:
        for a in range(3):
            for b in range(3):
                cab = cross(t[a], t[b])
                dab = dot(cab, cab)
                eab = dab(xv)
                tna = dot(t[a], t[a])(xv)
                tnb = dot(t[b], t[b])(xv)
                vab = tna * tnb if a != b else 0
                assert eab == vab


def xtest_dev():
    x = SpatialCoordinate(triangle)
    xv = (5, 7)
    xx = outer(x, x)
    s1 = dev(2 * xx)
    s2 = 2 * (xx - xx.T)  # FIXME
    e = inner(s1, s1)(xv)
    v = inner(s2, s2)(xv)
    assert e == v


def test_skew():
    x = SpatialCoordinate(triangle)
    xv = (5, 7)
    xx = outer(x, x)
    s1 = skew(2 * xx)
    s2 = (xx - xx.T)
    e = inner(s1, s1)(xv)
    v = inner(s2, s2)(xv)
    assert e == v


def test_sym():
    x = SpatialCoordinate(triangle)
    xv = (5, 7)
    xx = outer(x, x)
    s1 = sym(2 * xx)
    s2 = (xx + xx.T)
    e = inner(s1, s1)(xv)
    v = inner(s2, s2)(xv)
    assert e == v


def test_tr():
    x = SpatialCoordinate(triangle)
    xv = (5, 7)
    xx = outer(x, x)
    s = tr(2 * xx)
    e = s(xv)
    v = 2 * sum(xv[i] ** 2 for i in (0, 1))
    assert e == v


def test_det2D():
    x = SpatialCoordinate(triangle)
    xv = (5, 7)
    a, b = 6.5, -4
    xx = as_matrix(((x[0], x[1]), (a, b)))
    s = det(2 * xx)
    e = s(xv)
    v = 2 ** 2 * (5 * b - 7 * a)
    assert e == v


def xtest_det3D():  # FIXME
    x = SpatialCoordinate(tetrahedron)
    xv = (5, 7, 9)
    a, b, c = 6.5, -4, 3
    d, e, f = 2, 3, 4
    xx = as_matrix(((x[0], x[1], x[2]),
                    (a, b, c),
                    (d, e, f)))
    s = det(2 * xx)
    e = s(xv)
    v = 2 ** 3 * \
        (xv[0] * (b * f - e * c) - xv[1] *
         (a * f - c * d) + xv[2] * (a * e - b * d))
    assert e == v


def test_cofac():
    pass  # TODO


def test_inv():
    pass  # TODO<|MERGE_RESOLUTION|>--- conflicted
+++ resolved
@@ -3,15 +3,9 @@
 
 import math
 
-<<<<<<< HEAD
-import pytest
-
-from ufl import *
-=======
-from ufl import (Argument, Coefficient, FiniteElement, Identity, SpatialCoordinate, as_matrix, as_vector, cos, cross,
+from ufl import (Argument, Coefficient, Identity, SpatialCoordinate, as_matrix, as_vector, cos, cross,
                  det, dev, dot, exp, i, indices, inner, j, ln, outer, sin, skew, sqrt, sym, tan, tetrahedron, tr,
                  triangle)
->>>>>>> 9fa8f5a7
 from ufl.constantvalue import as_ufl
 from ufl.finiteelement import FiniteElement
 from ufl.sobolevspace import H1
