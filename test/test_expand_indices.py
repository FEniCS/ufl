__authors__ = "Martin Sandve Alnæs"
__date__ = "2009-03-19 -- 2012-03-20"

# Modified by Anders Logg, 2008
# Modified by Garth N. Wells, 2009

import math

import pytest

<<<<<<< HEAD
from ufl import (Coefficient, Identity, as_tensor, cos, det, div, dot, dx, exp, grad, i, inner, j, k, l, ln, nabla_div,
                 nabla_grad, outer, sin, triangle)
=======
from ufl import (Coefficient, FiniteElement, FunctionSpace, Identity, Mesh, TensorElement, VectorElement, as_tensor,
                 cos, det, div, dot, dx, exp, grad, i, inner, j, k, l, ln, nabla_div, nabla_grad, outer, sin, triangle)
>>>>>>> 91d2b2fe
from ufl.algorithms import compute_form_data, expand_derivatives, expand_indices
from ufl.algorithms.renumbering import renumber_indices
from ufl.finiteelement import FiniteElement
from ufl.sobolevspace import H1

# TODO: Test expand_indices2 throuroughly for correctness, then efficiency:
# expand_indices, expand_indices2 = expand_indices2, expand_indices


class Fixture:

    def __init__(self):
        cell = triangle
<<<<<<< HEAD
        element = FiniteElement("Lagrange", cell, 1, (), (), "identity", H1)
        velement = FiniteElement("Lagrange", cell, 1, (2, ), (2, ), "identity", H1)
        telement = FiniteElement("Lagrange", cell, 1, (2, 2), (2, 2), "identity", H1)
        self.sf = Coefficient(element)
        self.sf2 = Coefficient(element)
        self.vf = Coefficient(velement)
        self.tf = Coefficient(telement)
=======
        element = FiniteElement("Lagrange", cell, 1)
        velement = VectorElement("Lagrange", cell, 1)
        telement = TensorElement("Lagrange", cell, 1)
        domain = Mesh(VectorElement("Lagrange", cell, 1))
        space = FunctionSpace(domain, element)
        vspace = FunctionSpace(domain, velement)
        tspace = FunctionSpace(domain, telement)
        self.sf = Coefficient(space)
        self.sf2 = Coefficient(space)
        self.vf = Coefficient(vspace)
        self.tf = Coefficient(tspace)
>>>>>>> 91d2b2fe

        # Note: the derivatives of these functions make no sense, but
        #       their unique constant values are used for validation.

        def SF(x, derivatives=()):
            # first order derivatives
            if derivatives == (0,):
                return 0.30
            elif derivatives == (1,):
                return 0.31
            # second order derivatives
            elif derivatives == (0, 0):
                return 0
            elif derivatives in ((1, 0), (0, 1)):
                return 0
            elif derivatives == (1, 1):
                return 0
            # function value
            assert derivatives == ()
            return 3

        def SF2(x, derivatives=()):
            # first order derivatives
            if derivatives == (0,):
                return 0.30
            elif derivatives == (1,):
                return 0.31
            # second order derivatives
            elif derivatives == (0, 0):
                return 3.300
            elif derivatives in ((1, 0), (0, 1)):
                return 3.310
            elif derivatives == (1, 1):
                return 3.311
            # function value
            assert derivatives == ()
            return 3

        def VF(x, derivatives=()):
            # first order derivatives
            if derivatives == (0,):
                return (0.50, 0.70)
            elif derivatives == (1,):
                return (0.51, 0.71)
            # second order derivatives
            elif derivatives == (0, 0):
                return (0.20, 0.21)
            elif derivatives in ((1, 0), (0, 1)):
                return (0.30, 0.31)
            elif derivatives == (1, 1):
                return (0.40, 0.41)
            # function value
            assert derivatives == ()
            return (5, 7)

        def TF(x, derivatives=()):
            # first order derivatives
            if derivatives == (0,):
                return ((1.10, 1.30), (1.70, 1.90))
            elif derivatives == (1,):
                return ((1.11, 1.31), (1.71, 1.91))
            # second order derivatives
            elif derivatives == (0, 0):
                return ((10.00, 10.01), (10.10, 10.11))
            elif derivatives in ((1, 0), (0, 1)):
                return ((12.00, 12.01), (12.10, 12.11))
            elif derivatives == (1, 1):
                return ((11.00, 11.01), (11.10, 11.11))
            # function value
            assert derivatives == ()
            return ((11, 13), (17, 19))

        self.x = (1.23, 3.14)
        self.mapping = {self.sf: SF, self.sf2: SF2, self.vf: VF, self.tf: TF}

    def compare(self, f, value):
        debug = 0
        if debug:
            print(('f', f))
        g = expand_derivatives(f)
        if debug:
            print(('g', g))
        gv = g(self.x, self.mapping)
        assert abs(gv - value) < 1e-7

        g = expand_indices(g)
        if debug:
            print(('g', g))
        gv = g(self.x, self.mapping)
        assert abs(gv - value) < 1e-7

        g = renumber_indices(g)
        if debug:
            print(('g', g))
        gv = g(self.x, self.mapping)
        assert abs(gv - value) < 1e-7


@pytest.fixture(scope="module")
def fixt():
    # Workaround for quick pytest transition
    return Fixture()


def test_basic_expand_indices(self, fixt):
    sf = fixt.sf
    vf = fixt.vf
    tf = fixt.tf
    compare = fixt.compare

    # Simple expressions with no indices or derivatives to expand
    compare(sf, 3)
    compare(sf + 1, 4)
    compare(sf - 2.5, 0.5)
    compare(sf/2, 1.5)
    compare(sf/0.5, 6)
    compare(sf**2, 9)
    compare(sf**0.5, 3**0.5)
    compare(sf**3, 27)
    compare(0.5**sf, 0.5**3)
    compare(sf * (sf/6), 1.5)
    compare(sin(sf), math.sin(3))
    compare(cos(sf), math.cos(3))
    compare(exp(sf), math.exp(3))
    compare(ln(sf), math.log(3))

    # Simple indexing
    compare(vf[0], 5)
    compare(vf[0] + 1, 6)
    compare(vf[0] - 2.5, 2.5)
    compare(vf[0]/2, 2.5)
    compare(vf[0]/0.5, 10)
    compare(vf[0]**2, 25)
    compare(vf[0]**0.5, 5**0.5)
    compare(vf[0]**3, 125)
    compare(0.5**vf[0], 0.5**5)
    compare(vf[0] * (vf[0]/6), 5*(5./6))
    compare(sin(vf[0]), math.sin(5))
    compare(cos(vf[0]), math.cos(5))
    compare(exp(vf[0]), math.exp(5))
    compare(ln(vf[0]), math.log(5))

    # Double indexing
    compare(tf[1, 1], 19)
    compare(tf[1, 1] + 1, 20)
    compare(tf[1, 1] - 2.5, 16.5)
    compare(tf[1, 1]/2, 9.5)
    compare(tf[1, 1]/0.5, 38)
    compare(tf[1, 1]**2, 19**2)
    compare(tf[1, 1]**0.5, 19**0.5)
    compare(tf[1, 1]**3, 19**3)
    compare(0.5**tf[1, 1], 0.5**19)
    compare(tf[1, 1] * (tf[1, 1]/6), 19*(19./6))
    compare(sin(tf[1, 1]), math.sin(19))
    compare(cos(tf[1, 1]), math.cos(19))
    compare(exp(tf[1, 1]), math.exp(19))
    compare(ln(tf[1, 1]), math.log(19))


def test_expand_indices_index_sum(self, fixt):
    vf = fixt.vf
    tf = fixt.tf
    compare = fixt.compare

    # Basic index sums
    compare(vf[i]*vf[i], 5*5+7*7)
    compare(vf[j]*tf[i, j]*vf[i], 5*5*11 + 5*7*13 + 5*7*17 + 7*7*19)
    compare(vf[j]*tf.T[j, i]*vf[i], 5*5*11 + 5*7*13 + 5*7*17 + 7*7*19)
    compare(tf[i, i], 11 + 19)
    compare(tf[i, j]*(tf[j, i]+outer(vf, vf)[i, j]), (5*5+11)*11 + (7*5+17)*13 + (7*5+13)*17 + (7*7+19)*19)
    compare(as_tensor(as_tensor(tf[i, j], (i, j))[k, l], (l, k))[i, i], 11 + 19)


def test_expand_indices_derivatives(self, fixt):
    sf = fixt.sf
    vf = fixt.vf
    compare = fixt.compare

    # Basic derivatives
    compare(sf.dx(0), 0.3)
    compare(sf.dx(1), 0.31)
    compare(sf.dx(i)*vf[i], 0.30*5 + 0.31*7)
    compare(vf[j].dx(i)*vf[i].dx(j), 0.50*0.50 + 0.51*0.70 + 0.70*0.51 + 0.71*0.71)


def test_expand_indices_hyperelasticity(self, fixt):
    vf = fixt.vf
    compare = fixt.compare

    # Deformation gradient
    ident = Identity(2)
    u = vf
    F = ident + grad(u)
    # F = (1 + vf[0].dx(0), vf[0].dx(1), vf[1].dx(0), 1 + vf[1].dx(1))
    # F = (1 + 0.50,        0.51,        0.70,        1 + 0.71)
    F00 = 1 + 0.50
    F01 = 0.51
    F10 = 0.70
    F11 = 1 + 0.71
    compare(F[0, 0], F00)
    compare(F[0, 1], F01)
    compare(F[1, 0], F10)
    compare(F[1, 1], F11)

    J = det(F)
    compare(J, (1 + 0.50)*(1 + 0.71) - 0.70*0.51)

    # Strain tensors
    C = F.T*F
    # Cij = sum_k Fki Fkj
    C00 = F00*F00 + F10*F10
    C01 = F00*F01 + F10*F11
    C10 = F01*F00 + F11*F10
    C11 = F01*F01 + F11*F11
    compare(C[0, 0], C00)
    compare(C[0, 1], C01)
    compare(C[1, 0], C10)
    compare(C[1, 1], C11)

    E = (C-ident)/2
    E00 = (C00-1)/2
    E01 = (C01)/2
    E10 = (C10)/2
    E11 = (C11-1)/2
    compare(E[0, 0], E00)
    compare(E[0, 1], E01)
    compare(E[1, 0], E10)
    compare(E[1, 1], E11)

    # Strain energy
    Q = inner(E, E)
    Qvalue = E00**2 + E01**2 + E10**2 + E11**2
    compare(Q, Qvalue)

    K = 0.5
    psi = (K/2)*exp(Q)
    compare(psi, 0.25*math.exp(Qvalue))


def test_expand_indices_div_grad(self, fixt):
    sf = fixt.sf
    sf2 = fixt.sf2
    vf = fixt.vf
    tf = fixt.tf
    compare = fixt.compare

    a = div(grad(sf))
    compare(a, 0)

    a = div(grad(sf2))
    compare(a, 3.300 + 3.311)

    if 0:
        Dvf = grad(vf)
        Lvf = div(Dvf)
        Lvf2 = dot(Lvf, Lvf)
        pp = compute_form_data(Lvf2*dx).preprocessed_form.integrals()[0].integrand()
        print(('vf', vf.ufl_shape, str(vf)))
        print(('Dvf', Dvf.ufl_shape, str(Dvf)))
        print(('Lvf', Lvf.ufl_shape, str(Lvf)))
        print(('Lvf2', Lvf2.ufl_shape, str(Lvf2)))
        print(('pp', pp.ufl_shape, str(pp)))

    a = div(grad(vf))
    compare(dot(a, a), (0.20+0.40)**2 + (0.21+0.41)**2)

    a = div(grad(tf))
    compare(inner(a, a), (10.00+11.00)**2 + (10.01+11.01)**2 + (10.10+11.10)**2 + (10.11+11.11)**2)


def test_expand_indices_nabla_div_grad(self, fixt):
    sf = fixt.sf
    sf2 = fixt.sf2
    vf = fixt.vf
    tf = fixt.tf
    compare = fixt.compare

    a = nabla_div(nabla_grad(sf))
    compare(a, 0)

    a = nabla_div(nabla_grad(sf2))
    compare(a, 3.300 + 3.311)

    a = nabla_div(nabla_grad(vf))
    compare(dot(a, a), (0.20+0.40)**2 + (0.21+0.41)**2)

    a = nabla_div(nabla_grad(tf))
    compare(inner(a, a), (10.00+11.00)**2 + (10.01+11.01)**2 + (10.10+11.10)**2 + (10.11+11.11)**2)<|MERGE_RESOLUTION|>--- conflicted
+++ resolved
@@ -8,13 +8,8 @@
 
 import pytest
 
-<<<<<<< HEAD
-from ufl import (Coefficient, Identity, as_tensor, cos, det, div, dot, dx, exp, grad, i, inner, j, k, l, ln, nabla_div,
-                 nabla_grad, outer, sin, triangle)
-=======
-from ufl import (Coefficient, FiniteElement, FunctionSpace, Identity, Mesh, TensorElement, VectorElement, as_tensor,
-                 cos, det, div, dot, dx, exp, grad, i, inner, j, k, l, ln, nabla_div, nabla_grad, outer, sin, triangle)
->>>>>>> 91d2b2fe
+from ufl import (Coefficient, FiniteElement, FunctionSpace, Identity, Mesh, TensorElement, as_tensor, cos, det, div,
+                 dot, dx, exp, grad, i, inner, j, k, l, ln, nabla_div, nabla_grad, outer, sin, triangle)
 from ufl.algorithms import compute_form_data, expand_derivatives, expand_indices
 from ufl.algorithms.renumbering import renumber_indices
 from ufl.finiteelement import FiniteElement
@@ -28,19 +23,10 @@
 
     def __init__(self):
         cell = triangle
-<<<<<<< HEAD
         element = FiniteElement("Lagrange", cell, 1, (), (), "identity", H1)
         velement = FiniteElement("Lagrange", cell, 1, (2, ), (2, ), "identity", H1)
         telement = FiniteElement("Lagrange", cell, 1, (2, 2), (2, 2), "identity", H1)
-        self.sf = Coefficient(element)
-        self.sf2 = Coefficient(element)
-        self.vf = Coefficient(velement)
-        self.tf = Coefficient(telement)
-=======
-        element = FiniteElement("Lagrange", cell, 1)
-        velement = VectorElement("Lagrange", cell, 1)
-        telement = TensorElement("Lagrange", cell, 1)
-        domain = Mesh(VectorElement("Lagrange", cell, 1))
+        domain = Mesh(FiniteElement("Lagrange", cell, 1, (d, ), (d, ), "identity", H1))
         space = FunctionSpace(domain, element)
         vspace = FunctionSpace(domain, velement)
         tspace = FunctionSpace(domain, telement)
@@ -48,7 +34,6 @@
         self.sf2 = Coefficient(space)
         self.vf = Coefficient(vspace)
         self.tf = Coefficient(tspace)
->>>>>>> 91d2b2fe
 
         # Note: the derivatives of these functions make no sense, but
         #       their unique constant values are used for validation.
