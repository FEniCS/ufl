__authors__ = "Martin Sandve Alnæs"
__date__ = "2009-03-19 -- 2012-03-20"

# Modified by Anders Logg, 2008
# Modified by Garth N. Wells, 2009

import math

import pytest

<<<<<<< HEAD
from ufl import *
from ufl.algorithms import *
from ufl.algorithms.renumbering import renumber_indices
from ufl.classes import Product, Sum
from ufl.finiteelement import FiniteElement
from ufl.sobolevspace import H1
=======
from ufl import (Coefficient, FiniteElement, Identity, TensorElement, VectorElement, as_tensor, cos, det, div, dot, dx,
                 exp, grad, i, inner, j, k, l, ln, nabla_div, nabla_grad, outer, sin, triangle)
from ufl.algorithms import compute_form_data, expand_derivatives, expand_indices
from ufl.algorithms.renumbering import renumber_indices
>>>>>>> 9fa8f5a7

# TODO: Test expand_indices2 throuroughly for correctness, then efficiency:
# expand_indices, expand_indices2 = expand_indices2, expand_indices


class Fixture:

    def __init__(self):
        cell = triangle
        element = FiniteElement("Lagrange", cell, 1, (), (), "identity", H1)
        velement = FiniteElement("Lagrange", cell, 1, (2, ), (2, ), "identity", H1)
        telement = FiniteElement("Lagrange", cell, 1, (2, 2), (2, 2), "identity", H1)
        self.sf = Coefficient(element)
        self.sf2 = Coefficient(element)
        self.vf = Coefficient(velement)
        self.tf = Coefficient(telement)

        # Note: the derivatives of these functions make no sense, but
        #       their unique constant values are used for validation.

        def SF(x, derivatives=()):
            # first order derivatives
            if derivatives == (0,):
                return 0.30
            elif derivatives == (1,):
                return 0.31
            # second order derivatives
            elif derivatives == (0, 0):
                return 0
            elif derivatives in ((1, 0), (0, 1)):
                return 0
            elif derivatives == (1, 1):
                return 0
            # function value
            assert derivatives == ()
            return 3

        def SF2(x, derivatives=()):
            # first order derivatives
            if derivatives == (0,):
                return 0.30
            elif derivatives == (1,):
                return 0.31
            # second order derivatives
            elif derivatives == (0, 0):
                return 3.300
            elif derivatives in ((1, 0), (0, 1)):
                return 3.310
            elif derivatives == (1, 1):
                return 3.311
            # function value
            assert derivatives == ()
            return 3

        def VF(x, derivatives=()):
            # first order derivatives
            if derivatives == (0,):
                return (0.50, 0.70)
            elif derivatives == (1,):
                return (0.51, 0.71)
            # second order derivatives
            elif derivatives == (0, 0):
                return (0.20, 0.21)
            elif derivatives in ((1, 0), (0, 1)):
                return (0.30, 0.31)
            elif derivatives == (1, 1):
                return (0.40, 0.41)
            # function value
            assert derivatives == ()
            return (5, 7)

        def TF(x, derivatives=()):
            # first order derivatives
            if derivatives == (0,):
                return ((1.10, 1.30), (1.70, 1.90))
            elif derivatives == (1,):
                return ((1.11, 1.31), (1.71, 1.91))
            # second order derivatives
            elif derivatives == (0, 0):
                return ((10.00, 10.01), (10.10, 10.11))
            elif derivatives in ((1, 0), (0, 1)):
                return ((12.00, 12.01), (12.10, 12.11))
            elif derivatives == (1, 1):
                return ((11.00, 11.01), (11.10, 11.11))
            # function value
            assert derivatives == ()
            return ((11, 13), (17, 19))

        self.x = (1.23, 3.14)
        self.mapping = {self.sf: SF, self.sf2: SF2, self.vf: VF, self.tf: TF}

    def compare(self, f, value):
        debug = 0
        if debug:
            print(('f', f))
        g = expand_derivatives(f)
        if debug:
            print(('g', g))
        gv = g(self.x, self.mapping)
        assert abs(gv - value) < 1e-7

        g = expand_indices(g)
        if debug:
            print(('g', g))
        gv = g(self.x, self.mapping)
        assert abs(gv - value) < 1e-7

        g = renumber_indices(g)
        if debug:
            print(('g', g))
        gv = g(self.x, self.mapping)
        assert abs(gv - value) < 1e-7


@pytest.fixture(scope="module")
def fixt():
    # Workaround for quick pytest transition
    return Fixture()


def test_basic_expand_indices(self, fixt):
    sf = fixt.sf
    vf = fixt.vf
    tf = fixt.tf
    compare = fixt.compare

    # Simple expressions with no indices or derivatives to expand
    compare(sf, 3)
    compare(sf + 1, 4)
    compare(sf - 2.5, 0.5)
    compare(sf/2, 1.5)
    compare(sf/0.5, 6)
    compare(sf**2, 9)
    compare(sf**0.5, 3**0.5)
    compare(sf**3, 27)
    compare(0.5**sf, 0.5**3)
    compare(sf * (sf/6), 1.5)
    compare(sin(sf), math.sin(3))
    compare(cos(sf), math.cos(3))
    compare(exp(sf), math.exp(3))
    compare(ln(sf), math.log(3))

    # Simple indexing
    compare(vf[0], 5)
    compare(vf[0] + 1, 6)
    compare(vf[0] - 2.5, 2.5)
    compare(vf[0]/2, 2.5)
    compare(vf[0]/0.5, 10)
    compare(vf[0]**2, 25)
    compare(vf[0]**0.5, 5**0.5)
    compare(vf[0]**3, 125)
    compare(0.5**vf[0], 0.5**5)
    compare(vf[0] * (vf[0]/6), 5*(5./6))
    compare(sin(vf[0]), math.sin(5))
    compare(cos(vf[0]), math.cos(5))
    compare(exp(vf[0]), math.exp(5))
    compare(ln(vf[0]), math.log(5))

    # Double indexing
    compare(tf[1, 1], 19)
    compare(tf[1, 1] + 1, 20)
    compare(tf[1, 1] - 2.5, 16.5)
    compare(tf[1, 1]/2, 9.5)
    compare(tf[1, 1]/0.5, 38)
    compare(tf[1, 1]**2, 19**2)
    compare(tf[1, 1]**0.5, 19**0.5)
    compare(tf[1, 1]**3, 19**3)
    compare(0.5**tf[1, 1], 0.5**19)
    compare(tf[1, 1] * (tf[1, 1]/6), 19*(19./6))
    compare(sin(tf[1, 1]), math.sin(19))
    compare(cos(tf[1, 1]), math.cos(19))
    compare(exp(tf[1, 1]), math.exp(19))
    compare(ln(tf[1, 1]), math.log(19))


def test_expand_indices_index_sum(self, fixt):
    vf = fixt.vf
    tf = fixt.tf
    compare = fixt.compare

    # Basic index sums
    compare(vf[i]*vf[i], 5*5+7*7)
    compare(vf[j]*tf[i, j]*vf[i], 5*5*11 + 5*7*13 + 5*7*17 + 7*7*19)
    compare(vf[j]*tf.T[j, i]*vf[i], 5*5*11 + 5*7*13 + 5*7*17 + 7*7*19)
    compare(tf[i, i], 11 + 19)
    compare(tf[i, j]*(tf[j, i]+outer(vf, vf)[i, j]), (5*5+11)*11 + (7*5+17)*13 + (7*5+13)*17 + (7*7+19)*19)
    compare(as_tensor(as_tensor(tf[i, j], (i, j))[k, l], (l, k))[i, i], 11 + 19)


def test_expand_indices_derivatives(self, fixt):
    sf = fixt.sf
    vf = fixt.vf
    compare = fixt.compare

    # Basic derivatives
    compare(sf.dx(0), 0.3)
    compare(sf.dx(1), 0.31)
    compare(sf.dx(i)*vf[i], 0.30*5 + 0.31*7)
    compare(vf[j].dx(i)*vf[i].dx(j), 0.50*0.50 + 0.51*0.70 + 0.70*0.51 + 0.71*0.71)


def test_expand_indices_hyperelasticity(self, fixt):
    vf = fixt.vf
    compare = fixt.compare

    # Deformation gradient
    ident = Identity(2)
    u = vf
    F = ident + grad(u)
    # F = (1 + vf[0].dx(0), vf[0].dx(1), vf[1].dx(0), 1 + vf[1].dx(1))
    # F = (1 + 0.50,        0.51,        0.70,        1 + 0.71)
    F00 = 1 + 0.50
    F01 = 0.51
    F10 = 0.70
    F11 = 1 + 0.71
    compare(F[0, 0], F00)
    compare(F[0, 1], F01)
    compare(F[1, 0], F10)
    compare(F[1, 1], F11)

    J = det(F)
    compare(J, (1 + 0.50)*(1 + 0.71) - 0.70*0.51)

    # Strain tensors
    C = F.T*F
    # Cij = sum_k Fki Fkj
    C00 = F00*F00 + F10*F10
    C01 = F00*F01 + F10*F11
    C10 = F01*F00 + F11*F10
    C11 = F01*F01 + F11*F11
    compare(C[0, 0], C00)
    compare(C[0, 1], C01)
    compare(C[1, 0], C10)
    compare(C[1, 1], C11)

    E = (C-ident)/2
    E00 = (C00-1)/2
    E01 = (C01)/2
    E10 = (C10)/2
    E11 = (C11-1)/2
    compare(E[0, 0], E00)
    compare(E[0, 1], E01)
    compare(E[1, 0], E10)
    compare(E[1, 1], E11)

    # Strain energy
    Q = inner(E, E)
    Qvalue = E00**2 + E01**2 + E10**2 + E11**2
    compare(Q, Qvalue)

    K = 0.5
    psi = (K/2)*exp(Q)
    compare(psi, 0.25*math.exp(Qvalue))


def test_expand_indices_div_grad(self, fixt):
    sf = fixt.sf
    sf2 = fixt.sf2
    vf = fixt.vf
    tf = fixt.tf
    compare = fixt.compare

    a = div(grad(sf))
    compare(a, 0)

    a = div(grad(sf2))
    compare(a, 3.300 + 3.311)

    if 0:
        Dvf = grad(vf)
        Lvf = div(Dvf)
        Lvf2 = dot(Lvf, Lvf)
        pp = compute_form_data(Lvf2*dx).preprocessed_form.integrals()[0].integrand()
        print(('vf', vf.ufl_shape, str(vf)))
        print(('Dvf', Dvf.ufl_shape, str(Dvf)))
        print(('Lvf', Lvf.ufl_shape, str(Lvf)))
        print(('Lvf2', Lvf2.ufl_shape, str(Lvf2)))
        print(('pp', pp.ufl_shape, str(pp)))

    a = div(grad(vf))
    compare(dot(a, a), (0.20+0.40)**2 + (0.21+0.41)**2)

    a = div(grad(tf))
    compare(inner(a, a), (10.00+11.00)**2 + (10.01+11.01)**2 + (10.10+11.10)**2 + (10.11+11.11)**2)


def test_expand_indices_nabla_div_grad(self, fixt):
    sf = fixt.sf
    sf2 = fixt.sf2
    vf = fixt.vf
    tf = fixt.tf
    compare = fixt.compare

    a = nabla_div(nabla_grad(sf))
    compare(a, 0)

    a = nabla_div(nabla_grad(sf2))
    compare(a, 3.300 + 3.311)

    a = nabla_div(nabla_grad(vf))
    compare(dot(a, a), (0.20+0.40)**2 + (0.21+0.41)**2)

    a = nabla_div(nabla_grad(tf))
<<<<<<< HEAD
    compare(inner(a, a), (10.00+11.00)**2 + (10.01+11.01)**2 + (10.10+11.10)**2 + (10.11+11.11)**2)


def xtest_expand_indices_list_tensor_problem(self, fixt):
    print()
    print(('='*40))
    # TODO: This is the case marked in the expand_indices2 implementation
    # as not working. Fix and then try expand_indices2 on other tests!
    V = FiniteElement("Lagrange", triangle, 1, (2, ), (2, ), "identity", H1)
    w = Coefficient(V)
    v = as_vector([w[0], 0])
    a = v[i]*w[i]
    # TODO: Compare
    print((type(a), str(a)))
    A, comp = a.ufl_operands
    print((type(A), str(A)))
    print((type(comp), str(comp)))

    ei1 = expand_indices(a)
    ei2 = expand_indices2(a)
    print((str(ei1)))
    print((str(ei2)))
    print(('='*40))
    print()
=======
    compare(inner(a, a), (10.00+11.00)**2 + (10.01+11.01)**2 + (10.10+11.10)**2 + (10.11+11.11)**2)
>>>>>>> 9fa8f5a7
<|MERGE_RESOLUTION|>--- conflicted
+++ resolved
@@ -8,19 +8,12 @@
 
 import pytest
 
-<<<<<<< HEAD
-from ufl import *
-from ufl.algorithms import *
-from ufl.algorithms.renumbering import renumber_indices
-from ufl.classes import Product, Sum
-from ufl.finiteelement import FiniteElement
-from ufl.sobolevspace import H1
-=======
-from ufl import (Coefficient, FiniteElement, Identity, TensorElement, VectorElement, as_tensor, cos, det, div, dot, dx,
+from ufl import (Coefficient, Identity, as_tensor, cos, det, div, dot, dx,
                  exp, grad, i, inner, j, k, l, ln, nabla_div, nabla_grad, outer, sin, triangle)
 from ufl.algorithms import compute_form_data, expand_derivatives, expand_indices
 from ufl.algorithms.renumbering import renumber_indices
->>>>>>> 9fa8f5a7
+from ufl.finiteelement import FiniteElement
+from ufl.sobolevspace import H1
 
 # TODO: Test expand_indices2 throuroughly for correctness, then efficiency:
 # expand_indices, expand_indices2 = expand_indices2, expand_indices
@@ -324,31 +317,4 @@
     compare(dot(a, a), (0.20+0.40)**2 + (0.21+0.41)**2)
 
     a = nabla_div(nabla_grad(tf))
-<<<<<<< HEAD
-    compare(inner(a, a), (10.00+11.00)**2 + (10.01+11.01)**2 + (10.10+11.10)**2 + (10.11+11.11)**2)
-
-
-def xtest_expand_indices_list_tensor_problem(self, fixt):
-    print()
-    print(('='*40))
-    # TODO: This is the case marked in the expand_indices2 implementation
-    # as not working. Fix and then try expand_indices2 on other tests!
-    V = FiniteElement("Lagrange", triangle, 1, (2, ), (2, ), "identity", H1)
-    w = Coefficient(V)
-    v = as_vector([w[0], 0])
-    a = v[i]*w[i]
-    # TODO: Compare
-    print((type(a), str(a)))
-    A, comp = a.ufl_operands
-    print((type(A), str(A)))
-    print((type(comp), str(comp)))
-
-    ei1 = expand_indices(a)
-    ei2 = expand_indices2(a)
-    print((str(ei1)))
-    print((str(ei2)))
-    print(('='*40))
-    print()
-=======
-    compare(inner(a, a), (10.00+11.00)**2 + (10.01+11.01)**2 + (10.10+11.10)**2 + (10.11+11.11)**2)
->>>>>>> 9fa8f5a7
+    compare(inner(a, a), (10.00+11.00)**2 + (10.01+11.01)**2 + (10.10+11.10)**2 + (10.11+11.11)**2)