import pytest

<<<<<<< HEAD
from ufl import (Argument, Coefficient, FunctionSpace, Mesh, TestFunction, TrialFunction, as_matrix, as_tensor,
                 as_vector, cos, dx, exp, i, indices, j, k, l, outer, sin, triangle)
=======
from ufl import (
    Argument,
    Coefficient,
    FunctionSpace,
    Mesh,
    TestFunction,
    TrialFunction,
    as_matrix,
    as_tensor,
    as_vector,
    cos,
    dx,
    exp,
    i,
    indices,
    j,
    k,
    l,
    outer,
    sin,
    triangle,
)
from ufl.classes import IndexSum
>>>>>>> b15d8d3f
from ufl.finiteelement import FiniteElement
from ufl.indexsum import IndexSum
from ufl.pullback import identity_pullback
from ufl.sobolevspace import H1

# TODO: add more expressions to test as many possible combinations of
# index notation as feasible...


def test_vector_indices(self):
    element = FiniteElement("Lagrange", triangle, 1, (2,), identity_pullback, H1)
    domain = Mesh(FiniteElement("Lagrange", triangle, 1, (2,), identity_pullback, H1))
    space = FunctionSpace(domain, element)
    u = Argument(space, 2)
    f = Coefficient(space)
    u[i] * f[i] * dx
    u[j] * f[j] * dx


def test_tensor_indices(self):
    element = FiniteElement("Lagrange", triangle, 1, (2, 2), identity_pullback, H1)
    domain = Mesh(FiniteElement("Lagrange", triangle, 1, (2,), identity_pullback, H1))
    space = FunctionSpace(domain, element)
    u = Argument(space, 2)
    f = Coefficient(space)
    u[i, j] * f[i, j] * dx
    u[j, i] * f[i, j] * dx
    u[j, i] * f[j, i] * dx
    with pytest.raises(BaseException):
        (u[i, i] + f[j, i]) * dx


def test_indexed_sum1(self):
    element = FiniteElement("Lagrange", triangle, 1, (2,), identity_pullback, H1)
    domain = Mesh(FiniteElement("Lagrange", triangle, 1, (2,), identity_pullback, H1))
    space = FunctionSpace(domain, element)
    u = Argument(space, 2)
    f = Coefficient(space)
    a = u[i] + f[i]
    with pytest.raises(BaseException):
        a * dx


def test_indexed_sum2(self):
    element = FiniteElement("Lagrange", triangle, 1, (2,), identity_pullback, H1)
    domain = Mesh(FiniteElement("Lagrange", triangle, 1, (2,), identity_pullback, H1))
    space = FunctionSpace(domain, element)
    v = Argument(space, 2)
    u = Argument(space, 3)
    f = Coefficient(space)
    a = u[j] + f[j] + v[j] + 2 * v[j] + exp(u[i] * u[i]) / 2 * f[j]
    with pytest.raises(BaseException):
        a * dx


def test_indexed_sum3(self):
    element = FiniteElement("Lagrange", triangle, 1, (2,), identity_pullback, H1)
    domain = Mesh(FiniteElement("Lagrange", triangle, 1, (2,), identity_pullback, H1))
    space = FunctionSpace(domain, element)
    u = Argument(space, 2)
    f = Coefficient(space)
    with pytest.raises(BaseException):
        u[i] + f[j]


def test_indexed_function1(self):
    element = FiniteElement("Lagrange", triangle, 1, (2,), identity_pullback, H1)
    domain = Mesh(FiniteElement("Lagrange", triangle, 1, (2,), identity_pullback, H1))
    space = FunctionSpace(domain, element)
    v = Argument(space, 2)
    u = Argument(space, 3)
    f = Coefficient(space)
    aarg = (u[i] + f[i]) * v[i]
    exp(aarg) * dx


def test_indexed_function2(self):
    element = FiniteElement("Lagrange", triangle, 1, (2,), identity_pullback, H1)
    domain = Mesh(FiniteElement("Lagrange", triangle, 1, (2,), identity_pullback, H1))
    space = FunctionSpace(domain, element)
    v = Argument(space, 2)
    u = Argument(space, 3)
    f = Coefficient(space)
    bfun = cos(f[0])
    left = u[i] + f[i]
    right = v[i] * bfun
    assert len(left.ufl_free_indices) == 1
    assert left.ufl_free_indices[0] == i.count()
    assert len(right.ufl_free_indices) == 1
    assert right.ufl_free_indices[0] == i.count()
    left * right * dx


def test_indexed_function3(self):
    element = FiniteElement("Lagrange", triangle, 1, (2,), identity_pullback, H1)
    domain = Mesh(FiniteElement("Lagrange", triangle, 1, (2,), identity_pullback, H1))
    space = FunctionSpace(domain, element)
    Argument(space, 2)
    u = Argument(space, 3)
    f = Coefficient(space)
    with pytest.raises(BaseException):
        sin(u[i] + f[i]) * dx


def test_vector_from_indices(self):
    element = FiniteElement("Lagrange", triangle, 1, (2,), identity_pullback, H1)
    domain = Mesh(FiniteElement("Lagrange", triangle, 1, (2,), identity_pullback, H1))
    space = FunctionSpace(domain, element)
    v = TestFunction(space)
    u = TrialFunction(space)

    # legal
    vv = as_vector(u[i], i)
    uu = as_vector(v[j], j)
    w = v + u
    ww = vv + uu
    assert len(vv.ufl_shape) == 1
    assert len(uu.ufl_shape) == 1
    assert len(w.ufl_shape) == 1
    assert len(ww.ufl_shape) == 1


def test_matrix_from_indices(self):
    element = FiniteElement("Lagrange", triangle, 1, (2,), identity_pullback, H1)
    domain = Mesh(FiniteElement("Lagrange", triangle, 1, (2,), identity_pullback, H1))
    space = FunctionSpace(domain, element)
    v = TestFunction(space)
    u = TrialFunction(space)

    A = as_matrix(u[i] * v[j], (i, j))
    B = as_matrix(v[k] * v[k] * u[i] * v[j], (j, i))
    C = A + A
    C = B + B
    D = A + B
    assert len(A.ufl_shape) == 2
    assert len(B.ufl_shape) == 2
    assert len(C.ufl_shape) == 2
    assert len(D.ufl_shape) == 2


def test_vector_from_list(self):
    element = FiniteElement("Lagrange", triangle, 1, (2,), identity_pullback, H1)
    domain = Mesh(FiniteElement("Lagrange", triangle, 1, (2,), identity_pullback, H1))
    space = FunctionSpace(domain, element)
    v = TestFunction(space)
    u = TrialFunction(space)

    # create vector from list
    vv = as_vector([u[0], v[0]])
    ww = vv + vv
    assert len(vv.ufl_shape) == 1
    assert len(ww.ufl_shape) == 1


def test_matrix_from_list(self):
    element = FiniteElement("Lagrange", triangle, 1, (2,), identity_pullback, H1)
    domain = Mesh(FiniteElement("Lagrange", triangle, 1, (2,), identity_pullback, H1))
    space = FunctionSpace(domain, element)
    v = TestFunction(space)
    u = TrialFunction(space)

    # create matrix from list
    A = as_matrix([[u[0], u[1]], [v[0], v[1]]])
    # create matrix from indices
    B = as_matrix((v[k] * v[k]) * u[i] * v[j], (j, i))
    # Test addition
    C = A + A
    C = B + B
    D = A + B
    assert len(A.ufl_shape) == 2
    assert len(B.ufl_shape) == 2
    assert len(C.ufl_shape) == 2
    assert len(D.ufl_shape) == 2


def test_tensor(self):
    element = FiniteElement("Lagrange", triangle, 1, (2,), identity_pullback, H1)
    domain = Mesh(FiniteElement("Lagrange", triangle, 1, (2,), identity_pullback, H1))
    space = FunctionSpace(domain, element)
    v = TestFunction(space)
    u = TrialFunction(space)
    f = Coefficient(space)
    g = Coefficient(space)

    # define the components of a fourth order tensor
    Cijkl = u[i] * v[j] * f[k] * g[l]
    assert len(Cijkl.ufl_shape) == 0
    assert set(Cijkl.ufl_free_indices) == {i.count(), j.count(), k.count(), l.count()}

    # make it a tensor
    C = as_tensor(Cijkl, (i, j, k, l))
    assert len(C.ufl_shape) == 4
    self.assertSameIndices(C, ())

    # get sub-matrix
    A = C[:, :, 0, 0]
    assert len(A.ufl_shape) == 2
    self.assertSameIndices(A, ())
    A = C[:, :, i, j]
    assert len(A.ufl_shape) == 2
    assert set(A.ufl_free_indices) == {i.count(), j.count()}

    # legal?
    vv = as_vector([u[i], v[i]])
    f[i] * vv  # this is well defined: ww = sum_i <f_i*u_i, f_i*v_i>

    # illegal
    with pytest.raises(BaseException):
        as_vector([u[i], v[j]])

    # illegal
    with pytest.raises(BaseException):
        as_matrix([[u[0], u[1]], [v[0]]])


def test_indexed(self):
    element = FiniteElement("Lagrange", triangle, 1, (2,), identity_pullback, H1)
    domain = Mesh(FiniteElement("Lagrange", triangle, 1, (2,), identity_pullback, H1))
    space = FunctionSpace(domain, element)
    v = TestFunction(space)
    u = TrialFunction(space)
    Coefficient(space)
    i, j, k, l = indices(4)  # noqa: E741

    a = v[i]
    self.assertSameIndices(a, (i,))

    a = outer(v, u)[i, j]
    self.assertSameIndices(a, (i, j))

    a = outer(v, u)[i, i]
    self.assertSameIndices(a, ())
    self.assertIsInstance(a, IndexSum)


def test_spatial_derivative(self):
    cell = triangle
    element = FiniteElement("Lagrange", cell, 1, (2,), identity_pullback, H1)
    domain = Mesh(FiniteElement("Lagrange", cell, 1, (2,), identity_pullback, H1))
    space = FunctionSpace(domain, element)
    v = TestFunction(space)
    u = TrialFunction(space)
    i, j, k, l = indices(4)  # noqa: E741
    d = 2

    a = v[i].dx(i)
    self.assertSameIndices(a, ())
    self.assertIsInstance(a, IndexSum)
    assert a.ufl_shape == ()

    a = v[i].dx(j)
    self.assertSameIndices(a, (i, j))
    self.assertNotIsInstance(a, IndexSum)
    assert a.ufl_shape == ()

    a = (v[i] * u[j]).dx(i, j)
    self.assertSameIndices(a, ())
    self.assertIsInstance(a, IndexSum)
    assert a.ufl_shape == ()

    a = v.dx(i, j)
    # self.assertSameIndices(a, (i,j))
    assert set(a.ufl_free_indices) == {j.count(), i.count()}
    self.assertNotIsInstance(a, IndexSum)
    assert a.ufl_shape == (d,)

    a = v[i].dx(0)
    self.assertSameIndices(a, (i,))
    self.assertNotIsInstance(a, IndexSum)
    assert a.ufl_shape == ()

    a = (v[i] * u[j]).dx(0, 1)
    assert set(a.ufl_free_indices) == {i.count(), j.count()}
    self.assertNotIsInstance(a, IndexSum)
    assert a.ufl_shape == ()

    a = v.dx(i)[i]
    self.assertSameIndices(a, ())
    self.assertIsInstance(a, IndexSum)
    assert a.ufl_shape == ()


def test_renumbering(self):
    pass<|MERGE_RESOLUTION|>--- conflicted
+++ resolved
@@ -1,9 +1,5 @@
 import pytest
 
-<<<<<<< HEAD
-from ufl import (Argument, Coefficient, FunctionSpace, Mesh, TestFunction, TrialFunction, as_matrix, as_tensor,
-                 as_vector, cos, dx, exp, i, indices, j, k, l, outer, sin, triangle)
-=======
 from ufl import (
     Argument,
     Coefficient,
@@ -26,8 +22,6 @@
     sin,
     triangle,
 )
-from ufl.classes import IndexSum
->>>>>>> b15d8d3f
 from ufl.finiteelement import FiniteElement
 from ufl.indexsum import IndexSum
 from ufl.pullback import identity_pullback
