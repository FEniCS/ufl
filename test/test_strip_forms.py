import gc
import sys

<<<<<<< HEAD
import pytest

from ufl import *
from ufl.algorithms import replace_terminal_data, strip_terminal_data
from ufl.core.ufl_id import attach_ufl_id
from ufl.core.ufl_type import attach_operators_from_hash_data
from ufl.finiteelement import FiniteElement
from ufl.sobolevspace import H1
=======
from ufl import (Coefficient, Constant, FiniteElement, FunctionSpace, Mesh, TestFunction, TrialFunction, dx, grad,
                 inner, triangle)
from ufl.algorithms import replace_terminal_data, strip_terminal_data
from ufl.core.ufl_id import attach_ufl_id
from ufl.core.ufl_type import attach_operators_from_hash_data
>>>>>>> 9fa8f5a7

MIN_REF_COUNT = 2
"""The minimum value returned by sys.getrefcount."""


@attach_operators_from_hash_data
@attach_ufl_id
class AugmentedMesh(Mesh):
    def __init__(self, *args, data):
        super().__init__(*args)
        self.data = data


@attach_operators_from_hash_data
class AugmentedFunctionSpace(FunctionSpace):
    def __init__(self, *args, data):
        super().__init__(*args)
        self.data = data


class AugmentedCoefficient(Coefficient):
    def __init__(self, *args, data):
        super().__init__(*args)
        self.data = data


class AugmentedConstant(Constant):
    def __init__(self, *args, data):
        super().__init__(*args)
        self.data = data


def test_strip_form_arguments_strips_data_refs():
    mesh_data = object()
    fs_data = object()
    coeff_data = object()
    const_data = object()

    # Sanity check
    assert sys.getrefcount(mesh_data) == MIN_REF_COUNT
    assert sys.getrefcount(fs_data) == MIN_REF_COUNT
    assert sys.getrefcount(coeff_data) == MIN_REF_COUNT
    assert sys.getrefcount(const_data) == MIN_REF_COUNT

    cell = triangle
    domain = AugmentedMesh(cell, data=mesh_data)
    element = FiniteElement("Lagrange", cell, 1, (), (), "identity", H1)
    V = AugmentedFunctionSpace(domain, element, data=fs_data)

    v = TestFunction(V)
    u = TrialFunction(V)
    f = AugmentedCoefficient(V, data=coeff_data)
    k = AugmentedConstant(V, data=const_data)

    form = k*f*inner(grad(v), grad(u))*dx

    # Remove extraneous references
    del cell, domain, element, V, v, u, f, k

    assert sys.getrefcount(mesh_data) == MIN_REF_COUNT + 1
    assert sys.getrefcount(fs_data) == MIN_REF_COUNT + 1
    assert sys.getrefcount(coeff_data) == MIN_REF_COUNT + 1
    assert sys.getrefcount(const_data) == MIN_REF_COUNT + 1

    stripped_form, mapping = strip_terminal_data(form)

    del form, mapping
    gc.collect()  # This is needed to update the refcounts

    assert sys.getrefcount(mesh_data) == MIN_REF_COUNT
    assert sys.getrefcount(fs_data) == MIN_REF_COUNT
    assert sys.getrefcount(coeff_data) == MIN_REF_COUNT
    assert sys.getrefcount(const_data) == MIN_REF_COUNT


def test_strip_form_arguments_does_not_change_form():
    mesh_data = object()
    fs_data = object()
    coeff_data = object()
    const_data = object()

    cell = triangle
    domain = AugmentedMesh(cell, data=mesh_data)
    element = FiniteElement("Lagrange", cell, 1, (), (), "identity", H1)
    V = AugmentedFunctionSpace(domain, element, data=fs_data)

    v = TestFunction(V)
    u = TrialFunction(V)
    f = AugmentedCoefficient(V, data=coeff_data)
    k = AugmentedConstant(V, data=const_data)

    form = k*f*inner(grad(v), grad(u))*dx
    stripped_form, mapping = strip_terminal_data(form)

    assert stripped_form.signature() == form.signature()
    assert replace_terminal_data(stripped_form, mapping) == form<|MERGE_RESOLUTION|>--- conflicted
+++ resolved
@@ -1,22 +1,13 @@
 import gc
 import sys
 
-<<<<<<< HEAD
-import pytest
-
-from ufl import *
+from ufl import (Coefficient, Constant, FunctionSpace, Mesh, TestFunction, TrialFunction, dx, grad,
+                 inner, triangle)
 from ufl.algorithms import replace_terminal_data, strip_terminal_data
 from ufl.core.ufl_id import attach_ufl_id
 from ufl.core.ufl_type import attach_operators_from_hash_data
 from ufl.finiteelement import FiniteElement
 from ufl.sobolevspace import H1
-=======
-from ufl import (Coefficient, Constant, FiniteElement, FunctionSpace, Mesh, TestFunction, TrialFunction, dx, grad,
-                 inner, triangle)
-from ufl.algorithms import replace_terminal_data, strip_terminal_data
-from ufl.core.ufl_id import attach_ufl_id
-from ufl.core.ufl_type import attach_operators_from_hash_data
->>>>>>> 9fa8f5a7
 
 MIN_REF_COUNT = 2
 """The minimum value returned by sys.getrefcount."""
