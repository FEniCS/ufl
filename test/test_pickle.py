--- conflicted
+++ resolved
@@ -10,15 +10,9 @@
 
 import pickle
 
-<<<<<<< HEAD
-import pytest
-
-from ufl import *
-=======
-from ufl import (Coefficient, Constant, Dx, FacetNormal, FiniteElement, Identity, TensorElement, TestFunction,
-                 TestFunctions, TrialFunction, TrialFunctions, VectorConstant, VectorElement, avg, curl, div, dot, dS,
+from ufl import (Coefficient, Constant, Dx, FacetNormal, Identity, TestFunction,
+                 TestFunctions, TrialFunction, TrialFunctions, VectorConstant, avg, curl, div, dot, dS,
                  ds, dx, grad, i, inner, j, jump, lhs, rhs, sqrt, tetrahedron, triangle)
->>>>>>> 9fa8f5a7
 from ufl.algorithms import compute_form_data
 from ufl.finiteelement import FiniteElement, MixedElement
 from ufl.sobolevspace import H1, L2, HCurl, HDiv
