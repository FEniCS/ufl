<<<<<<< HEAD
#!/usr/bin/env py.test
# -*- coding: utf-8 -*-
=======
>>>>>>> 9fa8f5a7
import cmath

import pytest

<<<<<<< HEAD
import ufl
from ufl import (Coefficient, TestFunction, TrialFunction, as_tensor, as_ufl, atan, conditional, conj, cos, cosh, dot,
                 dx, exp, ge, grad, gt, imag, inner, le, ln, lt, max_value, min_value, outer, real, sin, sqrt, triangle)
=======
from ufl import (Coefficient, FiniteElement, TestFunction, TrialFunction, as_tensor, as_ufl, atan, conditional, conj,
                 cos, cosh, dot, dx, exp, ge, grad, gt, imag, inner, le, ln, lt, max_value, min_value, outer, real, sin,
                 sqrt, triangle)
>>>>>>> 9fa8f5a7
from ufl.algebra import Conj, Imag, Real
from ufl.algorithms import estimate_total_polynomial_degree
from ufl.algorithms.apply_algebra_lowering import apply_algebra_lowering
from ufl.algorithms.comparison_checker import ComplexComparisonError, do_comparison_check
from ufl.algorithms.formtransformations import compute_form_adjoint
from ufl.algorithms.remove_complex_nodes import remove_complex_nodes
from ufl.constantvalue import ComplexValue, Zero
<<<<<<< HEAD
from ufl.finiteelement import FiniteElement
from ufl.sobolevspace import H1
=======
>>>>>>> 9fa8f5a7


def test_conj(self):
    z1 = ComplexValue(1+2j)
    z2 = ComplexValue(1-2j)

    assert z1 == Conj(z2)
    assert z2 == Conj(z1)


def test_real(self):
    z0 = Zero()
    z1 = as_ufl(1.0)
    z2 = ComplexValue(1j)
    z3 = ComplexValue(1+1j)
    assert Real(z1) == z1
    assert Real(z3) == z1
    assert Real(z2) == z0


def test_imag(self):
    z0 = Zero()
    z1 = as_ufl(1.0)
    z2 = as_ufl(1j)
    z3 = ComplexValue(1+1j)

    assert Imag(z2) == z1
    assert Imag(z3) == z1
    assert Imag(z1) == z0


def test_compute_form_adjoint(self):
    cell = triangle
    element = FiniteElement('Lagrange', cell, 1, (), (), "identity", H1)

    u = TrialFunction(element)
    v = TestFunction(element)

    a = inner(grad(u), grad(v)) * dx

    assert compute_form_adjoint(a) == conj(inner(grad(v), grad(u))) * dx


def test_complex_algebra(self):
    z1 = ComplexValue(1j)
    z2 = ComplexValue(1+1j)

    # Remember that ufl.algebra functions return ComplexValues, but ufl.mathfunctions return complex Python scalar
    # Any operations with a ComplexValue and a complex Python scalar promote to ComplexValue
    assert z1*z2 == ComplexValue(-1+1j)
    assert z2/z1 == ComplexValue(1-1j)
    assert pow(z2, z1) == ComplexValue((1+1j)**1j)
    assert sqrt(z2) * as_ufl(1) == ComplexValue(cmath.sqrt(1+1j))
    assert (sin(z2) + cosh(z2) - atan(z2)) * z1 == ComplexValue(
        (cmath.sin(1+1j) + cmath.cosh(1+1j) - cmath.atan(1+1j))*1j)
    assert (abs(z2) - ln(z2))/exp(z1) == ComplexValue((abs(1+1j) - cmath.log(1+1j))/cmath.exp(1j))


def test_automatic_simplification(self):
    cell = triangle
    element = FiniteElement("Lagrange", cell, 1, (), (), "identity", H1)

    v = TestFunction(element)
    u = TrialFunction(element)

    assert inner(u, v) == u * conj(v)
    assert dot(u, v) == u * v
    assert outer(u, v) == conj(u) * v


def test_apply_algebra_lowering_complex(self):
    cell = triangle
    element = FiniteElement("Lagrange", cell, 1, (), (), "identity", H1)

    v = TestFunction(element)
    u = TrialFunction(element)

    gv = grad(v)
    gu = grad(u)

    a = dot(gu, gv)
    b = inner(gv, gu)
    c = outer(gu, gv)

    lowered_a = apply_algebra_lowering(a)
    lowered_b = apply_algebra_lowering(b)
    lowered_c = apply_algebra_lowering(c)
    lowered_a_index = lowered_a.index()
    lowered_b_index = lowered_b.index()
    lowered_c_indices = lowered_c.indices()

    assert lowered_a == gu[lowered_a_index] * gv[lowered_a_index]
    assert lowered_b == gv[lowered_b_index] * conj(gu[lowered_b_index])
    assert lowered_c == as_tensor(
        conj(gu[lowered_c_indices[0]]) * gv[lowered_c_indices[1]], (lowered_c_indices[0],) + (lowered_c_indices[1],))


def test_remove_complex_nodes(self):
    cell = triangle
    element = FiniteElement("Lagrange", cell, 1, (), (), "identity", H1)

    u = TrialFunction(element)
    v = TestFunction(element)
    f = Coefficient(element)

    a = conj(v)
    b = real(u)
    c = imag(f)
    d = conj(real(v))*imag(conj(u))

    assert remove_complex_nodes(a) == v
    assert remove_complex_nodes(b) == u
    with pytest.raises(BaseException):
        remove_complex_nodes(c)
    with pytest.raises(BaseException):
        remove_complex_nodes(d)


def test_comparison_checker(self):
    cell = triangle
    element = FiniteElement("Lagrange", cell, 1, (), (), "identity", H1)

    u = TrialFunction(element)
    v = TestFunction(element)

    a = conditional(ge(abs(u), imag(v)), u, v)
    b = conditional(le(sqrt(abs(u)), imag(v)), as_ufl(1), as_ufl(1j))
    c = conditional(gt(abs(u), pow(imag(v), 0.5)), sin(u), cos(v))
    d = conditional(lt(as_ufl(-1), as_ufl(1)), u, v)
    e = max_value(as_ufl(0), real(u))
    f = min_value(sin(u), cos(v))
    g = min_value(sin(pow(u, 3)), cos(abs(v)))

    assert do_comparison_check(a) == conditional(ge(real(abs(u)), real(imag(v))), u, v)
    with pytest.raises(ComplexComparisonError):
        b = do_comparison_check(b)
    with pytest.raises(ComplexComparisonError):
        c = do_comparison_check(c)
    assert do_comparison_check(d) == conditional(lt(real(as_ufl(-1)), real(as_ufl(1))), u, v)
    assert do_comparison_check(e) == max_value(real(as_ufl(0)), real(real(u)))
    assert do_comparison_check(f) == min_value(real(sin(u)), real(cos(v)))
    assert do_comparison_check(g) == min_value(real(sin(pow(u, 3))), real(cos(abs(v))))


def test_complex_degree_handling(self):
    cell = triangle
    element = FiniteElement("Lagrange", cell, 3, (), (), "identity", H1)

    v = TestFunction(element)

    a = conj(v)
    b = imag(v)
    c = real(v)

    assert estimate_total_polynomial_degree(a) == 3
    assert estimate_total_polynomial_degree(b) == 3
    assert estimate_total_polynomial_degree(c) == 3<|MERGE_RESOLUTION|>--- conflicted
+++ resolved
@@ -1,21 +1,10 @@
-<<<<<<< HEAD
-#!/usr/bin/env py.test
-# -*- coding: utf-8 -*-
-=======
->>>>>>> 9fa8f5a7
 import cmath
 
 import pytest
 
-<<<<<<< HEAD
-import ufl
-from ufl import (Coefficient, TestFunction, TrialFunction, as_tensor, as_ufl, atan, conditional, conj, cos, cosh, dot,
-                 dx, exp, ge, grad, gt, imag, inner, le, ln, lt, max_value, min_value, outer, real, sin, sqrt, triangle)
-=======
-from ufl import (Coefficient, FiniteElement, TestFunction, TrialFunction, as_tensor, as_ufl, atan, conditional, conj,
+from ufl import (Coefficient, TestFunction, TrialFunction, as_tensor, as_ufl, atan, conditional, conj,
                  cos, cosh, dot, dx, exp, ge, grad, gt, imag, inner, le, ln, lt, max_value, min_value, outer, real, sin,
                  sqrt, triangle)
->>>>>>> 9fa8f5a7
 from ufl.algebra import Conj, Imag, Real
 from ufl.algorithms import estimate_total_polynomial_degree
 from ufl.algorithms.apply_algebra_lowering import apply_algebra_lowering
@@ -23,11 +12,8 @@
 from ufl.algorithms.formtransformations import compute_form_adjoint
 from ufl.algorithms.remove_complex_nodes import remove_complex_nodes
 from ufl.constantvalue import ComplexValue, Zero
-<<<<<<< HEAD
 from ufl.finiteelement import FiniteElement
 from ufl.sobolevspace import H1
-=======
->>>>>>> 9fa8f5a7
 
 
 def test_conj(self):
