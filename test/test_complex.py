--- conflicted
+++ resolved
@@ -2,14 +2,9 @@
 
 import pytest
 
-<<<<<<< HEAD
-from ufl import (Coefficient, TestFunction, TrialFunction, as_tensor, as_ufl, atan, conditional, conj, cos, cosh, dot,
-                 dx, exp, ge, grad, gt, imag, inner, le, ln, lt, max_value, min_value, outer, real, sin, sqrt, triangle)
-=======
-from ufl import (Coefficient, FiniteElement, FunctionSpace, Mesh, TestFunction, TrialFunction, VectorElement, as_tensor,
-                 as_ufl, atan, conditional, conj, cos, cosh, dot, dx, exp, ge, grad, gt, imag, inner, le, ln, lt,
-                 max_value, min_value, outer, real, sin, sqrt, triangle)
->>>>>>> 91d2b2fe
+from ufl import (Coefficient, FunctionSpace, Mesh, TestFunction, TrialFunction, as_tensor, as_ufl, atan,
+                 conditional, conj, cos, cosh, dot, dx, exp, ge, grad, gt, imag, inner, le, ln, lt, max_value,
+                 min_value, outer, real, sin, sqrt, triangle)
 from ufl.algebra import Conj, Imag, Real
 from ufl.algorithms import estimate_total_polynomial_degree
 from ufl.algorithms.apply_algebra_lowering import apply_algebra_lowering
@@ -52,13 +47,9 @@
 
 def test_compute_form_adjoint(self):
     cell = triangle
-<<<<<<< HEAD
     element = FiniteElement('Lagrange', cell, 1, (), (), "identity", H1)
-=======
-    element = FiniteElement('Lagrange', cell, 1)
     domain = Mesh(VectorElement('Lagrange', cell, 1))
     space = FunctionSpace(domain, element)
->>>>>>> 91d2b2fe
 
     u = TrialFunction(space)
     v = TestFunction(space)
@@ -85,13 +76,9 @@
 
 def test_automatic_simplification(self):
     cell = triangle
-<<<<<<< HEAD
     element = FiniteElement("Lagrange", cell, 1, (), (), "identity", H1)
-=======
-    element = FiniteElement("Lagrange", cell, 1)
     domain = Mesh(VectorElement('Lagrange', cell, 1))
     space = FunctionSpace(domain, element)
->>>>>>> 91d2b2fe
 
     v = TestFunction(space)
     u = TrialFunction(space)
@@ -103,13 +90,9 @@
 
 def test_apply_algebra_lowering_complex(self):
     cell = triangle
-<<<<<<< HEAD
     element = FiniteElement("Lagrange", cell, 1, (), (), "identity", H1)
-=======
-    element = FiniteElement("Lagrange", cell, 1)
     domain = Mesh(VectorElement('Lagrange', cell, 1))
     space = FunctionSpace(domain, element)
->>>>>>> 91d2b2fe
 
     v = TestFunction(space)
     u = TrialFunction(space)
@@ -136,13 +119,9 @@
 
 def test_remove_complex_nodes(self):
     cell = triangle
-<<<<<<< HEAD
     element = FiniteElement("Lagrange", cell, 1, (), (), "identity", H1)
-=======
-    element = FiniteElement("Lagrange", cell, 1)
     domain = Mesh(VectorElement('Lagrange', cell, 1))
     space = FunctionSpace(domain, element)
->>>>>>> 91d2b2fe
 
     u = TrialFunction(space)
     v = TestFunction(space)
@@ -163,13 +142,9 @@
 
 def test_comparison_checker(self):
     cell = triangle
-<<<<<<< HEAD
     element = FiniteElement("Lagrange", cell, 1, (), (), "identity", H1)
-=======
-    element = FiniteElement("Lagrange", cell, 1)
     domain = Mesh(VectorElement('Lagrange', cell, 1))
     space = FunctionSpace(domain, element)
->>>>>>> 91d2b2fe
 
     u = TrialFunction(space)
     v = TestFunction(space)
@@ -195,13 +170,9 @@
 
 def test_complex_degree_handling(self):
     cell = triangle
-<<<<<<< HEAD
     element = FiniteElement("Lagrange", cell, 3, (), (), "identity", H1)
-=======
-    element = FiniteElement("Lagrange", cell, 3)
     domain = Mesh(VectorElement('Lagrange', cell, 1))
     space = FunctionSpace(domain, element)
->>>>>>> 91d2b2fe
 
     v = TestFunction(space)
 
