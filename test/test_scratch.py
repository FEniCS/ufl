--- conflicted
+++ resolved
@@ -8,21 +8,12 @@
 
 import warnings
 
-<<<<<<< HEAD
-import pytest
-
-# This imports everything external code will see from ufl
-from ufl import *
-# TODO: Import only what you need from classes and algorithms:
+from ufl import (Coefficient, Identity, TestFunction, as_matrix, as_tensor,
+                 as_vector, dx, grad, indices, inner, outer, triangle)
 from ufl.classes import FixedIndex, FormArgument, Grad, Indexed, ListTensor, Zero
+from ufl.tensors import as_scalar, unit_indexed_tensor, unwrap_list_tensor
 from ufl.finiteelement import FiniteElement
 from ufl.sobolevspace import H1
-=======
-from ufl import (Coefficient, FiniteElement, Identity, TensorElement, TestFunction, VectorElement, as_matrix, as_tensor,
-                 as_vector, dx, grad, indices, inner, outer, triangle)
-from ufl.classes import FixedIndex, FormArgument, Grad, Indexed, ListTensor, Zero
->>>>>>> 9fa8f5a7
-from ufl.tensors import as_scalar, unit_indexed_tensor, unwrap_list_tensor
 
 
 class MockForwardAD:
