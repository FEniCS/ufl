--- conflicted
+++ resolved
@@ -8,14 +8,6 @@
 
 import warnings
 
-<<<<<<< HEAD
-from ufl import (Coefficient, FunctionSpace, Identity, Mesh, TestFunction, as_matrix, as_tensor, as_vector, dx, grad,
-                 indices, inner, outer, triangle)
-from ufl.constantvalue import Zero
-from ufl.core.multiindex import FixedIndex
-from ufl.core.terminal import FormArgument
-from ufl.differentiation import Grad
-=======
 from ufl import (
     Coefficient,
     FunctionSpace,
@@ -32,8 +24,10 @@
     outer,
     triangle,
 )
-from ufl.classes import FixedIndex, FormArgument, Grad, Indexed, ListTensor, Zero
->>>>>>> b15d8d3f
+from ufl.constantvalue import Zero
+from ufl.core.multiindex import FixedIndex
+from ufl.core.terminal import FormArgument
+from ufl.differentiation import Grad
 from ufl.finiteelement import FiniteElement
 from ufl.indexed import Indexed
 from ufl.pullback import identity_pullback
