<<<<<<< HEAD
#!/usr/bin/env py.test
# -*- coding: utf-8 -*-

from ufl import (Action, Adjoint, Argument, Coargument, Coefficient, Cofunction, FormSum, FunctionSpace,
                 Matrix, MixedFunctionSpace, TestFunction, TrialFunction, action, adjoint, derivative, dx, inner,
                 interval, tetrahedron, triangle)
from ufl.constantvalue import Zero
from ufl.finiteelement import FiniteElement
from ufl.form import ZeroBaseForm
from ufl.sobolevspace import H1

=======
>>>>>>> 9fa8f5a7
__authors__ = "India Marsden"
__date__ = "2020-12-28"

import pytest

<<<<<<< HEAD
from ufl.algorithms.ad import expand_derivatives
from ufl.domain import default_domain
from ufl.duals import is_dual, is_primal
=======
from ufl import (Action, Adjoint, Argument, Coargument, Coefficient, Cofunction, FiniteElement, FormSum, FunctionSpace,
                 Matrix, MixedFunctionSpace, TestFunction, TrialFunction, action, adjoint, derivative, dx, inner,
                 interval, tetrahedron, triangle)
from ufl.algorithms.ad import expand_derivatives
from ufl.constantvalue import Zero
from ufl.domain import default_domain
from ufl.duals import is_dual, is_primal
from ufl.form import ZeroBaseForm
>>>>>>> 9fa8f5a7


def test_mixed_functionspace(self):
    # Domains
    domain_3d = default_domain(tetrahedron)
    domain_2d = default_domain(triangle)
    domain_1d = default_domain(interval)
    # Finite elements
    f_1d = FiniteElement("Lagrange", interval, 1, (), (), "identity", H1)
    f_2d = FiniteElement("Lagrange", triangle, 1, (), (), "identity", H1)
    f_3d = FiniteElement("Lagrange", tetrahedron, 1, (), (), "identity", H1)
    # Function spaces
    V_3d = FunctionSpace(domain_3d, f_3d)
    V_2d = FunctionSpace(domain_2d, f_2d)
    V_1d = FunctionSpace(domain_1d, f_1d)

    # MixedFunctionSpace = V_3d x V_2d x V_1d
    V = MixedFunctionSpace(V_3d, V_2d, V_1d)
    # Check sub spaces
    assert is_primal(V_3d)
    assert is_primal(V_2d)
    assert is_primal(V_1d)
    assert is_primal(V)

    # Get dual of V_3
    V_dual = V_3d.dual()

    #  Test dual functions on MixedFunctionSpace = V_dual x V_2d x V_1d
    V = MixedFunctionSpace(V_dual, V_2d, V_1d)
    V_mixed_dual = MixedFunctionSpace(V_dual, V_2d.dual(), V_1d.dual())

    assert is_dual(V_dual)
    assert not is_dual(V)
    assert is_dual(V_mixed_dual)


def test_dual_coefficients():
    domain_2d = default_domain(triangle)
    f_2d = FiniteElement("Lagrange", triangle, 1, (), (), "identity", H1)
    V = FunctionSpace(domain_2d, f_2d)
    V_dual = V.dual()

    v = Coefficient(V, count=1)
    u = Coefficient(V_dual, count=1)
    w = Cofunction(V_dual)

    assert is_primal(v)
    assert not is_dual(v)

    assert is_dual(u)
    assert not is_primal(u)

    assert is_dual(w)
    assert not is_primal(w)

    with pytest.raises(ValueError):
        Cofunction(V)


def test_dual_arguments():
    domain_2d = default_domain(triangle)
    f_2d = FiniteElement("Lagrange", triangle, 1, (), (), "identity", H1)
    V = FunctionSpace(domain_2d, f_2d)
    V_dual = V.dual()

    v = Argument(V, 1)
    u = Argument(V_dual, 2)
    w = Coargument(V_dual, 3)

    assert is_primal(v)
    assert not is_dual(v)

    assert is_dual(u)
    assert not is_primal(u)

    assert is_dual(w)
    assert not is_primal(w)

    with pytest.raises(ValueError):
        Coargument(V, 4)


def test_addition():
    domain_2d = default_domain(triangle)
    f_2d = FiniteElement("Lagrange", triangle, 1, (), (), "identity", H1)
    V = FunctionSpace(domain_2d, f_2d)
    V_dual = V.dual()

    u = TrialFunction(V)
    v = TestFunction(V)

    # linear 1-form
    L = v * dx
    a = Cofunction(V_dual)
    res = L + a
    assert isinstance(res, FormSum)
    assert res

    L = u * v * dx
    a = Matrix(V, V)
    res = L + a
    assert isinstance(res, FormSum)
    assert res

    # Check BaseForm._add__ simplification
    res += ZeroBaseForm((v, u))
    assert res == a + L
    # Check Form._add__ simplification
    L += ZeroBaseForm((v,))
    assert L == u * v * dx
    # Check BaseForm._add__ simplification
    res = ZeroBaseForm((v, u))
    res += a
    assert res == a
    # Check __neg__
    res = L
    res -= ZeroBaseForm((v,))
    assert res == L


def test_scalar_mult():
    domain_2d = default_domain(triangle)
    f_2d = FiniteElement("Lagrange", triangle, 1, (), (), "identity", H1)
    V = FunctionSpace(domain_2d, f_2d)
    V_dual = V.dual()

    # linear 1-form
    a = Cofunction(V_dual)
    res = 2 * a
    assert isinstance(res, FormSum)
    assert res

    a = Matrix(V, V)
    res = 2 * a
    assert isinstance(res, FormSum)
    assert res


def test_adjoint():
    domain_2d = default_domain(triangle)
    f_2d = FiniteElement("Lagrange", triangle, 1, (), (), "identity", H1)
    V = FunctionSpace(domain_2d, f_2d)
    a = Matrix(V, V)

    adj = adjoint(a)
    res = 2 * adj
    assert isinstance(res, FormSum)
    assert res

    res = adjoint(2 * a)
    assert isinstance(res, FormSum)
    assert isinstance(res.components()[0], Adjoint)

    # Adjoint(Adjoint(.)) = Id
    assert adjoint(adj) == a


def test_action():
    domain_2d = default_domain(triangle)
    f_2d = FiniteElement("Lagrange", triangle, 1, (), (), "identity", H1)
    V = FunctionSpace(domain_2d, f_2d)
    domain_1d = default_domain(interval)
    f_1d = FiniteElement("Lagrange", interval, 1, (), (), "identity", H1)
    U = FunctionSpace(domain_1d, f_1d)

    a = Matrix(V, U)
    b = Matrix(V, U.dual())
    u = Coefficient(U)
    u_a = Argument(U, 0)
    v = Coefficient(V)
    ustar = Cofunction(U.dual())
    u_form = u_a * dx

    res = action(a, u)
    assert res
    assert len(res.arguments()) < len(a.arguments())
    assert isinstance(res, Action)

    repeat = action(res, v)
    assert repeat
    assert len(repeat.arguments()) < len(res.arguments())

    res = action(2 * a, u)
    assert isinstance(res, FormSum)
    assert isinstance(res.components()[0], Action)

    res = action(b, u_form)
    assert res
    assert len(res.arguments()) < len(b.arguments())

    with pytest.raises(TypeError):
        res = action(a, v)

    with pytest.raises(TypeError):
        res = action(a, ustar)

    b2 = Matrix(V, U.dual())
    ustar2 = Cofunction(U.dual())
    # Check Action left-distributivity with FormSum
    res = action(b, ustar + ustar2)
    assert res == Action(b, ustar) + Action(b, ustar2)
    # Check Action right-distributivity with FormSum
    res = action(b + b2, ustar)
    assert res == Action(b, ustar) + Action(b2, ustar)

    a2 = Matrix(V, U)
    u2 = Coefficient(U)
    u3 = Coefficient(U)
    # Check Action left-distributivity with Sum
    # Add 3 Coefficients to check composition of Sum works fine since u + u2 + u3 => Sum(u, Sum(u2, u3))
    res = action(a, u + u2 + u3)
    assert res == Action(a, u3) + Action(a, u) + Action(a, u2)
    # Check Action right-distributivity with Sum
    res = action(a + a2, u)
    assert res == Action(a, u) + Action(a2, u)


def test_differentiation():
    domain_2d = default_domain(triangle)
    f_2d = FiniteElement("Lagrange", triangle, 1, (), (), "identity", H1)
    V = FunctionSpace(domain_2d, f_2d)
    domain_1d = default_domain(interval)
    f_1d = FiniteElement("Lagrange", interval, 1, (), (), "identity", H1)
    U = FunctionSpace(domain_1d, f_1d)

    u = Coefficient(U)
    v = Argument(U, 0)
    vstar = Argument(U.dual(), 0)

    # -- Cofunction -- #
    w = Cofunction(U.dual())
    dwdu = expand_derivatives(derivative(w, u))
    assert isinstance(dwdu, ZeroBaseForm)
    assert dwdu.arguments() == (Argument(w.ufl_function_space().dual(), 0), Argument(u.ufl_function_space(), 1))
    # Check compatibility with int/float
    assert dwdu == 0

    dwdw = expand_derivatives(derivative(w, w, vstar))
    assert dwdw == vstar

    dudw = expand_derivatives(derivative(u, w))
    # du/dw is a ufl.Zero and not a ZeroBaseForm
    # as we are not differentiating a BaseForm
    assert isinstance(dudw, Zero)
    assert dudw == 0

    # -- Coargument -- #
    dvstardu = expand_derivatives(derivative(vstar, u))
    assert isinstance(dvstardu, ZeroBaseForm)
    assert dvstardu.arguments() == vstar.arguments() + (Argument(u.ufl_function_space(), 1),)
    # Check compatibility with int/float
    assert dvstardu == 0

    # -- Matrix -- #
    M = Matrix(V, U)
    dMdu = expand_derivatives(derivative(M, u))
    assert isinstance(dMdu, ZeroBaseForm)
    assert dMdu.arguments() == M.arguments() + (Argument(u.ufl_function_space(), 2),)
    # Check compatibility with int/float
    assert dMdu == 0

    # -- Action -- #
    Ac = Action(w, u)
    dAcdu = derivative(Ac, u)
    assert dAcdu == action(adjoint(derivative(w, u)), u) + action(w, derivative(u, u))

    dAcdu = expand_derivatives(dAcdu)
    # Since dw/du = 0
    assert dAcdu == Action(w, v)

    # -- Form sum -- #
    uhat = Argument(U, 1)
    what = Argument(U, 2)
    Fs = M + inner(u * uhat, v) * dx
    dFsdu = expand_derivatives(derivative(Fs, u))
    # Distribute differentiation over FormSum components
    assert dFsdu == FormSum([inner(what * uhat, v) * dx, 1])


def test_zero_base_form_mult():
    domain_2d = default_domain(triangle)
    f_2d = FiniteElement("Lagrange", triangle, 1, (), (), "identity", H1)
    V = FunctionSpace(domain_2d, f_2d)
    v = Argument(V, 0)
    Z = ZeroBaseForm((v, v))

    u = Coefficient(V)

    Zu = Z * u
    assert Zu == action(Z, u)
    assert action(Zu, u) == ZeroBaseForm(())<|MERGE_RESOLUTION|>--- conflicted
+++ resolved
@@ -1,36 +1,18 @@
-<<<<<<< HEAD
-#!/usr/bin/env py.test
-# -*- coding: utf-8 -*-
-
-from ufl import (Action, Adjoint, Argument, Coargument, Coefficient, Cofunction, FormSum, FunctionSpace,
-                 Matrix, MixedFunctionSpace, TestFunction, TrialFunction, action, adjoint, derivative, dx, inner,
-                 interval, tetrahedron, triangle)
-from ufl.constantvalue import Zero
-from ufl.finiteelement import FiniteElement
-from ufl.form import ZeroBaseForm
-from ufl.sobolevspace import H1
-
-=======
->>>>>>> 9fa8f5a7
 __authors__ = "India Marsden"
 __date__ = "2020-12-28"
 
 import pytest
 
-<<<<<<< HEAD
-from ufl.algorithms.ad import expand_derivatives
-from ufl.domain import default_domain
-from ufl.duals import is_dual, is_primal
-=======
-from ufl import (Action, Adjoint, Argument, Coargument, Coefficient, Cofunction, FiniteElement, FormSum, FunctionSpace,
+from ufl import (Action, Adjoint, Argument, Coargument, Coefficient, Cofunction, FormSum, FunctionSpace,
                  Matrix, MixedFunctionSpace, TestFunction, TrialFunction, action, adjoint, derivative, dx, inner,
                  interval, tetrahedron, triangle)
 from ufl.algorithms.ad import expand_derivatives
 from ufl.constantvalue import Zero
 from ufl.domain import default_domain
 from ufl.duals import is_dual, is_primal
+from ufl.finiteelement import FiniteElement
 from ufl.form import ZeroBaseForm
->>>>>>> 9fa8f5a7
+from ufl.sobolevspace import H1
 
 
 def test_mixed_functionspace(self):
