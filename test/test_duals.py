__authors__ = "India Marsden"
__date__ = "2020-12-28"

import pytest

<<<<<<< HEAD
from ufl import (Action, Adjoint, Argument, Coargument, Coefficient, Cofunction, FormSum, FunctionSpace, Matrix,
                 MixedFunctionSpace, TestFunction, TrialFunction, action, adjoint, derivative, dx, inner, interval,
                 tetrahedron, triangle)
=======
from ufl import (Action, Adjoint, Argument, Coargument, Coefficient, Cofunction, FiniteElement, FormSum, FunctionSpace,
                 Matrix, Mesh, MixedFunctionSpace, TestFunction, TrialFunction, VectorElement, action, adjoint,
                 derivative, dx, inner, interval, tetrahedron, triangle)
>>>>>>> 91d2b2fe
from ufl.algorithms.ad import expand_derivatives
from ufl.constantvalue import Zero
from ufl.duals import is_dual, is_primal
from ufl.finiteelement import FiniteElement
from ufl.form import ZeroBaseForm
from ufl.sobolevspace import H1


def test_mixed_functionspace(self):
    # Domains
    domain_3d = Mesh(VectorElement("Lagrange", tetrahedron, 1))
    domain_2d = Mesh(VectorElement("Lagrange", triangle, 1))
    domain_1d = Mesh(VectorElement("Lagrange", interval, 1))
    # Finite elements
    f_1d = FiniteElement("Lagrange", interval, 1, (), (), "identity", H1)
    f_2d = FiniteElement("Lagrange", triangle, 1, (), (), "identity", H1)
    f_3d = FiniteElement("Lagrange", tetrahedron, 1, (), (), "identity", H1)
    # Function spaces
    V_3d = FunctionSpace(domain_3d, f_3d)
    V_2d = FunctionSpace(domain_2d, f_2d)
    V_1d = FunctionSpace(domain_1d, f_1d)

    # MixedFunctionSpace = V_3d x V_2d x V_1d
    V = MixedFunctionSpace(V_3d, V_2d, V_1d)
    # Check sub spaces
    assert is_primal(V_3d)
    assert is_primal(V_2d)
    assert is_primal(V_1d)
    assert is_primal(V)

    # Get dual of V_3
    V_dual = V_3d.dual()

    #  Test dual functions on MixedFunctionSpace = V_dual x V_2d x V_1d
    V = MixedFunctionSpace(V_dual, V_2d, V_1d)
    V_mixed_dual = MixedFunctionSpace(V_dual, V_2d.dual(), V_1d.dual())

    assert is_dual(V_dual)
    assert not is_dual(V)
    assert is_dual(V_mixed_dual)


def test_dual_coefficients():
<<<<<<< HEAD
    domain_2d = default_domain(triangle)
    f_2d = FiniteElement("Lagrange", triangle, 1, (), (), "identity", H1)
=======
    domain_2d = Mesh(VectorElement("Lagrange", triangle, 1))
    f_2d = FiniteElement("CG", triangle, 1)
>>>>>>> 91d2b2fe
    V = FunctionSpace(domain_2d, f_2d)
    V_dual = V.dual()

    v = Coefficient(V, count=1)
    u = Coefficient(V_dual, count=1)
    w = Cofunction(V_dual)

    assert is_primal(v)
    assert not is_dual(v)

    assert is_dual(u)
    assert not is_primal(u)

    assert is_dual(w)
    assert not is_primal(w)

    with pytest.raises(ValueError):
        Cofunction(V)


def test_dual_arguments():
<<<<<<< HEAD
    domain_2d = default_domain(triangle)
    f_2d = FiniteElement("Lagrange", triangle, 1, (), (), "identity", H1)
=======
    domain_2d = Mesh(VectorElement("Lagrange", triangle, 1))
    f_2d = FiniteElement("CG", triangle, 1)
>>>>>>> 91d2b2fe
    V = FunctionSpace(domain_2d, f_2d)
    V_dual = V.dual()

    v = Argument(V, 1)
    u = Argument(V_dual, 2)
    w = Coargument(V_dual, 3)

    assert is_primal(v)
    assert not is_dual(v)

    assert is_dual(u)
    assert not is_primal(u)

    assert is_dual(w)
    assert not is_primal(w)

    with pytest.raises(ValueError):
        Coargument(V, 4)


def test_addition():
<<<<<<< HEAD
    domain_2d = default_domain(triangle)
    f_2d = FiniteElement("Lagrange", triangle, 1, (), (), "identity", H1)
=======
    domain_2d = Mesh(VectorElement("Lagrange", triangle, 1))
    f_2d = FiniteElement("CG", triangle, 1)
>>>>>>> 91d2b2fe
    V = FunctionSpace(domain_2d, f_2d)
    V_dual = V.dual()

    u = TrialFunction(V)
    v = TestFunction(V)

    # linear 1-form
    L = v * dx
    a = Cofunction(V_dual)
    res = L + a
    assert isinstance(res, FormSum)
    assert res

    L = u * v * dx
    a = Matrix(V, V)
    res = L + a
    assert isinstance(res, FormSum)
    assert res

    # Check BaseForm._add__ simplification
    res += ZeroBaseForm((v, u))
    assert res == a + L
    # Check Form._add__ simplification
    L += ZeroBaseForm((v,))
    assert L == u * v * dx
    # Check BaseForm._add__ simplification
    res = ZeroBaseForm((v, u))
    res += a
    assert res == a
    # Check __neg__
    res = L
    res -= ZeroBaseForm((v,))
    assert res == L


def test_scalar_mult():
<<<<<<< HEAD
    domain_2d = default_domain(triangle)
    f_2d = FiniteElement("Lagrange", triangle, 1, (), (), "identity", H1)
=======
    domain_2d = Mesh(VectorElement("Lagrange", triangle, 1))
    f_2d = FiniteElement("CG", triangle, 1)
>>>>>>> 91d2b2fe
    V = FunctionSpace(domain_2d, f_2d)
    V_dual = V.dual()

    # linear 1-form
    a = Cofunction(V_dual)
    res = 2 * a
    assert isinstance(res, FormSum)
    assert res

    a = Matrix(V, V)
    res = 2 * a
    assert isinstance(res, FormSum)
    assert res


def test_adjoint():
<<<<<<< HEAD
    domain_2d = default_domain(triangle)
    f_2d = FiniteElement("Lagrange", triangle, 1, (), (), "identity", H1)
=======
    domain_2d = Mesh(VectorElement("Lagrange", triangle, 1))
    f_2d = FiniteElement("CG", triangle, 1)
>>>>>>> 91d2b2fe
    V = FunctionSpace(domain_2d, f_2d)
    a = Matrix(V, V)

    adj = adjoint(a)
    res = 2 * adj
    assert isinstance(res, FormSum)
    assert res

    res = adjoint(2 * a)
    assert isinstance(res, FormSum)
    assert isinstance(res.components()[0], Adjoint)

    # Adjoint(Adjoint(.)) = Id
    assert adjoint(adj) == a


def test_action():
<<<<<<< HEAD
    domain_2d = default_domain(triangle)
    f_2d = FiniteElement("Lagrange", triangle, 1, (), (), "identity", H1)
    V = FunctionSpace(domain_2d, f_2d)
    domain_1d = default_domain(interval)
    f_1d = FiniteElement("Lagrange", interval, 1, (), (), "identity", H1)
=======
    domain_2d = Mesh(VectorElement("Lagrange", triangle, 1))
    f_2d = FiniteElement("CG", triangle, 1)
    V = FunctionSpace(domain_2d, f_2d)
    domain_1d = Mesh(VectorElement("Lagrange", interval, 1))
    f_1d = FiniteElement("CG", interval, 1)
>>>>>>> 91d2b2fe
    U = FunctionSpace(domain_1d, f_1d)

    a = Matrix(V, U)
    b = Matrix(V, U.dual())
    u = Coefficient(U)
    u_a = Argument(U, 0)
    v = Coefficient(V)
    ustar = Cofunction(U.dual())
    u_form = u_a * dx

    res = action(a, u)
    assert res
    assert len(res.arguments()) < len(a.arguments())
    assert isinstance(res, Action)

    repeat = action(res, v)
    assert repeat
    assert len(repeat.arguments()) < len(res.arguments())

    res = action(2 * a, u)
    assert isinstance(res, FormSum)
    assert isinstance(res.components()[0], Action)

    res = action(b, u_form)
    assert res
    assert len(res.arguments()) < len(b.arguments())

    with pytest.raises(TypeError):
        res = action(a, v)

    with pytest.raises(TypeError):
        res = action(a, ustar)

    b2 = Matrix(V, U.dual())
    ustar2 = Cofunction(U.dual())
    # Check Action left-distributivity with FormSum
    res = action(b, ustar + ustar2)
    assert res == Action(b, ustar) + Action(b, ustar2)
    # Check Action right-distributivity with FormSum
    res = action(b + b2, ustar)
    assert res == Action(b, ustar) + Action(b2, ustar)

    a2 = Matrix(V, U)
    u2 = Coefficient(U)
    u3 = Coefficient(U)
    # Check Action left-distributivity with Sum
    # Add 3 Coefficients to check composition of Sum works fine since u + u2 + u3 => Sum(u, Sum(u2, u3))
    res = action(a, u + u2 + u3)
    assert res == Action(a, u3) + Action(a, u) + Action(a, u2)
    # Check Action right-distributivity with Sum
    res = action(a + a2, u)
    assert res == Action(a, u) + Action(a2, u)


def test_differentiation():
<<<<<<< HEAD
    domain_2d = default_domain(triangle)
    f_2d = FiniteElement("Lagrange", triangle, 1, (), (), "identity", H1)
    V = FunctionSpace(domain_2d, f_2d)
    domain_1d = default_domain(interval)
    f_1d = FiniteElement("Lagrange", interval, 1, (), (), "identity", H1)
=======
    domain_2d = Mesh(VectorElement("Lagrange", triangle, 1))
    f_2d = FiniteElement("CG", triangle, 1)
    V = FunctionSpace(domain_2d, f_2d)
    domain_1d = Mesh(VectorElement("Lagrange", interval, 1))
    f_1d = FiniteElement("CG", interval, 1)
>>>>>>> 91d2b2fe
    U = FunctionSpace(domain_1d, f_1d)

    u = Coefficient(U)
    v = Argument(U, 0)
    vstar = Argument(U.dual(), 0)

    # -- Cofunction -- #
    w = Cofunction(U.dual())
    dwdu = expand_derivatives(derivative(w, u))
    assert isinstance(dwdu, ZeroBaseForm)
    assert dwdu.arguments() == (Argument(w.ufl_function_space().dual(), 0), Argument(u.ufl_function_space(), 1))
    # Check compatibility with int/float
    assert dwdu == 0

    dwdw = expand_derivatives(derivative(w, w, vstar))
    assert dwdw == vstar

    dudw = expand_derivatives(derivative(u, w))
    # du/dw is a ufl.Zero and not a ZeroBaseForm
    # as we are not differentiating a BaseForm
    assert isinstance(dudw, Zero)
    assert dudw == 0

    # -- Coargument -- #
    dvstardu = expand_derivatives(derivative(vstar, u))
    assert isinstance(dvstardu, ZeroBaseForm)
    assert dvstardu.arguments() == vstar.arguments() + (Argument(u.ufl_function_space(), 1),)
    # Check compatibility with int/float
    assert dvstardu == 0

    # -- Matrix -- #
    M = Matrix(V, U)
    dMdu = expand_derivatives(derivative(M, u))
    assert isinstance(dMdu, ZeroBaseForm)
    assert dMdu.arguments() == M.arguments() + (Argument(u.ufl_function_space(), 2),)
    # Check compatibility with int/float
    assert dMdu == 0

    # -- Action -- #
    Ac = Action(w, u)
    dAcdu = derivative(Ac, u)
    assert dAcdu == action(adjoint(derivative(w, u)), u) + action(w, derivative(u, u))

    dAcdu = expand_derivatives(dAcdu)
    # Since dw/du = 0
    assert dAcdu == Action(w, v)

    # -- Form sum -- #
    uhat = Argument(U, 1)
    what = Argument(U, 2)
    Fs = M + inner(u * uhat, v) * dx
    dFsdu = expand_derivatives(derivative(Fs, u))
    # Distribute differentiation over FormSum components
    assert dFsdu == FormSum([inner(what * uhat, v) * dx, 1])


def test_zero_base_form_mult():
<<<<<<< HEAD
    domain_2d = default_domain(triangle)
    f_2d = FiniteElement("Lagrange", triangle, 1, (), (), "identity", H1)
=======
    domain_2d = Mesh(VectorElement("Lagrange", triangle, 1))
    f_2d = FiniteElement("CG", triangle, 1)
>>>>>>> 91d2b2fe
    V = FunctionSpace(domain_2d, f_2d)
    v = Argument(V, 0)
    Z = ZeroBaseForm((v, v))

    u = Coefficient(V)

    Zu = Z * u
    assert Zu == action(Z, u)
    assert action(Zu, u) == ZeroBaseForm(())<|MERGE_RESOLUTION|>--- conflicted
+++ resolved
@@ -3,15 +3,9 @@
 
 import pytest
 
-<<<<<<< HEAD
-from ufl import (Action, Adjoint, Argument, Coargument, Coefficient, Cofunction, FormSum, FunctionSpace, Matrix,
-                 MixedFunctionSpace, TestFunction, TrialFunction, action, adjoint, derivative, dx, inner, interval,
-                 tetrahedron, triangle)
-=======
 from ufl import (Action, Adjoint, Argument, Coargument, Coefficient, Cofunction, FiniteElement, FormSum, FunctionSpace,
-                 Matrix, Mesh, MixedFunctionSpace, TestFunction, TrialFunction, VectorElement, action, adjoint,
-                 derivative, dx, inner, interval, tetrahedron, triangle)
->>>>>>> 91d2b2fe
+                 Matrix, Mesh, MixedFunctionSpace, TestFunction, TrialFunction, action, adjoint, derivative, dx, inner,
+                 interval, tetrahedron, triangle)
 from ufl.algorithms.ad import expand_derivatives
 from ufl.constantvalue import Zero
 from ufl.duals import is_dual, is_primal
@@ -22,9 +16,9 @@
 
 def test_mixed_functionspace(self):
     # Domains
-    domain_3d = Mesh(VectorElement("Lagrange", tetrahedron, 1))
-    domain_2d = Mesh(VectorElement("Lagrange", triangle, 1))
-    domain_1d = Mesh(VectorElement("Lagrange", interval, 1))
+    domain_3d = Mesh(FiniteElement("Lagrange", tetrahedron, 1, (3, ), (3, ), "identity", H1))
+    domain_2d = Mesh(FiniteElement("Lagrange", triangle, 1, (2, ), (2, ), "identity", H1))
+    domain_1d = Mesh(FiniteElement("Lagrange", interval, 1, (1, ), (1, ), "identity", H1))
     # Finite elements
     f_1d = FiniteElement("Lagrange", interval, 1, (), (), "identity", H1)
     f_2d = FiniteElement("Lagrange", triangle, 1, (), (), "identity", H1)
@@ -55,13 +49,8 @@
 
 
 def test_dual_coefficients():
-<<<<<<< HEAD
-    domain_2d = default_domain(triangle)
-    f_2d = FiniteElement("Lagrange", triangle, 1, (), (), "identity", H1)
-=======
-    domain_2d = Mesh(VectorElement("Lagrange", triangle, 1))
-    f_2d = FiniteElement("CG", triangle, 1)
->>>>>>> 91d2b2fe
+    domain_2d = Mesh(FiniteElement("Lagrange", triangle, 1, (2, ), (2, ), "identity", H1))
+    f_2d = FiniteElement("Lagrange", triangle, 1, (), (), "identity", H1)
     V = FunctionSpace(domain_2d, f_2d)
     V_dual = V.dual()
 
@@ -83,13 +72,8 @@
 
 
 def test_dual_arguments():
-<<<<<<< HEAD
-    domain_2d = default_domain(triangle)
-    f_2d = FiniteElement("Lagrange", triangle, 1, (), (), "identity", H1)
-=======
-    domain_2d = Mesh(VectorElement("Lagrange", triangle, 1))
-    f_2d = FiniteElement("CG", triangle, 1)
->>>>>>> 91d2b2fe
+    domain_2d = Mesh(FiniteElement("Lagrange", triangle, 1, (2, ), (2, ), "identity", H1))
+    f_2d = FiniteElement("Lagrange", triangle, 1, (), (), "identity", H1)
     V = FunctionSpace(domain_2d, f_2d)
     V_dual = V.dual()
 
@@ -111,13 +95,8 @@
 
 
 def test_addition():
-<<<<<<< HEAD
-    domain_2d = default_domain(triangle)
-    f_2d = FiniteElement("Lagrange", triangle, 1, (), (), "identity", H1)
-=======
-    domain_2d = Mesh(VectorElement("Lagrange", triangle, 1))
-    f_2d = FiniteElement("CG", triangle, 1)
->>>>>>> 91d2b2fe
+    domain_2d = Mesh(FiniteElement("Lagrange", triangle, 1, (2, ), (2, ), "identity", H1))
+    f_2d = FiniteElement("Lagrange", triangle, 1, (), (), "identity", H1)
     V = FunctionSpace(domain_2d, f_2d)
     V_dual = V.dual()
 
@@ -154,13 +133,8 @@
 
 
 def test_scalar_mult():
-<<<<<<< HEAD
-    domain_2d = default_domain(triangle)
-    f_2d = FiniteElement("Lagrange", triangle, 1, (), (), "identity", H1)
-=======
-    domain_2d = Mesh(VectorElement("Lagrange", triangle, 1))
-    f_2d = FiniteElement("CG", triangle, 1)
->>>>>>> 91d2b2fe
+    domain_2d = Mesh(FiniteElement("Lagrange", triangle, 1, (2, ), (2, ), "identity", H1))
+    f_2d = FiniteElement("Lagrange", triangle, 1, (), (), "identity", H1)
     V = FunctionSpace(domain_2d, f_2d)
     V_dual = V.dual()
 
@@ -177,13 +151,8 @@
 
 
 def test_adjoint():
-<<<<<<< HEAD
-    domain_2d = default_domain(triangle)
-    f_2d = FiniteElement("Lagrange", triangle, 1, (), (), "identity", H1)
-=======
-    domain_2d = Mesh(VectorElement("Lagrange", triangle, 1))
-    f_2d = FiniteElement("CG", triangle, 1)
->>>>>>> 91d2b2fe
+    domain_2d = Mesh(FiniteElement("Lagrange", triangle, 1, (2, ), (2, ), "identity", H1))
+    f_2d = FiniteElement("Lagrange", triangle, 1, (), (), "identity", H1)
     V = FunctionSpace(domain_2d, f_2d)
     a = Matrix(V, V)
 
@@ -201,19 +170,11 @@
 
 
 def test_action():
-<<<<<<< HEAD
-    domain_2d = default_domain(triangle)
-    f_2d = FiniteElement("Lagrange", triangle, 1, (), (), "identity", H1)
-    V = FunctionSpace(domain_2d, f_2d)
-    domain_1d = default_domain(interval)
+    domain_2d = Mesh(FiniteElement("Lagrange", triangle, 1, (2, ), (2, ), "identity", H1))
+    f_2d = FiniteElement("Lagrange", triangle, 1, (), (), "identity", H1)
+    V = FunctionSpace(domain_2d, f_2d)
+    domain_1d = Mesh(FiniteElement("Lagrange", interval, 1, (1, ), (1, ), "identity", H1))
     f_1d = FiniteElement("Lagrange", interval, 1, (), (), "identity", H1)
-=======
-    domain_2d = Mesh(VectorElement("Lagrange", triangle, 1))
-    f_2d = FiniteElement("CG", triangle, 1)
-    V = FunctionSpace(domain_2d, f_2d)
-    domain_1d = Mesh(VectorElement("Lagrange", interval, 1))
-    f_1d = FiniteElement("CG", interval, 1)
->>>>>>> 91d2b2fe
     U = FunctionSpace(domain_1d, f_1d)
 
     a = Matrix(V, U)
@@ -269,19 +230,11 @@
 
 
 def test_differentiation():
-<<<<<<< HEAD
-    domain_2d = default_domain(triangle)
-    f_2d = FiniteElement("Lagrange", triangle, 1, (), (), "identity", H1)
-    V = FunctionSpace(domain_2d, f_2d)
-    domain_1d = default_domain(interval)
+    domain_2d = Mesh(FiniteElement("Lagrange", triangle, 1, (2, ), (2, ), "identity", H1))
+    f_2d = FiniteElement("Lagrange", triangle, 1, (), (), "identity", H1)
+    V = FunctionSpace(domain_2d, f_2d)
+    domain_1d = Mesh(FiniteElement("Lagrange", interval, 1, (1, ), (1, ), "identity", H1))
     f_1d = FiniteElement("Lagrange", interval, 1, (), (), "identity", H1)
-=======
-    domain_2d = Mesh(VectorElement("Lagrange", triangle, 1))
-    f_2d = FiniteElement("CG", triangle, 1)
-    V = FunctionSpace(domain_2d, f_2d)
-    domain_1d = Mesh(VectorElement("Lagrange", interval, 1))
-    f_1d = FiniteElement("CG", interval, 1)
->>>>>>> 91d2b2fe
     U = FunctionSpace(domain_1d, f_1d)
 
     u = Coefficient(U)
@@ -339,13 +292,8 @@
 
 
 def test_zero_base_form_mult():
-<<<<<<< HEAD
-    domain_2d = default_domain(triangle)
-    f_2d = FiniteElement("Lagrange", triangle, 1, (), (), "identity", H1)
-=======
-    domain_2d = Mesh(VectorElement("Lagrange", triangle, 1))
-    f_2d = FiniteElement("CG", triangle, 1)
->>>>>>> 91d2b2fe
+    domain_2d = Mesh(FiniteElement("Lagrange", triangle, 1, (2, ), (2, ), "identity", H1))
+    f_2d = FiniteElement("Lagrange", triangle, 1, (), (), "identity", H1)
     V = FunctionSpace(domain_2d, f_2d)
     v = Argument(V, 0)
     Z = ZeroBaseForm((v, v))
