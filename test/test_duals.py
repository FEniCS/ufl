--- conflicted
+++ resolved
@@ -1,17 +1,10 @@
 #!/usr/bin/env py.test
 # -*- coding: utf-8 -*-
 
-<<<<<<< HEAD
-from ufl import FiniteElement, FunctionSpace, MixedFunctionSpace, \
-    Coefficient, Matrix, Cofunction, FormSum, Argument, Coargument,\
-    TestFunction, TrialFunction, Adjoint, Action, \
-    action, adjoint, derivative, inner, tetrahedron, triangle, interval, dx
-=======
 from ufl import (FiniteElement, FunctionSpace, MixedFunctionSpace,
                  Coefficient, Matrix, Cofunction, FormSum, Argument, Coargument,
                  TestFunction, TrialFunction, Adjoint, Action,
-                 action, adjoint, derivative, tetrahedron, triangle, interval, dx)
->>>>>>> 55c281d7
+                 action, adjoint, derivative, inner, tetrahedron, triangle, interval, dx)
 from ufl.constantvalue import Zero
 from ufl.form import ZeroBaseForm
 
