#!/usr/bin/env py.test
# -*- coding: utf-8 -*-

<<<<<<< HEAD
from ufl import (Action, Adjoint, Argument, Coargument, Coefficient, Cofunction, FormSum, FunctionSpace, Matrix,
                 MixedFunctionSpace, TestFunction, TrialFunction, action, adjoint, derivative, dx, interval,
                 tetrahedron, triangle)
=======
from ufl import (FiniteElement, FunctionSpace, MixedFunctionSpace,
                 Coefficient, Matrix, Cofunction, FormSum, Argument, Coargument,
                 TestFunction, TrialFunction, Adjoint, Action,
                 action, adjoint, derivative, tetrahedron, triangle, interval, dx)
>>>>>>> 0bafaf5b
from ufl.constantvalue import Zero
from ufl.finiteelement import FiniteElement
from ufl.form import ZeroBaseForm
from ufl.sobolevspace import H1

__authors__ = "India Marsden"
__date__ = "2020-12-28 -- 2020-12-28"

import pytest

from ufl.algorithms.ad import expand_derivatives
from ufl.domain import default_domain
from ufl.duals import is_dual, is_primal


def test_mixed_functionspace(self):
    # Domains
    domain_3d = default_domain(tetrahedron)
    domain_2d = default_domain(triangle)
    domain_1d = default_domain(interval)
    # Finite elements
    f_1d = FiniteElement("Lagrange", interval, 1, (), (), "identity", H1)
    f_2d = FiniteElement("Lagrange", triangle, 1, (), (), "identity", H1)
    f_3d = FiniteElement("Lagrange", tetrahedron, 1, (), (), "identity", H1)
    # Function spaces
    V_3d = FunctionSpace(domain_3d, f_3d)
    V_2d = FunctionSpace(domain_2d, f_2d)
    V_1d = FunctionSpace(domain_1d, f_1d)

    # MixedFunctionSpace = V_3d x V_2d x V_1d
    V = MixedFunctionSpace(V_3d, V_2d, V_1d)
    # Check sub spaces
    assert is_primal(V_3d)
    assert is_primal(V_2d)
    assert is_primal(V_1d)
    assert is_primal(V)

    # Get dual of V_3
    V_dual = V_3d.dual()

    #  Test dual functions on MixedFunctionSpace = V_dual x V_2d x V_1d
    V = MixedFunctionSpace(V_dual, V_2d, V_1d)
    V_mixed_dual = MixedFunctionSpace(V_dual, V_2d.dual(), V_1d.dual())

    assert is_dual(V_dual)
    assert not is_dual(V)
    assert is_dual(V_mixed_dual)


def test_dual_coefficients():
    domain_2d = default_domain(triangle)
    f_2d = FiniteElement("Lagrange", triangle, 1, (), (), "identity", H1)
    V = FunctionSpace(domain_2d, f_2d)
    V_dual = V.dual()

    v = Coefficient(V, count=1)
    u = Coefficient(V_dual, count=1)
    w = Cofunction(V_dual)

    assert is_primal(v)
    assert not is_dual(v)

    assert is_dual(u)
    assert not is_primal(u)

    assert is_dual(w)
    assert not is_primal(w)

    with pytest.raises(ValueError):
        x = Cofunction(V)


def test_dual_arguments():
    domain_2d = default_domain(triangle)
    f_2d = FiniteElement("Lagrange", triangle, 1, (), (), "identity", H1)
    V = FunctionSpace(domain_2d, f_2d)
    V_dual = V.dual()

    v = Argument(V, 1)
    u = Argument(V_dual, 2)
    w = Coargument(V_dual, 3)

    assert is_primal(v)
    assert not is_dual(v)

    assert is_dual(u)
    assert not is_primal(u)

    assert is_dual(w)
    assert not is_primal(w)

    with pytest.raises(ValueError):
        x = Coargument(V, 4)


def test_addition():
    domain_2d = default_domain(triangle)
    f_2d = FiniteElement("Lagrange", triangle, 1, (), (), "identity", H1)
    V = FunctionSpace(domain_2d, f_2d)
    f_2d_2 = FiniteElement("Lagrange", triangle, 2, (), (), "identity", H1)
    V2 = FunctionSpace(domain_2d, f_2d_2)
    V_dual = V.dual()

    u = TrialFunction(V)
    v = TestFunction(V)

    # linear 1-form
    L = v * dx
    a = Cofunction(V_dual)
    res = L + a
    assert isinstance(res, FormSum)
    assert res

    L = u * v * dx
    a = Matrix(V, V)
    res = L + a
    assert isinstance(res, FormSum)
    assert res

    # Check BaseForm._add__ simplification
    res += ZeroBaseForm((v, u))
    assert res == a + L
    # Check Form._add__ simplification
    L += ZeroBaseForm((v,))
    assert L == u * v * dx
    # Check BaseForm._add__ simplification
    res = ZeroBaseForm((v, u))
    res += a
    assert res == a
    # Check __neg__
    res = L
    res -= ZeroBaseForm((v,))
    assert res == L

    with pytest.raises(ValueError):
        # Raise error for incompatible arguments
        v2 = TestFunction(V2)
        res = L + ZeroBaseForm((v2, u))


def test_scalar_mult():
    domain_2d = default_domain(triangle)
    f_2d = FiniteElement("Lagrange", triangle, 1, (), (), "identity", H1)
    V = FunctionSpace(domain_2d, f_2d)
    V_dual = V.dual()

    # linear 1-form
    a = Cofunction(V_dual)
    res = 2 * a
    assert isinstance(res, FormSum)
    assert res

    a = Matrix(V, V)
    res = 2 * a
    assert isinstance(res, FormSum)
    assert res


def test_adjoint():
    domain_2d = default_domain(triangle)
    f_2d = FiniteElement("Lagrange", triangle, 1, (), (), "identity", H1)
    V = FunctionSpace(domain_2d, f_2d)
    a = Matrix(V, V)

    adj = adjoint(a)
    res = 2 * adj
    assert isinstance(res, FormSum)
    assert res

    res = adjoint(2 * a)
    assert isinstance(res, FormSum)
    assert isinstance(res.components()[0], Adjoint)

    # Adjoint(Adjoint(.)) = Id
    assert adjoint(adj) == a


def test_action():
    domain_2d = default_domain(triangle)
    f_2d = FiniteElement("Lagrange", triangle, 1, (), (), "identity", H1)
    V = FunctionSpace(domain_2d, f_2d)
    domain_1d = default_domain(interval)
    f_1d = FiniteElement("Lagrange", interval, 1, (), (), "identity", H1)
    U = FunctionSpace(domain_1d, f_1d)

    a = Matrix(V, U)
    b = Matrix(V, U.dual())
    u = Coefficient(U)
    u_a = Argument(U, 0)
    v = Coefficient(V)
    ustar = Cofunction(U.dual())
    u_form = u_a * dx

    res = action(a, u)
    assert res
    assert len(res.arguments()) < len(a.arguments())
    assert isinstance(res, Action)

    repeat = action(res, v)
    assert repeat
    assert len(repeat.arguments()) < len(res.arguments())

    res = action(2 * a, u)
    assert isinstance(res, FormSum)
    assert isinstance(res.components()[0], Action)

    res = action(b, u_form)
    assert res
    assert len(res.arguments()) < len(b.arguments())

    with pytest.raises(TypeError):
        res = action(a, v)

    with pytest.raises(TypeError):
        res = action(a, ustar)

    b2 = Matrix(V, U.dual())
    ustar2 = Cofunction(U.dual())
    # Check Action left-distributivity with FormSum
    res = action(b, ustar + ustar2)
    assert res == Action(b, ustar) + Action(b, ustar2)
    # Check Action right-distributivity with FormSum
    res = action(b + b2, ustar)
    assert res == Action(b, ustar) + Action(b2, ustar)

    a2 = Matrix(V, U)
    u2 = Coefficient(U)
    u3 = Coefficient(U)
    # Check Action left-distributivity with Sum
    # Add 3 Coefficients to check composition of Sum works fine since u + u2 + u3 => Sum(u, Sum(u2, u3))
    res = action(a, u + u2 + u3)
    assert res == Action(a, u3) + Action(a, u) + Action(a, u2)
    # Check Action right-distributivity with Sum
    res = action(a + a2, u)
    assert res == Action(a, u) + Action(a2, u)


def test_differentiation():
    domain_2d = default_domain(triangle)
    f_2d = FiniteElement("Lagrange", triangle, 1, (), (), "identity", H1)
    V = FunctionSpace(domain_2d, f_2d)
    domain_1d = default_domain(interval)
    f_1d = FiniteElement("Lagrange", interval, 1, (), (), "identity", H1)
    U = FunctionSpace(domain_1d, f_1d)

    u = Coefficient(U)
    v = Argument(U, 0)
    vstar = Argument(U.dual(), 0)

    # -- Cofunction -- #
    w = Cofunction(U.dual())
    dwdu = expand_derivatives(derivative(w, u))
    assert isinstance(dwdu, ZeroBaseForm)
    assert dwdu.arguments() == (Argument(u.ufl_function_space(), 0),)
    # Check compatibility with int/float
    assert dwdu == 0

    dwdw = expand_derivatives(derivative(w, w, vstar))
    assert dwdw == vstar

    dudw = expand_derivatives(derivative(u, w))
    # du/dw is a ufl.Zero and not a ZeroBaseForm
    # as we are not differentiating a BaseForm
    assert isinstance(dudw, Zero)
    assert dudw == 0

    # -- Coargument -- #
    dvstardu = expand_derivatives(derivative(vstar, u))
    assert isinstance(dvstardu, ZeroBaseForm)
    assert dvstardu.arguments() == vstar.arguments() + (Argument(u.ufl_function_space(), 1),)
    # Check compatibility with int/float
    assert dvstardu == 0

    # -- Matrix -- #
    M = Matrix(V, U)
    dMdu = expand_derivatives(derivative(M, u))
    assert isinstance(dMdu, ZeroBaseForm)
    assert dMdu.arguments() == M.arguments() + (Argument(u.ufl_function_space(), 2),)
    # Check compatibility with int/float
    assert dMdu == 0

    # -- Action -- #
    Ac = Action(M, u)
    dAcdu = expand_derivatives(derivative(Ac, u))

    # Action(dM/du, u) + Action(M, du/du) = Action(M, uhat) since dM/du = 0.
    # Multiply by 1 to get a FormSum (type compatibility).
    assert dAcdu == 1 * Action(M, v)

    # -- Adjoint -- #
    Ad = Adjoint(M)
    dAddu = expand_derivatives(derivative(Ad, u))
    # Push differentiation through Adjoint
    assert dAddu == 0

    # -- Form sum -- #
    Fs = M + Ac
    dFsdu = expand_derivatives(derivative(Fs, u))
    # Distribute differentiation over FormSum components
    assert dFsdu == 1 * Action(M, v)


def test_zero_base_form_mult():
    domain_2d = default_domain(triangle)
    f_2d = FiniteElement("Lagrange", triangle, 1, (), (), "identity", H1)
    V = FunctionSpace(domain_2d, f_2d)
    v = Argument(V, 0)
    Z = ZeroBaseForm((v, v))

    u = Coefficient(V)

    Zu = Z * u
    assert Zu == action(Z, u)
    assert action(Zu, u) == ZeroBaseForm(())<|MERGE_RESOLUTION|>--- conflicted
+++ resolved
@@ -1,16 +1,10 @@
 #!/usr/bin/env py.test
 # -*- coding: utf-8 -*-
 
-<<<<<<< HEAD
-from ufl import (Action, Adjoint, Argument, Coargument, Coefficient, Cofunction, FormSum, FunctionSpace, Matrix,
-                 MixedFunctionSpace, TestFunction, TrialFunction, action, adjoint, derivative, dx, interval,
-                 tetrahedron, triangle)
-=======
-from ufl import (FiniteElement, FunctionSpace, MixedFunctionSpace,
-                 Coefficient, Matrix, Cofunction, FormSum, Argument, Coargument,
-                 TestFunction, TrialFunction, Adjoint, Action,
-                 action, adjoint, derivative, tetrahedron, triangle, interval, dx)
->>>>>>> 0bafaf5b
+from ufl import (Action, Adjoint, Argument, Coargument, Coefficient,
+                 Cofunction, FormSum, FunctionSpace, Matrix,
+                 MixedFunctionSpace, TestFunction, TrialFunction, action,
+                 adjoint, derivative, dx, interval, tetrahedron, triangle)
 from ufl.constantvalue import Zero
 from ufl.finiteelement import FiniteElement
 from ufl.form import ZeroBaseForm
