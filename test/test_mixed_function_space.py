__authors__ = "Cecile Daversin Catty"
__date__ = "2019-03-26 -- 2019-03-26"

<<<<<<< HEAD
from ufl import (FunctionSpace, Measure, MixedFunctionSpace, TestFunctions, TrialFunctions, interval, tetrahedron,
                 triangle)
from ufl.algorithms.formsplitter import extract_blocks
from ufl.domain import default_domain
from ufl.finiteelement import FiniteElement
from ufl.sobolevspace import H1
=======
from ufl import (FiniteElement, FunctionSpace, Measure, Mesh, MixedFunctionSpace, TestFunctions, TrialFunctions,
                 VectorElement, interval, tetrahedron, triangle)
from ufl.algorithms.formsplitter import extract_blocks
>>>>>>> 91d2b2fe


def test_mixed_functionspace(self):
    # Domains
    domain_3d = Mesh(VectorElement("Lagrange", tetrahedron, 1))
    domain_2d = Mesh(VectorElement("Lagrange", triangle, 1))
    domain_1d = Mesh(VectorElement("Lagrange", interval, 1))
    # Finite elements
    f_1d = FiniteElement("Lagrange", interval, 1, (), (), "identity", H1)
    f_2d = FiniteElement("Lagrange", triangle, 1, (), (), "identity", H1)
    f_3d = FiniteElement("Lagrange", tetrahedron, 1, (), (), "identity", H1)
    # Function spaces
    V_3d = FunctionSpace(domain_3d, f_3d)
    V_2d = FunctionSpace(domain_2d, f_2d)
    V_1d = FunctionSpace(domain_1d, f_1d)

    # MixedFunctionSpace = V_3d x V_2d x V_1d
    V = MixedFunctionSpace(V_3d, V_2d, V_1d)
    # Check sub spaces
    assert V.num_sub_spaces() == 3
    assert V.ufl_sub_space(0) == V_3d
    assert V.ufl_sub_space(1) == V_2d
    assert V.ufl_sub_space(2) == V_1d

    # Arguments from MixedFunctionSpace
    (u_3d, u_2d, u_1d) = TrialFunctions(V)
    (v_3d, v_2d, v_1d) = TestFunctions(V)

    # Measures
    dx3 = Measure("dx", domain=V_3d)
    dx2 = Measure("dx", domain=V_2d)
    dx1 = Measure("dx", domain=V_1d)

    # Mixed variational form
    # LHS
    a_11 = u_1d*v_1d*dx1
    a_22 = u_2d*v_2d*dx2
    a_33 = u_3d*v_3d*dx3
    a_21 = u_2d*v_1d*dx1
    a_12 = u_1d*v_2d*dx1
    a_32 = u_3d*v_2d*dx2
    a_23 = u_2d*v_3d*dx2
    a_31 = u_3d*v_1d*dx1
    a_13 = u_1d*v_3d*dx1
    a = a_11 + a_22 + a_33 + a_21 + a_12 + a_32 + a_23 + a_31 + a_13
    # RHS
    f_1 = v_1d*dx1
    f_2 = v_2d*dx2
    f_3 = v_3d*dx3
    f = f_1 + f_2 + f_3

    # Check extract_block algorithm
    # LHS
    assert extract_blocks(a, 0, 0) == a_33
    assert extract_blocks(a, 0, 1) == a_23
    assert extract_blocks(a, 0, 2) == a_13
    assert extract_blocks(a, 1, 0) == a_32
    assert extract_blocks(a, 1, 1) == a_22
    assert extract_blocks(a, 1, 2) == a_12
    assert extract_blocks(a, 2, 0) == a_31
    assert extract_blocks(a, 2, 1) == a_21
    assert extract_blocks(a, 2, 2) == a_11
    # RHS
    assert extract_blocks(f, 0) == f_3
    assert extract_blocks(f, 1) == f_2
    assert extract_blocks(f, 2) == f_1

    # Test dual space method
    V_dual = V.dual()
    assert V_dual.num_sub_spaces() == 3
    assert V_dual.ufl_sub_space(0) == V_3d.dual()
    assert V_dual.ufl_sub_space(1) == V_2d.dual()
    assert V_dual.ufl_sub_space(2) == V_1d.dual()

    V_dual = V.dual(0, 2)
    assert V_dual.num_sub_spaces() == 3
    assert V_dual.ufl_sub_space(0) == V_3d.dual()
    assert V_dual.ufl_sub_space(1) == V_2d
    assert V_dual.ufl_sub_space(2) == V_1d.dual()<|MERGE_RESOLUTION|>--- conflicted
+++ resolved
@@ -1,25 +1,19 @@
 __authors__ = "Cecile Daversin Catty"
 __date__ = "2019-03-26 -- 2019-03-26"
 
-<<<<<<< HEAD
-from ufl import (FunctionSpace, Measure, MixedFunctionSpace, TestFunctions, TrialFunctions, interval, tetrahedron,
-                 triangle)
+from ufl import (FiniteElement, FunctionSpace, Measure, Mesh, MixedFunctionSpace, TestFunctions, TrialFunctions,
+                 interval, tetrahedron, triangle)
 from ufl.algorithms.formsplitter import extract_blocks
 from ufl.domain import default_domain
 from ufl.finiteelement import FiniteElement
 from ufl.sobolevspace import H1
-=======
-from ufl import (FiniteElement, FunctionSpace, Measure, Mesh, MixedFunctionSpace, TestFunctions, TrialFunctions,
-                 VectorElement, interval, tetrahedron, triangle)
-from ufl.algorithms.formsplitter import extract_blocks
->>>>>>> 91d2b2fe
 
 
 def test_mixed_functionspace(self):
     # Domains
-    domain_3d = Mesh(VectorElement("Lagrange", tetrahedron, 1))
-    domain_2d = Mesh(VectorElement("Lagrange", triangle, 1))
-    domain_1d = Mesh(VectorElement("Lagrange", interval, 1))
+    domain_3d = Mesh(FiniteElement("Lagrange", tetrahedron, 1, (3, ), (3, ), "identity", H1))
+    domain_2d = Mesh(FiniteElement("Lagrange", triangle, 1, (2, ), (2, ), "identity", H1))
+    domain_1d = Mesh(FiniteElement("Lagrange", interval, 1, (1, ), (1, ), "identity", H1))
     # Finite elements
     f_1d = FiniteElement("Lagrange", interval, 1, (), (), "identity", H1)
     f_2d = FiniteElement("Lagrange", triangle, 1, (), (), "identity", H1)
