__authors__ = "Martin Sandve Alnæs"
__date__ = "2008-09-06 -- 2009-02-10"

import ufl
from ufl import *  # noqa: F403
from ufl import (
    And,
    Argument,
    CellDiameter,
    CellVolume,
    Circumradius,
    Coefficient,
    Constant,
    FacetArea,
    FacetNormal,
    FunctionSpace,
    Identity,
    Jacobian,
    JacobianDeterminant,
    JacobianInverse,
    MaxFacetEdgeLength,
    Mesh,
    MinFacetEdgeLength,
    Not,
    Or,
    PermutationSymbol,
    SpatialCoordinate,
    TensorConstant,
    VectorConstant,
    acos,
    action,
    as_matrix,
    as_tensor,
    as_ufl,
    as_vector,
    asin,
    atan,
    cell_avg,
    cofac,
    conditional,
    cos,
    cosh,
    cross,
    curl,
    derivative,
    det,
    dev,
    diff,
    div,
    dot,
    dS,
    ds,
    dx,
    eq,
    exp,
    facet_avg,
    ge,
    grad,
    gt,
    i,
    inner,
    inv,
    j,
    k,
    l,
    le,
    ln,
    lt,
    nabla_div,
    nabla_grad,
    ne,
    outer,
    rot,
    sin,
    sinh,
    skew,
    sqrt,
    sym,
    tan,
    tanh,
    tetrahedron,
    tr,
    transpose,
    triangle,
    variable,
)
from ufl.algorithms import *  # noqa: F403
from ufl.classes import *  # noqa: F403
from ufl.classes import (
    Acos,
    Asin,
    Atan,
    CellCoordinate,
    Cos,
    Cosh,
    Exp,
    Expr,
    FacetJacobian,
    FacetJacobianDeterminant,
    FacetJacobianInverse,
    FloatValue,
    IntValue,
    Ln,
    Outer,
    Sin,
    Sinh,
    Sqrt,
    Tan,
    Tanh,
    all_ufl_classes,
)
from ufl.finiteelement import FiniteElement, MixedElement
from ufl.pullback import identity_pullback
from ufl.sobolevspace import H1

has_repr = set()
has_dict = set()


def _test_object(a, shape, free_indices):
    # Check if instances of this type has certain memory consuming members
    if hasattr(a, "_repr"):
        has_repr.add(a.__class__.__name__)
    if hasattr(a, "__dict__"):
        has_dict.add(a.__class__.__name__)

    # Test reproduction via repr string
    r = repr(a)
    e = eval(r, globals())
    assert hash(a) == hash(e)

    # Can't really test str more than that it exists
    str(a)

    # Check that some properties are at least available
    fi = a.ufl_free_indices
    sh = a.ufl_shape

    # Compare with provided properties
    if free_indices is not None:
        free_indices = [i.count() for i in free_indices]
        if len(set(fi) ^ set(free_indices)) != 0:
            print(type(a))
            print(a)
            print(fi)
            print(free_indices)
        assert len(set(fi) ^ set(free_indices)) == 0
    if shape is not None:
        if sh != shape:
            print(("sh:", sh))
            print(("shape:", shape))
        assert sh == shape


def _test_object2(a):
    # Check if instances of this type has certain memory consuming members
    if hasattr(a, "_repr"):
        has_repr.add(a.__class__.__name__)
    if hasattr(a, "__dict__"):
        has_dict.add(a.__class__.__name__)

    # Test reproduction via repr string
    r = repr(a)
    e = eval(r, globals())
    assert hash(a) == hash(e)

    # Can't really test str more than that it exists
    str(a)


def _test_form(a):
    # Test reproduction via repr string
    r = repr(a)
    e = eval(r, globals())
    assert hash(a) == hash(e)

    # Can't really test str more than that it exists
    str(a)


def testExports(self):
    "Verify that ufl.classes exports all Expr subclasses."
    all_expr_classes = []
    for m in list(vars(ufl).values()):
        if isinstance(m, type(ufl)):
            for c in list(vars(m).values()):
                if isinstance(c, type) and issubclass(c, Expr):
                    all_expr_classes.append(c)
    missing_classes = set(c.__name__ for c in all_expr_classes) - set(
        c.__name__ for c in all_ufl_classes
    )
    if missing_classes:
        print("The following subclasses of Expr were not exported from ufl.classes:")
        print(("\n".join(sorted(missing_classes))))
    assert missing_classes == set()


def testAll(self):
    Expr.ufl_enable_profiling()

    # --- Elements:
    cell = triangle
    dim = 2

    e0 = FiniteElement("Lagrange", cell, 1, (), identity_pullback, H1)
    e1 = FiniteElement("Lagrange", cell, 1, (2,), identity_pullback, H1)
    e2 = FiniteElement("Lagrange", cell, 1, (2, 2), identity_pullback, H1)
    e3 = MixedElement([e0, e1, e2])

    e13D = FiniteElement("Lagrange", tetrahedron, 1, (3,), identity_pullback, H1)

    domain = Mesh(FiniteElement("Lagrange", cell, 1, (dim,), identity_pullback, H1))
    domain3D = Mesh(FiniteElement("Lagrange", tetrahedron, 1, (3,), identity_pullback, H1))
    e0_space = FunctionSpace(domain, e0)
    e1_space = FunctionSpace(domain, e1)
    e2_space = FunctionSpace(domain, e2)
    e3_space = FunctionSpace(domain, e3)
    e13d_space = FunctionSpace(domain3D, e13D)

    # --- Terminals:

    v13D = Argument(e13d_space, 3)
    f13D = Coefficient(e13d_space)

    v0 = Argument(e0_space, 4)
    v1 = Argument(e1_space, 5)
    v2 = Argument(e2_space, 6)
    v3 = Argument(e3_space, 7)

    _test_object(v0, (), ())
    _test_object(v1, (dim,), ())
    _test_object(v2, (dim, dim), ())
    _test_object(v3, (1 + dim + dim**2,), ())

    f0 = Coefficient(e0_space)
    f1 = Coefficient(e1_space)
    f2 = Coefficient(e2_space)
    f3 = Coefficient(e3_space)

    _test_object(f0, (), ())
    _test_object(f1, (dim,), ())
    _test_object(f2, (dim, dim), ())
    _test_object(f3, (1 + dim + dim**2,), ())

    c = Constant(domain)
    _test_object(c, (), ())

    c = VectorConstant(domain)
    _test_object(c, (dim,), ())

    c = TensorConstant(domain)
    _test_object(c, (dim, dim), ())

    a = FloatValue(1.23)
    _test_object(a, (), ())

    a = IntValue(123)
    _test_object(a, (), ())

    ident = Identity(1)
    _test_object(ident, (1, 1), ())
    ident = Identity(2)
    _test_object(ident, (2, 2), ())
    ident = Identity(3)
    _test_object(ident, (3, 3), ())

    e = PermutationSymbol(2)
    _test_object(e, (2, 2), ())
    e = PermutationSymbol(3)
    _test_object(e, (3, 3, 3), ())

    x = SpatialCoordinate(domain)
    _test_object(x, (dim,), ())
    xi = CellCoordinate(domain)
    _test_object(xi, (dim,), ())

    # g = CellBarycenter(domain)
    # _test_object(g, (dim,), ())
    # g = FacetBarycenter(domain)
    # _test_object(g, (dim,), ())

    g = Jacobian(domain)
    _test_object(g, (dim, dim), ())
    g = JacobianDeterminant(domain)
    _test_object(g, (), ())
    g = JacobianInverse(domain)
    _test_object(g, (dim, dim), ())

    g = FacetJacobian(domain)
    _test_object(g, (dim, dim - 1), ())
    g = FacetJacobianDeterminant(domain)
    _test_object(g, (), ())
    g = FacetJacobianInverse(domain)
    _test_object(g, (dim - 1, dim), ())

<<<<<<< HEAD
    cell3D = tetrahedron  # EdgeJacobian is not available in 2D
    dim3D = cell3D.geometric_dimension()
    assert dim3D == 3
    g = EdgeJacobian(cell3D)
    _test_object(g, (dim3D, dim3D-2), ())
    g = EdgeJacobianDeterminant(cell3D)
    _test_object(g, (), ())
    g = EdgeJacobianInverse(cell3D)
    _test_object(g, (dim3D-2, dim3D), ())

    g = FacetNormal(cell)
=======
    g = FacetNormal(domain)
>>>>>>> 08351d02
    _test_object(g, (dim,), ())
    # g = CellNormal(domain)
    # _test_object(g, (dim,), ())

    g = CellVolume(domain)
    _test_object(g, (), ())
    g = CellDiameter(domain)
    _test_object(g, (), ())
    g = Circumradius(domain)
    _test_object(g, (), ())
    # g = CellSurfaceArea(domain)
    # _test_object(g, (), ())

    g = FacetArea(domain)
    _test_object(g, (), ())
    g = MinFacetEdgeLength(domain)
    _test_object(g, (), ())
    g = MaxFacetEdgeLength(domain)
    _test_object(g, (), ())
    # g = FacetDiameter(domain)
    # _test_object(g, (), ())

    a = variable(v0)
    _test_object(a, (), ())
    a = variable(v1)
    _test_object(a, (dim,), ())
    a = variable(v2)
    _test_object(a, (dim, dim), ())
    a = variable(v3)
    _test_object(a, (1 + dim + dim**2,), ())
    a = variable(f0)
    _test_object(a, (), ())
    a = variable(f1)
    _test_object(a, (dim,), ())
    a = variable(f2)
    _test_object(a, (dim, dim), ())
    a = variable(f3)
    _test_object(a, (1 + dim + dim**2,), ())

    # a = MultiIndex()

    # --- Non-terminals:

    # a = Indexed()
    a = v2[i, j]
    _test_object(a, (), (i, j))
    a = v2[0, k]
    _test_object(a, (), (k,))
    a = v2[l, 1]
    _test_object(a, (), (l,))
    a = f2[i, j]
    _test_object(a, (), (i, j))
    a = f2[0, k]
    _test_object(a, (), (k,))
    a = f2[l, 1]
    _test_object(a, (), (l,))

    ident = Identity(dim)
    a = inv(ident)
    _test_object(a, (dim, dim), ())
    a = inv(v2)
    _test_object(a, (dim, dim), ())
    a = inv(f2)
    _test_object(a, (dim, dim), ())

    for v in (v0, v1, v2, v3):
        for f in (f0, f1, f2, f3):
            a = outer(v, f)
            _test_object(a, None, None)

    for v, f in zip((v0, v1, v2, v3), (f0, f1, f2, f3)):
        a = inner(v, f)
        _test_object(a, None, None)

    for v, f in zip((v1, v2, v3), (f1, f2, f3)):
        a = dot(v, f)
        sh = v.ufl_shape[:-1] + f.ufl_shape[1:]
        _test_object(a, sh, None)

    a = cross(v13D, f13D)
    _test_object(a, (3,), ())

    # a = Sum()
    a = v0 + f0 + v0
    _test_object(a, (), ())
    a = v1 + f1 + v1
    _test_object(a, (dim,), ())
    a = v2 + f2 + v2
    _test_object(a, (dim, dim), ())
    # a = Product()
    a = 3 * v0 * (2.0 * v0) * f0 * (v0 * 3.0)
    _test_object(a, (), ())
    # a = Division()
    a = v0 / 2.0
    _test_object(a, (), ())
    a = v0 / f0
    _test_object(a, (), ())
    a = v0 / (f0 + 7)
    _test_object(a, (), ())
    # a = Power()
    a = f0**3
    _test_object(a, (), ())
    a = (f0 * 2) ** 1.23
    _test_object(a, (), ())

    # a = ListTensor()
    a = as_vector([1.0, 2.0 * f0, f0**2])
    _test_object(a, (3,), ())
    a = as_matrix([[1.0, 2.0 * f0, f0**2], [1.0, 2.0 * f0, f0**2]])
    _test_object(a, (2, 3), ())
    a = as_tensor(
        [[[0.00, 0.01, 0.02], [0.10, 0.11, 0.12]], [[1.00, 1.01, 1.02], [1.10, 1.11, 1.12]]]
    )
    _test_object(a, (2, 2, 3), ())

    # a = ComponentTensor()
    a = as_vector(v1[i] * f1[j], i)
    _test_object(a, (dim,), (j,))
    a = as_matrix(v1[i] * f1[j], (j, i))
    _test_object(a, (dim, dim), ())
    a = as_tensor(v1[i] * f1[j], (i, j))
    _test_object(a, (dim, dim), ())
    a = as_tensor(v2[i, j] * f2[j, k], (i, k))
    _test_object(a, (dim, dim), ())

    a = dev(v2)
    _test_object(a, (dim, dim), ())
    a = dev(f2)
    _test_object(a, (dim, dim), ())
    a = dev(f2 * f0 + v2 * 3)
    _test_object(a, (dim, dim), ())

    a = sym(v2)
    _test_object(a, (dim, dim), ())
    a = sym(f2)
    _test_object(a, (dim, dim), ())
    a = sym(f2 * f0 + v2 * 3)
    _test_object(a, (dim, dim), ())

    a = skew(v2)
    _test_object(a, (dim, dim), ())
    a = skew(f2)
    _test_object(a, (dim, dim), ())
    a = skew(f2 * f0 + v2 * 3)
    _test_object(a, (dim, dim), ())

    a = v2.T
    _test_object(a, (dim, dim), ())
    a = f2.T
    _test_object(a, (dim, dim), ())
    a = transpose(f2 * f0 + v2 * 3)
    _test_object(a, (dim, dim), ())

    a = det(v2)
    _test_object(a, (), ())
    a = det(f2)
    _test_object(a, (), ())
    a = det(f2 * f0 + v2 * 3)
    _test_object(a, (), ())

    a = tr(v2)
    _test_object(a, (), ())
    a = tr(f2)
    _test_object(a, (), ())
    a = tr(f2 * f0 + v2 * 3)
    _test_object(a, (), ())

    a = cofac(v2)
    _test_object(a, (dim, dim), ())
    a = cofac(f2)
    _test_object(a, (dim, dim), ())
    a = cofac(f2 * f0 + v2 * 3)
    _test_object(a, (dim, dim), ())

    cond1 = le(f0, 1.0)
    cond2 = eq(3.0, f0)
    cond3 = ne(sin(f0), cos(f0))
    cond4 = lt(sin(f0), cos(f0))
    cond5 = ge(sin(f0), cos(f0))
    cond6 = gt(sin(f0), cos(f0))
    cond7 = And(cond1, cond2)
    cond8 = Or(cond1, cond2)
    cond9 = Not(cond8)
    a = conditional(cond1, 1, 2)
    b = conditional(cond2, f0**3, ln(f0))

    _test_object2(cond1)
    _test_object2(cond2)
    _test_object2(cond3)
    _test_object2(cond4)
    _test_object2(cond5)
    _test_object2(cond6)
    _test_object2(cond7)
    _test_object2(cond8)
    _test_object2(cond9)
    _test_object(a, (), ())
    _test_object(b, (), ())

    a = abs(f0)
    _test_object(a, (), ())
    a = sqrt(f0)
    _test_object(a, (), ())
    a = cos(f0)
    _test_object(a, (), ())
    a = sin(f0)
    _test_object(a, (), ())
    a = tan(f0)
    _test_object(a, (), ())
    a = cosh(f0)
    _test_object(a, (), ())
    a = sinh(f0)
    _test_object(a, (), ())
    a = tanh(f0)
    _test_object(a, (), ())
    a = exp(f0)
    _test_object(a, (), ())
    a = ln(f0)
    _test_object(a, (), ())
    a = asin(f0)
    _test_object(a, (), ())
    a = acos(f0)
    _test_object(a, (), ())
    a = atan(f0)
    _test_object(a, (), ())

    one = as_ufl(1)
    a = abs(one)
    _test_object(a, (), ())
    a = Sqrt(one)
    _test_object(a, (), ())
    a = Cos(one)
    _test_object(a, (), ())
    a = Sin(one)
    _test_object(a, (), ())
    a = Tan(one)
    _test_object(a, (), ())
    a = Cosh(one)
    _test_object(a, (), ())
    a = Sinh(one)
    _test_object(a, (), ())
    a = Tanh(one)
    _test_object(a, (), ())
    a = Acos(one)
    _test_object(a, (), ())
    a = Asin(one)
    _test_object(a, (), ())
    a = Atan(one)
    _test_object(a, (), ())
    a = Exp(one)
    _test_object(a, (), ())
    a = Ln(one)
    _test_object(a, (), ())

    # TODO:

    # a = SpatialDerivative()
    a = f0.dx(0)
    _test_object(a, (), ())
    a = f0.dx(i)
    _test_object(a, (), (i,))
    a = f0.dx(i, j, 1)
    _test_object(a, (), (i, j))

    s0 = variable(f0)
    s1 = variable(f1)
    s2 = variable(f2)
    f = dot(s0 * s1, s2)
    _test_object(s0, (), ())
    _test_object(s1, (dim,), ())
    _test_object(s2, (dim, dim), ())
    _test_object(f, (dim,), ())

    a = diff(f, s0)
    _test_object(a, (dim,), ())
    a = diff(f, s1)
    _test_object(
        a,
        (
            dim,
            dim,
        ),
        (),
    )
    a = diff(f, s2)
    _test_object(a, (dim, dim, dim), ())

    a = div(v1)
    _test_object(a, (), ())
    a = div(f1)
    _test_object(a, (), ())
    a = div(v2)
    _test_object(a, (dim,), ())
    a = div(f2)
    _test_object(a, (dim,), ())
    a = div(Outer(f1, f1))
    _test_object(a, (dim,), ())

    a = grad(v0)
    _test_object(a, (dim,), ())
    a = grad(f0)
    _test_object(a, (dim,), ())
    a = grad(v1)
    _test_object(a, (dim, dim), ())
    a = grad(f1)
    _test_object(a, (dim, dim), ())
    a = grad(f0 * v0)
    _test_object(a, (dim,), ())
    a = grad(f0 * v1)
    _test_object(a, (dim, dim), ())

    a = nabla_div(v1)
    _test_object(a, (), ())
    a = nabla_div(f1)
    _test_object(a, (), ())
    a = nabla_div(v2)
    _test_object(a, (dim,), ())
    a = nabla_div(f2)
    _test_object(a, (dim,), ())
    a = nabla_div(Outer(f1, f1))
    _test_object(a, (dim,), ())

    a = nabla_grad(v0)
    _test_object(a, (dim,), ())
    a = nabla_grad(f0)
    _test_object(a, (dim,), ())
    a = nabla_grad(v1)
    _test_object(a, (dim, dim), ())
    a = nabla_grad(f1)
    _test_object(a, (dim, dim), ())
    a = nabla_grad(f0 * v0)
    _test_object(a, (dim,), ())
    a = nabla_grad(f0 * v1)
    _test_object(a, (dim, dim), ())

    a = curl(v13D)
    _test_object(a, (3,), ())
    a = curl(f13D)
    _test_object(a, (3,), ())
    a = rot(v1)
    _test_object(a, (), ())
    a = rot(f1)
    _test_object(a, (), ())

    # a = PositiveRestricted(v0)
    # _test_object(a, (), ())
    a = v0("+")
    _test_object(a, (), ())
    a = v0("+") * f0
    _test_object(a, (), ())

    # a = NegativeRestricted(v0)
    # _test_object(a, (), ())
    a = v0("-")
    _test_object(a, (), ())
    a = v0("-") + f0
    _test_object(a, (), ())

    a = cell_avg(v0)
    _test_object(a, (), ())
    a = facet_avg(v0)
    _test_object(a, (), ())
    a = cell_avg(v1)
    _test_object(a, (dim,), ())
    a = facet_avg(v1)
    _test_object(a, (dim,), ())
    a = cell_avg(v1)[i]
    _test_object(a, (), (i,))
    a = facet_avg(v1)[i]
    _test_object(a, (), (i,))

    # --- Integrals:

    a = v0 * dx
    _test_form(a)
    a = v0 * dx(0)
    _test_form(a)
    a = v0 * dx(1)
    _test_form(a)
    a = v0 * ds
    _test_form(a)
    a = v0 * ds(0)
    _test_form(a)
    a = v0 * ds(1)
    _test_form(a)
    a = v0 * dS
    _test_form(a)
    a = v0 * dS(0)
    _test_form(a)
    a = v0 * dS(1)
    _test_form(a)

    a = v0 * dot(v1, f1) * dx
    _test_form(a)
    a = v0 * dot(v1, f1) * dx(0)
    _test_form(a)
    a = v0 * dot(v1, f1) * dx(1)
    _test_form(a)
    a = v0 * dot(v1, f1) * ds
    _test_form(a)
    a = v0 * dot(v1, f1) * ds(0)
    _test_form(a)
    a = v0 * dot(v1, f1) * ds(1)
    _test_form(a)
    a = v0 * dot(v1, f1) * dS
    _test_form(a)
    a = v0 * dot(v1, f1) * dS(0)
    _test_form(a)
    a = v0 * dot(v1, f1) * dS(1)
    _test_form(a)

    # --- Form transformations:

    a = f0 * v0 * dx + f0 * v0 * dot(f1, v1) * dx
    # b = lhs(a) # TODO
    # c = rhs(a) # TODO
    d = derivative(a, f1, v1)
    f = action(d)
    # e = action(b)

    # --- Check which classes have been created
    ic, dc = Expr.ufl_disable_profiling()

    constructed = set()
    unused = set(Expr._ufl_all_classes_)
    for cls in Expr._ufl_all_classes_:
        tc = cls._ufl_typecode_
        if ic[tc]:
            constructed.add(cls)
        if cls._ufl_is_abstract_:
            unused.remove(cls)

    if unused:
        print()
        print("The following classes were never instantiated in class coverage test:")
        print(("\n".join(sorted(map(str, unused)))))
        print()

    # --- Check which classes had certain member variables
    if has_repr:
        print()
        print("The following classes contain a _repr member:")
        print(("\n".join(sorted(map(str, has_repr)))))
        print()

    if has_dict:
        print()
        print("The following classes contain a __dict__ member:")
        print(("\n".join(sorted(map(str, has_dict)))))
        print()

    # TODO: Add tests for bessel functions:
    #   BesselI
    #   BesselJ
    #   BesselK
    #   BesselY
    #   Erf
    # TODO: Add tests for:
    #   Label<|MERGE_RESOLUTION|>--- conflicted
+++ resolved
@@ -11,6 +11,9 @@
     Circumradius,
     Coefficient,
     Constant,
+    EdgeJacobian,
+    EdgeJacobianDeterminant,
+    EdgeJacobianInverse,
     FacetArea,
     FacetNormal,
     FunctionSpace,
@@ -292,23 +295,14 @@
     _test_object(g, (), ())
     g = FacetJacobianInverse(domain)
     _test_object(g, (dim - 1, dim), ())
-
-<<<<<<< HEAD
-    cell3D = tetrahedron  # EdgeJacobian is not available in 2D
-    dim3D = cell3D.geometric_dimension()
-    assert dim3D == 3
-    g = EdgeJacobian(cell3D)
-    _test_object(g, (dim3D, dim3D-2), ())
-    g = EdgeJacobianDeterminant(cell3D)
-    _test_object(g, (), ())
-    g = EdgeJacobianInverse(cell3D)
-    _test_object(g, (dim3D-2, dim3D), ())
-
-    g = FacetNormal(cell)
-=======
-    g = FacetNormal(domain)
->>>>>>> 08351d02
-    _test_object(g, (dim,), ())
+    g = EdgeJacobian(domain3D)
+    _test_object(g, (3, 1), ())
+    g = EdgeJacobianDeterminant(domain3D)
+    _test_object(g, (), ())
+    g = EdgeJacobianInverse(domain3D)
+    _test_object(g, (1, 3), ())
+    g = FacetNormal(domain3D)
+    _test_object(g, (3,), ())
     # g = CellNormal(domain)
     # _test_object(g, (dim,), ())
 
