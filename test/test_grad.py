--- conflicted
+++ resolved
@@ -1,19 +1,7 @@
 """Test use of grad in various situations."""
 
-<<<<<<< HEAD
-"""
-Test use of grad in various situations.
-"""
-
-import pytest
-
-# This imports everything external code will see from ufl
-from ufl import *
-# from ufl.classes import ...
-=======
-from ufl import (Coefficient, Constant, FiniteElement, TensorConstant, TensorElement, VectorConstant, VectorElement,
+from ufl import (Coefficient, Constant, TensorConstant, VectorConstant,
                  div, dx, grad, indices, inner, interval, tetrahedron, triangle)
->>>>>>> 9fa8f5a7
 from ufl.algorithms import compute_form_data
 from ufl.finiteelement import FiniteElement
 from ufl.sobolevspace import H1
