--- conflicted
+++ resolved
@@ -1,11 +1,3 @@
-<<<<<<< HEAD
-#!/usr/bin/env py.test
-# -*- coding: utf-8 -*-
-
-import pytest
-
-=======
->>>>>>> 9fa8f5a7
 from ufl import (Identity, SpatialCoordinate, as_matrix, as_ufl, as_vector, elem_div, elem_mult, elem_op, sin,
                  tetrahedron, triangle)
 from ufl.classes import ComplexValue, Division, FloatValue, IntValue
