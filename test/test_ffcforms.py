"""Test FFC forms.

Unit tests including all demo forms from FFC 0.5.0. The forms are
modified (with comments) to work with the UFL notation which differs
from the FFC notation in some places.
"""

__author__ = "Anders Logg (logg@simula.no) et al."
__date__ = "2008-04-09 -- 2008-09-26"
__copyright__ = "Copyright (C) 2008 Anders Logg et al."
__license__ = "GNU GPL version 3 or any later version"

# Examples copied from the FFC demo directory, examples contributed
# by Johan Jansson, Kristian Oelgaard, Marie Rognes, and Garth Wells.

<<<<<<< HEAD
import pytest

from ufl import *
from ufl.finiteelement import FiniteElement, MixedElement
from ufl.sobolevspace import H1, L2, HDiv


def testConstant():

    element = FiniteElement("Lagrange", triangle, 1, (), (), "identity", H1)
=======
from ufl import (Coefficient, Constant, Dx, FacetNormal, FiniteElement, TensorElement, TestFunction, TestFunctions,
                 TrialFunction, TrialFunctions, VectorConstant, VectorElement, avg, curl, div, dot, ds, dS, dx, grad, i,
                 inner, j, jump, lhs, rhs, sqrt, tetrahedron, triangle)


def testConstant():
    element = FiniteElement("Lagrange", "triangle", 1)
>>>>>>> 9fa8f5a7

    v = TestFunction(element)
    u = TrialFunction(element)

    c = Constant("triangle")
    d = VectorConstant("triangle")

    a = c * dot(grad(v), grad(u)) * dx  # noqa: F841

    # FFC notation: L = dot(d, grad(v))*dx
    L = inner(d, grad(v)) * dx  # noqa: F841


def testElasticity():
<<<<<<< HEAD

    element = FiniteElement("Lagrange", tetrahedron, 1, (3, ), (3, ), "identity", H1)
=======
    element = VectorElement("Lagrange", "tetrahedron", 1)
>>>>>>> 9fa8f5a7

    v = TestFunction(element)
    u = TrialFunction(element)

    def eps(v):
        # FFC notation: return grad(v) + transp(grad(v))
        return grad(v) + (grad(v)).T

    # FFC notation: a = 0.25*dot(eps(v), eps(u))*dx
    a = 0.25 * inner(eps(v), eps(u)) * dx  # noqa: F841


def testEnergyNorm():
<<<<<<< HEAD

    element = FiniteElement("Lagrange", tetrahedron, 1, (), (), "identity", H1)
=======
    element = FiniteElement("Lagrange", "tetrahedron", 1)
>>>>>>> 9fa8f5a7

    v = Coefficient(element)
    a = (v * v + dot(grad(v), grad(v))) * dx  # noqa: F841


def testEquation():
<<<<<<< HEAD

    element = FiniteElement("Lagrange", triangle, 1, (), (), "identity", H1)
=======
    element = FiniteElement("Lagrange", "triangle", 1)
>>>>>>> 9fa8f5a7

    k = 0.1

    v = TestFunction(element)
    u = TrialFunction(element)
    u0 = Coefficient(element)

    F = v * (u - u0) * dx + k * dot(grad(v), grad(0.5 * (u0 + u))) * dx

    a = lhs(F)  # noqa: F841
    L = rhs(F)  # noqa: F841


def testFunctionOperators():
<<<<<<< HEAD

    element = FiniteElement("Lagrange", triangle, 1, (), (), "identity", H1)
=======
    element = FiniteElement("Lagrange", "triangle", 1)
>>>>>>> 9fa8f5a7

    v = TestFunction(element)
    u = TrialFunction(element)
    f = Coefficient(element)
    g = Coefficient(element)

    # FFC notation: a = sqrt(1/modulus(1/f))*sqrt(g)*dot(grad(v), grad(u))*dx
    # + v*u*sqrt(f*g)*g*dx
    a = sqrt(1 / abs(1 / f)) * sqrt(g) * dot(grad(v), grad(u)) * dx + v * u * sqrt(f * g) * g * dx  # noqa: F841


def testHeat():
<<<<<<< HEAD

    element = FiniteElement("Lagrange", triangle, 1, (), (), "identity", H1)
=======
    element = FiniteElement("Lagrange", "triangle", 1)
>>>>>>> 9fa8f5a7

    v = TestFunction(element)
    u1 = TrialFunction(element)
    u0 = Coefficient(element)
    c = Coefficient(element)
    f = Coefficient(element)
    k = Constant("triangle")

    a = v * u1 * dx + k * c * dot(grad(v), grad(u1)) * dx  # noqa: F841
    L = v * u0 * dx + k * v * f * dx  # noqa: F841


def testMass():
<<<<<<< HEAD

    element = FiniteElement("Lagrange", tetrahedron, 3, (), (), "identity", H1)
=======
    element = FiniteElement("Lagrange", "tetrahedron", 3)
>>>>>>> 9fa8f5a7

    v = TestFunction(element)
    u = TrialFunction(element)

    a = v * u * dx  # noqa: F841


def testMixedMixedElement():
<<<<<<< HEAD

    P3 = FiniteElement("Lagrange", triangle, 3, (), (), "identity", H1)

    element = MixedElement([[P3, P3], [P3, P3]])
=======
    P3 = FiniteElement("Lagrange", "triangle", 3)

    element = (P3 * P3) * (P3 * P3)  # noqa: F841
>>>>>>> 9fa8f5a7


def testMixedPoisson():
    q = 1

    BDM = FiniteElement("Brezzi-Douglas-Marini", triangle, q, (2, ), (2, ), "contravariant Piola", HDiv)
    DG = FiniteElement("Discontinuous Lagrange", triangle, q - 1, (), (), "identity", L2)

    mixed_element = MixedElement([BDM, DG])

    (tau, w) = TestFunctions(mixed_element)
    (sigma, u) = TrialFunctions(mixed_element)

    f = Coefficient(DG)

    a = (dot(tau, sigma) - div(tau) * u + w * div(sigma)) * dx  # noqa: F841
    L = w * f * dx  # noqa: F841


def testNavierStokes():
<<<<<<< HEAD

    element = FiniteElement("Lagrange", tetrahedron, 1, (3, ), (3, ), "identity", H1)
=======
    element = VectorElement("Lagrange", "tetrahedron", 1)
>>>>>>> 9fa8f5a7

    v = TestFunction(element)
    u = TrialFunction(element)

    w = Coefficient(element)

    # FFC notation: a = v[i]*w[j]*D(u[i], j)*dx
    a = v[i] * w[j] * Dx(u[i], j) * dx  # noqa: F841


def testNeumannProblem():
<<<<<<< HEAD

    element = FiniteElement("Lagrange", triangle, 1, (2, ), (2, ), "identity", H1)
=======
    element = VectorElement("Lagrange", "triangle", 1)
>>>>>>> 9fa8f5a7

    v = TestFunction(element)
    u = TrialFunction(element)
    f = Coefficient(element)
    g = Coefficient(element)

    # FFC notation: a = dot(grad(v), grad(u))*dx
    a = inner(grad(v), grad(u)) * dx  # noqa: F841

    # FFC notation: L = dot(v, f)*dx + dot(v, g)*ds
    L = inner(v, f) * dx + inner(v, g) * ds  # noqa: F841


def testOptimization():
<<<<<<< HEAD

    element = FiniteElement("Lagrange", triangle, 3, (), (), "identity", H1)
=======
    element = FiniteElement("Lagrange", "triangle", 3)
>>>>>>> 9fa8f5a7

    v = TestFunction(element)
    u = TrialFunction(element)
    f = Coefficient(element)

    a = dot(grad(v), grad(u)) * dx  # noqa: F841
    L = v * f * dx  # noqa: F841


def testP5tet():
<<<<<<< HEAD

    element = FiniteElement("Lagrange", tetrahedron, 5, (), (), "identity", H1)


def testP5tri():

    element = FiniteElement("Lagrange", triangle, 5, (), (), "identity", H1)


def testPoissonDG():

    element = FiniteElement("Discontinuous Lagrange", triangle, 1, (), (), "identity", L2)
=======
    element = FiniteElement("Lagrange", tetrahedron, 5)  # noqa: F841


def testP5tri():
    element = FiniteElement("Lagrange", triangle, 5)  # noqa: F841


def testPoissonDG():
    element = FiniteElement("Discontinuous Lagrange", triangle, 1)
>>>>>>> 9fa8f5a7

    v = TestFunction(element)
    u = TrialFunction(element)
    f = Coefficient(element)

    n = FacetNormal(triangle)

    # FFC notation: h = MeshSize("triangle"), not supported by UFL
    h = Constant(triangle)

    gN = Coefficient(element)

    alpha = 4.0
    gamma = 8.0

    # FFC notation
    # a = dot(grad(v), grad(u))*dx \
    #    - dot(avg(grad(v)), jump(u, n))*dS \
    #    - dot(jump(v, n), avg(grad(u)))*dS \
    #    + alpha/h('+')*dot(jump(v, n), jump(u, n))*dS \
    #    - dot(grad(v), mult(u,n))*ds \
    #    - dot(mult(v,n), grad(u))*ds \
    #    + gamma/h*v*u*ds

    a = inner(grad(v), grad(u)) * dx
    a -= inner(avg(grad(v)), jump(u, n)) * dS
    a -= inner(jump(v, n), avg(grad(u))) * dS
    a += alpha / h('+') * dot(jump(v, n), jump(u, n)) * dS
    a -= inner(grad(v), u * n) * ds
    a -= inner(u * n, grad(u)) * ds
    a += gamma / h * v * u * ds

    L = v * f * dx + v * gN * ds  # noqa: F841


def testPoisson():
<<<<<<< HEAD

    element = FiniteElement("Lagrange", triangle, 1, (), (), "identity", H1)
=======
    element = FiniteElement("Lagrange", "triangle", 1)
>>>>>>> 9fa8f5a7

    v = TestFunction(element)
    u = TrialFunction(element)
    f = Coefficient(element)

    # Note: inner() also works
    a = dot(grad(v), grad(u)) * dx  # noqa: F841
    L = v * f * dx  # noqa: F841


def testPoissonSystem():
<<<<<<< HEAD

    element = FiniteElement("Lagrange", triangle, 1, (2, ), (2, ), "identity", H1)
=======
    element = VectorElement("Lagrange", "triangle", 1)
>>>>>>> 9fa8f5a7

    v = TestFunction(element)
    u = TrialFunction(element)
    f = Coefficient(element)

    # FFC notation: a = dot(grad(v), grad(u))*dx
    a = inner(grad(v), grad(u)) * dx  # noqa: F841

    # FFC notation: L = dot(v, f)*dx
    L = inner(v, f) * dx  # noqa: F841


def testProjection():
    # Projections are not supported by UFL and have been broken
    # in FFC for a while. For DOLFIN, the current (global) L^2
    # projection can be extended to handle also local projections.

<<<<<<< HEAD
    P0 = FiniteElement("Discontinuous Lagrange", triangle, 0, (), (), "identity", L2)
    P1 = FiniteElement("Lagrange", triangle, 1, (), (), "identity", H1)
    P2 = FiniteElement("Lagrange", triangle, 2, (), (), "identity", H1)
=======
    P1 = FiniteElement("Lagrange", "triangle", 1)
>>>>>>> 9fa8f5a7

    v = TestFunction(P1)  # noqa: F841
    f = Coefficient(P1)  # noqa: F841

    # pi0 = Projection(P0)
    # pi1 = Projection(P1)
    # pi2 = Projection(P2)
    #
    # a = v*(pi0(f) + pi1(f) + pi2(f))*dx


def testQuadratureElement():
<<<<<<< HEAD

    element = FiniteElement("Lagrange", triangle, 2, (), (), "identity", H1)
=======
    element = FiniteElement("Lagrange", "triangle", 2)
>>>>>>> 9fa8f5a7

    # FFC notation:
    # QE = QuadratureElement("triangle", 3)
    # sig = VectorQuadratureElement("triangle", 3)

    QE = FiniteElement("Quadrature", triangle, 3, (), (), "identity", L2)
    sig = FiniteElement("Quadrature", triangle, 3, (2, ), (2, ), "identity", L2)

    v = TestFunction(element)
    u = TrialFunction(element)
    u0 = Coefficient(element)
    C = Coefficient(QE)
    sig0 = Coefficient(sig)
    f = Coefficient(element)

    a = v.dx(i) * C * u.dx(i) * dx + v.dx(i) * 2 * u0 * u * u0.dx(i) * dx  # noqa: F841
    L = v * f * dx - dot(grad(v), sig0) * dx  # noqa: F841


def testStokes():
    # UFLException: Shape mismatch in sum.

    P2 = FiniteElement("Lagrange", triangle, 2, (2, ), (2, ), "identity", H1)
    P1 = FiniteElement("Lagrange", triangle, 1, (), (), "identity", H1)
    TH = MixedElement([P2, P1])

    (v, q) = TestFunctions(TH)
    (u, p) = TrialFunctions(TH)

    f = Coefficient(P2)

    # FFC notation:
    # a = (dot(grad(v), grad(u)) - div(v)*p + q*div(u))*dx
    a = (inner(grad(v), grad(u)) - div(v) * p + q * div(u)) * dx  # noqa: F841

    L = dot(v, f) * dx  # noqa: F841


def testSubDomain():
<<<<<<< HEAD

    element = FiniteElement("Lagrange", tetrahedron, 1, (), (), "identity", H1)
=======
    element = FiniteElement("CG", "tetrahedron", 1)
>>>>>>> 9fa8f5a7

    f = Coefficient(element)

    M = f * dx(2) + f * ds(5)  # noqa: F841


def testSubDomains():
<<<<<<< HEAD

    element = FiniteElement("Lagrange", tetrahedron, 1, (), (), "identity", H1)
=======
    element = FiniteElement("CG", "tetrahedron", 1)
>>>>>>> 9fa8f5a7

    v = TestFunction(element)
    u = TrialFunction(element)

    a = v * u * dx(0) + 10.0 * v * u * dx(1) + v * u * ds(0) + 2.0 * v * u * ds(1)
    a += v('+') * u('+') * dS(0) + 4.3 * v('+') * u('+') * dS(1)


def testTensorWeightedPoisson():
    # FFC notation:
    # P1 = FiniteElement("Lagrange", triangle, 1, (), (), "identity", H1)
    # P0 = FiniteElement("Discontinuous Lagrange", triangle, 0, (), (), "identity", L2)
    #
    # v = TestFunction(P1)
    # u = TrialFunction(P1)
    # f = Coefficient(P1)
    #
    # c00 = Coefficient(P0)
    # c01 = Coefficient(P0)
    # c10 = Coefficient(P0)
    # c11 = Coefficient(P0)
    #
    # C = [[c00, c01], [c10, c11]]
    #
    # a = dot(grad(v), mult(C, grad(u)))*dx

    P1 = FiniteElement("Lagrange", triangle, 1, (), (), "identity", H1)
    P0 = FiniteElement("Discontinuous Lagrange", triangle, 0, (2, 2), (2, 2), "identity", L2)

    v = TestFunction(P1)
    u = TrialFunction(P1)
    C = Coefficient(P0)

    a = inner(grad(v), C * grad(u)) * dx  # noqa: F841


def testVectorLaplaceGradCurl():
    def HodgeLaplaceGradCurl(element, felement):
        (tau, v) = TestFunctions(element)
        (sigma, u) = TrialFunctions(element)
        f = Coefficient(felement)

        # FFC notation: a = (dot(tau, sigma) - dot(grad(tau), u) + dot(v,
        # grad(sigma)) + dot(curl(v), curl(u)))*dx
        a = (inner(tau, sigma) - inner(grad(tau), u) +
             inner(v, grad(sigma)) + inner(curl(v), curl(u))) * dx

        # FFC notation: L = dot(v, f)*dx
        L = inner(v, f) * dx

        return [a, L]

    shape = tetrahedron
    order = 1

    GRAD = FiniteElement("Lagrange", shape, order, (), (), "identity", H1)

    # FFC notation: CURL = FiniteElement("Nedelec", shape, order-1)
    CURL = FiniteElement("N1curl", shape, order, (3, ), (3, ), "covariant Piola", HCurl)

    VectorLagrange = FiniteElement("Lagrange", shape, order + 1, (3, ), (3, ), "identity", H1)

    [a, L] = HodgeLaplaceGradCurl(MixedElement([GRAD, CURL]), VectorLagrange)<|MERGE_RESOLUTION|>--- conflicted
+++ resolved
@@ -13,26 +13,15 @@
 # Examples copied from the FFC demo directory, examples contributed
 # by Johan Jansson, Kristian Oelgaard, Marie Rognes, and Garth Wells.
 
-<<<<<<< HEAD
-import pytest
-
-from ufl import *
+from ufl import (Coefficient, Constant, Dx, FacetNormal, TestFunction, TestFunctions,
+                 TrialFunction, TrialFunctions, VectorConstant, avg, curl, div, dot, ds, dS, dx, grad, i,
+                 inner, j, jump, lhs, rhs, sqrt, tetrahedron, triangle)
 from ufl.finiteelement import FiniteElement, MixedElement
 from ufl.sobolevspace import H1, L2, HDiv
 
 
 def testConstant():
-
-    element = FiniteElement("Lagrange", triangle, 1, (), (), "identity", H1)
-=======
-from ufl import (Coefficient, Constant, Dx, FacetNormal, FiniteElement, TensorElement, TestFunction, TestFunctions,
-                 TrialFunction, TrialFunctions, VectorConstant, VectorElement, avg, curl, div, dot, ds, dS, dx, grad, i,
-                 inner, j, jump, lhs, rhs, sqrt, tetrahedron, triangle)
-
-
-def testConstant():
-    element = FiniteElement("Lagrange", "triangle", 1)
->>>>>>> 9fa8f5a7
+    element = FiniteElement("Lagrange", triangle, 1, (), (), "identity", H1)
 
     v = TestFunction(element)
     u = TrialFunction(element)
@@ -47,12 +36,7 @@
 
 
 def testElasticity():
-<<<<<<< HEAD
-
     element = FiniteElement("Lagrange", tetrahedron, 1, (3, ), (3, ), "identity", H1)
-=======
-    element = VectorElement("Lagrange", "tetrahedron", 1)
->>>>>>> 9fa8f5a7
 
     v = TestFunction(element)
     u = TrialFunction(element)
@@ -66,24 +50,14 @@
 
 
 def testEnergyNorm():
-<<<<<<< HEAD
-
     element = FiniteElement("Lagrange", tetrahedron, 1, (), (), "identity", H1)
-=======
-    element = FiniteElement("Lagrange", "tetrahedron", 1)
->>>>>>> 9fa8f5a7
 
     v = Coefficient(element)
     a = (v * v + dot(grad(v), grad(v))) * dx  # noqa: F841
 
 
 def testEquation():
-<<<<<<< HEAD
-
-    element = FiniteElement("Lagrange", triangle, 1, (), (), "identity", H1)
-=======
-    element = FiniteElement("Lagrange", "triangle", 1)
->>>>>>> 9fa8f5a7
+    element = FiniteElement("Lagrange", triangle, 1, (), (), "identity", H1)
 
     k = 0.1
 
@@ -98,12 +72,7 @@
 
 
 def testFunctionOperators():
-<<<<<<< HEAD
-
-    element = FiniteElement("Lagrange", triangle, 1, (), (), "identity", H1)
-=======
-    element = FiniteElement("Lagrange", "triangle", 1)
->>>>>>> 9fa8f5a7
+    element = FiniteElement("Lagrange", triangle, 1, (), (), "identity", H1)
 
     v = TestFunction(element)
     u = TrialFunction(element)
@@ -116,12 +85,7 @@
 
 
 def testHeat():
-<<<<<<< HEAD
-
-    element = FiniteElement("Lagrange", triangle, 1, (), (), "identity", H1)
-=======
-    element = FiniteElement("Lagrange", "triangle", 1)
->>>>>>> 9fa8f5a7
+    element = FiniteElement("Lagrange", triangle, 1, (), (), "identity", H1)
 
     v = TestFunction(element)
     u1 = TrialFunction(element)
@@ -135,12 +99,7 @@
 
 
 def testMass():
-<<<<<<< HEAD
-
     element = FiniteElement("Lagrange", tetrahedron, 3, (), (), "identity", H1)
-=======
-    element = FiniteElement("Lagrange", "tetrahedron", 3)
->>>>>>> 9fa8f5a7
 
     v = TestFunction(element)
     u = TrialFunction(element)
@@ -149,16 +108,9 @@
 
 
 def testMixedMixedElement():
-<<<<<<< HEAD
-
     P3 = FiniteElement("Lagrange", triangle, 3, (), (), "identity", H1)
 
     element = MixedElement([[P3, P3], [P3, P3]])
-=======
-    P3 = FiniteElement("Lagrange", "triangle", 3)
-
-    element = (P3 * P3) * (P3 * P3)  # noqa: F841
->>>>>>> 9fa8f5a7
 
 
 def testMixedPoisson():
@@ -179,12 +131,7 @@
 
 
 def testNavierStokes():
-<<<<<<< HEAD
-
     element = FiniteElement("Lagrange", tetrahedron, 1, (3, ), (3, ), "identity", H1)
-=======
-    element = VectorElement("Lagrange", "tetrahedron", 1)
->>>>>>> 9fa8f5a7
 
     v = TestFunction(element)
     u = TrialFunction(element)
@@ -196,12 +143,7 @@
 
 
 def testNeumannProblem():
-<<<<<<< HEAD
-
     element = FiniteElement("Lagrange", triangle, 1, (2, ), (2, ), "identity", H1)
-=======
-    element = VectorElement("Lagrange", "triangle", 1)
->>>>>>> 9fa8f5a7
 
     v = TestFunction(element)
     u = TrialFunction(element)
@@ -216,12 +158,7 @@
 
 
 def testOptimization():
-<<<<<<< HEAD
-
     element = FiniteElement("Lagrange", triangle, 3, (), (), "identity", H1)
-=======
-    element = FiniteElement("Lagrange", "triangle", 3)
->>>>>>> 9fa8f5a7
 
     v = TestFunction(element)
     u = TrialFunction(element)
@@ -232,30 +169,15 @@
 
 
 def testP5tet():
-<<<<<<< HEAD
-
     element = FiniteElement("Lagrange", tetrahedron, 5, (), (), "identity", H1)
 
 
 def testP5tri():
-
     element = FiniteElement("Lagrange", triangle, 5, (), (), "identity", H1)
 
 
 def testPoissonDG():
-
     element = FiniteElement("Discontinuous Lagrange", triangle, 1, (), (), "identity", L2)
-=======
-    element = FiniteElement("Lagrange", tetrahedron, 5)  # noqa: F841
-
-
-def testP5tri():
-    element = FiniteElement("Lagrange", triangle, 5)  # noqa: F841
-
-
-def testPoissonDG():
-    element = FiniteElement("Discontinuous Lagrange", triangle, 1)
->>>>>>> 9fa8f5a7
 
     v = TestFunction(element)
     u = TrialFunction(element)
@@ -292,12 +214,7 @@
 
 
 def testPoisson():
-<<<<<<< HEAD
-
-    element = FiniteElement("Lagrange", triangle, 1, (), (), "identity", H1)
-=======
-    element = FiniteElement("Lagrange", "triangle", 1)
->>>>>>> 9fa8f5a7
+    element = FiniteElement("Lagrange", triangle, 1, (), (), "identity", H1)
 
     v = TestFunction(element)
     u = TrialFunction(element)
@@ -309,12 +226,7 @@
 
 
 def testPoissonSystem():
-<<<<<<< HEAD
-
     element = FiniteElement("Lagrange", triangle, 1, (2, ), (2, ), "identity", H1)
-=======
-    element = VectorElement("Lagrange", "triangle", 1)
->>>>>>> 9fa8f5a7
 
     v = TestFunction(element)
     u = TrialFunction(element)
@@ -332,13 +244,7 @@
     # in FFC for a while. For DOLFIN, the current (global) L^2
     # projection can be extended to handle also local projections.
 
-<<<<<<< HEAD
-    P0 = FiniteElement("Discontinuous Lagrange", triangle, 0, (), (), "identity", L2)
     P1 = FiniteElement("Lagrange", triangle, 1, (), (), "identity", H1)
-    P2 = FiniteElement("Lagrange", triangle, 2, (), (), "identity", H1)
-=======
-    P1 = FiniteElement("Lagrange", "triangle", 1)
->>>>>>> 9fa8f5a7
 
     v = TestFunction(P1)  # noqa: F841
     f = Coefficient(P1)  # noqa: F841
@@ -351,12 +257,7 @@
 
 
 def testQuadratureElement():
-<<<<<<< HEAD
-
     element = FiniteElement("Lagrange", triangle, 2, (), (), "identity", H1)
-=======
-    element = FiniteElement("Lagrange", "triangle", 2)
->>>>>>> 9fa8f5a7
 
     # FFC notation:
     # QE = QuadratureElement("triangle", 3)
@@ -396,12 +297,7 @@
 
 
 def testSubDomain():
-<<<<<<< HEAD
-
     element = FiniteElement("Lagrange", tetrahedron, 1, (), (), "identity", H1)
-=======
-    element = FiniteElement("CG", "tetrahedron", 1)
->>>>>>> 9fa8f5a7
 
     f = Coefficient(element)
 
@@ -409,12 +305,7 @@
 
 
 def testSubDomains():
-<<<<<<< HEAD
-
     element = FiniteElement("Lagrange", tetrahedron, 1, (), (), "identity", H1)
-=======
-    element = FiniteElement("CG", "tetrahedron", 1)
->>>>>>> 9fa8f5a7
 
     v = TestFunction(element)
     u = TrialFunction(element)
