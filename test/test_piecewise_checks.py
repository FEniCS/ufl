--- conflicted
+++ resolved
@@ -2,16 +2,10 @@
 
 import pytest
 
-<<<<<<< HEAD
-from ufl import (Cell, CellDiameter, CellVolume, Circumradius, Coefficient, Constant, FacetArea, FacetNormal, Jacobian,
-                 JacobianDeterminant, JacobianInverse, MaxFacetEdgeLength, Mesh, MinFacetEdgeLength, SpatialCoordinate,
-                 TestFunction, hexahedron, interval, quadrilateral, tetrahedron, triangle)
-=======
 from ufl import (Cell, CellDiameter, CellVolume, Circumradius, Coefficient, Constant, FacetArea, FacetNormal,
                  FiniteElement, FunctionSpace, Jacobian, JacobianDeterminant, JacobianInverse, MaxFacetEdgeLength, Mesh,
-                 MinFacetEdgeLength, SpatialCoordinate, TestFunction, VectorElement, hexahedron, interval,
-                 quadrilateral, tetrahedron, triangle)
->>>>>>> 91d2b2fe
+                 MinFacetEdgeLength, SpatialCoordinate, TestFunction, hexahedron, interval, quadrilateral, tetrahedron,
+                 triangle)
 from ufl.checks import is_cellwise_constant
 from ufl.classes import CellCoordinate, FacetJacobian, FacetJacobianDeterminant, FacetJacobianInverse
 from ufl.finiteelement import FiniteElement
@@ -230,22 +224,15 @@
     e = Constant(domains_not_linear)
     assert is_cellwise_constant(e)
 
-<<<<<<< HEAD
     V = FiniteElement("Discontinuous Lagrange", domains_not_linear.ufl_cell(), 0, (), (), "identity", L2)
-    e = Coefficient(V)
-    assert is_cellwise_constant(e)
-    V = FiniteElement("Real", domains_not_linear.ufl_cell(), 0, (), (), "identity", HInf)
-    e = Coefficient(V)
-=======
-    V = FiniteElement("DG", domains_not_linear.ufl_cell(), 0)
     domain = Mesh(VectorElement("Lagrange", domains_not_linear.ufl_cell(), 1))
     space = FunctionSpace(domain, V)
     e = Coefficient(space)
     assert is_cellwise_constant(e)
-    V = FiniteElement("R", domains_not_linear.ufl_cell(), 0)
+
+    V = FiniteElement("Real", domains_not_linear.ufl_cell(), 0, (), (), "identity", HInf)
     space = FunctionSpace(domain, V)
     e = Coefficient(space)
->>>>>>> 91d2b2fe
     assert is_cellwise_constant(e)
 
     # This should be true, but that has to wait for a fix of issue #13
@@ -257,15 +244,10 @@
 
 
 def test_coefficient_mostly_not_cellwise_constant(domains_not_linear):
-<<<<<<< HEAD
     V = FiniteElement("Discontinuous Lagrange", domains_not_linear.ufl_cell(), 1, (), (), "identity", L2)
-    e = Coefficient(V)
-=======
-    V = FiniteElement("DG", domains_not_linear.ufl_cell(), 1)
     domain = Mesh(VectorElement("Lagrange", domains_not_linear.ufl_cell(), 1))
     space = FunctionSpace(domain, V)
     e = Coefficient(space)
->>>>>>> 91d2b2fe
     assert not is_cellwise_constant(e)
     e = TestFunction(space)
     assert not is_cellwise_constant(e)