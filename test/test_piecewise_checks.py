--- conflicted
+++ resolved
@@ -27,18 +27,13 @@
     triangle,
 )
 from ufl.checks import is_cellwise_constant
-<<<<<<< HEAD
-from ufl.geometry import FacetJacobian, FacetJacobianDeterminant, FacetJacobianInverse
-=======
 from ufl.classes import (
     CellCoordinate,
     FacetJacobian,
     FacetJacobianDeterminant,
     FacetJacobianInverse,
 )
->>>>>>> b15d8d3f
 from ufl.finiteelement import FiniteElement
-from ufl.geometry import CellCoordinate
 from ufl.pullback import identity_pullback
 from ufl.sobolevspace import H1, L2, HInf
 
