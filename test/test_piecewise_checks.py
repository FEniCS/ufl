--- conflicted
+++ resolved
@@ -2,20 +2,14 @@
 
 import pytest
 
-<<<<<<< HEAD
-from ufl import *
-from ufl.checks import is_cellwise_constant
-from ufl.classes import *
-from ufl.finiteelement import FiniteElement
-from ufl.sobolevspace import H1, L2, HInf
-=======
 from ufl import (Cell, CellDiameter, CellVolume, Circumradius, Coefficient, Constant, FacetArea, FacetNormal,
-                 FiniteElement, Jacobian, JacobianDeterminant, JacobianInverse, MaxFacetEdgeLength, Mesh,
-                 MinFacetEdgeLength, SpatialCoordinate, TestFunction, VectorElement, hexahedron, interval,
+                 Jacobian, JacobianDeterminant, JacobianInverse, MaxFacetEdgeLength, Mesh,
+                 MinFacetEdgeLength, SpatialCoordinate, TestFunction, hexahedron, interval,
                  quadrilateral, tetrahedron, triangle)
 from ufl.checks import is_cellwise_constant
 from ufl.classes import CellCoordinate, FacetJacobian, FacetJacobianDeterminant, FacetJacobianInverse
->>>>>>> 9fa8f5a7
+from ufl.finiteelement import FiniteElement
+from ufl.sobolevspace import H1, L2, HInf
 
 
 def get_domains():
