"""Tests of the various ways Measure objects can be created and used."""

from mockobjects import MockMesh, MockMeshFunction

from ufl import Cell, Coefficient, FunctionSpace, Measure, Mesh, as_ufl, dC, dI, dO, triangle
from ufl.finiteelement import FiniteElement
from ufl.pullback import identity_pullback
from ufl.sobolevspace import H1


def test_construct_forms_from_default_measures():
    # Create defaults:
    dx = Measure("dx")
    # dE = Measure("dE")

    ds = Measure("ds")
    dS = Measure("dS")

    dl = Measure("dl")

    dP = Measure("dP")
    # dV = Measure("dV")

    dc = Measure("dc")
    # dC = Measure("dC")
    # dO = Measure("dO")
    # dI = Measure("dI")

    ds_b = Measure("ds_b")
    ds_t = Measure("ds_t")
    ds_v = Measure("ds_v")
    dS_h = Measure("dS_h")
    dS_v = Measure("dS_v")

    # Check that names are mapped properly
    assert dx.integral_type() == "cell"
    # assert dE.integral_type() == "macro_cell"

    assert ds.integral_type() == "exterior_facet"
    assert dS.integral_type() == "interior_facet"

    assert dl.integral_type() == "edge"

    assert dP.integral_type() == "vertex"
    # TODO: Change dP to dV:
    # assert dP.integral_type() == "point"
    # assert dV.integral_type() == "vertex"

    assert dc.integral_type() == "custom"
    assert dC.integral_type() == "cutcell"
    assert dO.integral_type() == "overlap"
    assert dI.integral_type() == "interface"

    # TODO: Remove firedrake hacks:
    assert ds_b.integral_type() == "exterior_facet_bottom"
    assert ds_t.integral_type() == "exterior_facet_top"
    assert ds_v.integral_type() == "exterior_facet_vert"
    assert dS_h.integral_type() == "interior_facet_horiz"
    assert dS_v.integral_type() == "interior_facet_vert"

    # Check that defaults are set properly
    assert dx.ufl_domain() is None
    assert dx.metadata() == {}

    # Check that we can create a basic form with default measure
    one = as_ufl(1)
    one * dx(Mesh(FiniteElement("Lagrange", triangle, 1, (2,), identity_pullback, H1)))


def test_foo():
    # Define a manifold domain, allows checking gdim/tdim mixup errors
    gdim = 3
    tdim = 2
    cell = Cell("triangle")
    mymesh = MockMesh(9)
    mydomain = Mesh(
        FiniteElement("Lagrange", cell, 1, (gdim,), identity_pullback, H1), ufl_id=9, cargo=mymesh
    )

    assert cell.topological_dimension() == tdim
    assert cell.cellname() == "triangle"
    assert mydomain.topological_dimension() == tdim
    assert mydomain.geometric_dimension() == gdim
    assert mydomain.ufl_cell() == cell
    assert mydomain.ufl_id() == 9
    assert mydomain.ufl_cargo() == mymesh

    # Define a coefficient for use in tests below
    V = FunctionSpace(mydomain, FiniteElement("Lagrange", cell, 1, (), identity_pullback, H1))
    f = Coefficient(V)

    # Test definition of a custom measure with explicit parameters
    metadata = {"opt": True}
    mydx = Measure("dx", domain=mydomain, subdomain_id=3, metadata=metadata)
    assert mydx.ufl_domain().ufl_id() == mydomain.ufl_id()
    assert mydx.metadata() == metadata
    M = f * mydx

    # Compatibility:
    dx = Measure("dx")
    # domain=None,
    # subdomain_id="everywhere",
    # metadata=None)
    assert dx.ufl_domain() is None
    assert dx.subdomain_id() == "everywhere"

    # Set subdomain_id to "everywhere", still no domain set
    dxe = dx()
    assert dxe.ufl_domain() is None
    assert dxe.subdomain_id() == "everywhere"

    # Set subdomain_id to 5, still no domain set
    dx5 = dx(5)
    assert dx5.ufl_domain() is None
    assert dx5.subdomain_id() == 5

    # Check that original dx is untouched
    assert dx.ufl_domain() is None
    assert dx.subdomain_id() == "everywhere"

    # Set subdomain_id to (2,3), still no domain set
    dx23 = dx((2, 3))
    assert dx23.ufl_domain() is None
    assert dx23.subdomain_id(), 2 == 3

    # Map metadata to metadata, ffc interprets as before
    dxm = dx(metadata={"dummy": 123})
    # assert dxm.metadata() == {"dummy":123}
    assert dxm.metadata() == {"dummy": 123}  # Deprecated, TODO: Remove

    assert dxm.ufl_domain() is None
    assert dxm.subdomain_id() == "everywhere"

    # dxm = dx(metadata={"dummy":123})
    # assert dxm.metadata() == {"dummy":123}
    dxm = dx(metadata={"dummy": 123})
    assert dxm.metadata() == {"dummy": 123}

    assert dxm.ufl_domain() is None
    assert dxm.subdomain_id() == "everywhere"

    # Mock some dolfin data structures
    dx = Measure("dx")
    ds = Measure("ds")
    dS = Measure("dS")
    mesh = MockMesh(8)
    cell_domains = MockMeshFunction(1, mesh)
    exterior_facet_domains = MockMeshFunction(2, mesh)
    interior_facet_domains = MockMeshFunction(3, mesh)

    dxd = dx(subdomain_data=cell_domains)
    dsd = ds(subdomain_data=exterior_facet_domains)
    dSd = dS(subdomain_data=interior_facet_domains)
    # Current behaviour: no domain created, measure domain data is a single
    # object not a full dict
    assert dxd.ufl_domain() is None
    assert dsd.ufl_domain() is None
    assert dSd.ufl_domain() is None
    assert dxd.subdomain_data() is cell_domains
    assert dsd.subdomain_data() is exterior_facet_domains
    assert dSd.subdomain_data() is interior_facet_domains

    # Create some forms with these measures (used in checks below):
    Mx = f * dxd
    Ms = f**2 * dsd
    MS = f("+") * dSd
    M = f * dxd + f**2 * dsd + f("+") * dSd

    # Test extracting domain data from a form for each measure:
    (domain,) = Mx.ufl_domains()
    assert domain.ufl_id() == mydomain.ufl_id()
    assert domain.ufl_cargo() == mymesh
<<<<<<< HEAD
    assert(len(Mx.subdomain_data()[mydomain]["cell"]) == 1)
    assert(Mx.subdomain_data()[mydomain]["cell"][0]) == cell_domains
=======
    assert len(Mx.subdomain_data()[mydomain]["cell"]) == 1
    assert Mx.subdomain_data()[mydomain]["cell"][0] == cell_domains
>>>>>>> 08351d02

    (domain,) = Ms.ufl_domains()
    assert domain.ufl_cargo() == mymesh
<<<<<<< HEAD
    assert(len(Ms.subdomain_data()[mydomain][
        "exterior_facet"]) == 1)
    assert(Ms.subdomain_data()[mydomain][
        "exterior_facet"][0]) == exterior_facet_domains
=======
    assert len(Ms.subdomain_data()[mydomain]["exterior_facet"]) == 1
    assert Ms.subdomain_data()[mydomain]["exterior_facet"][0] == exterior_facet_domains
>>>>>>> 08351d02

    (domain,) = MS.ufl_domains()
    assert domain.ufl_cargo() == mymesh
<<<<<<< HEAD
    assert(len(MS.subdomain_data()[mydomain][
        "interior_facet"]) == 1)
    assert(MS.subdomain_data()[mydomain][
        "interior_facet"][0] == interior_facet_domains)
=======
    assert len(MS.subdomain_data()[mydomain]["interior_facet"]) == 1
    assert MS.subdomain_data()[mydomain]["interior_facet"][0] == interior_facet_domains
>>>>>>> 08351d02

    # Test joining of these domains in a single form
    (domain,) = M.ufl_domains()
    assert domain.ufl_cargo() == mymesh
<<<<<<< HEAD
    assert(len(M.subdomain_data()[mydomain]["cell"]) == 1)
    assert(M.subdomain_data()[mydomain]["cell"][0] == cell_domains)
    assert(len(M.subdomain_data()[mydomain][
        "exterior_facet"]) == 1)
    assert(M.subdomain_data()[mydomain][
        "exterior_facet"][0] == exterior_facet_domains)
    assert(len(M.subdomain_data()[mydomain][
        "interior_facet"]) == 1)
    assert(M.subdomain_data()[mydomain][
        "interior_facet"][0] == interior_facet_domains)
=======
    assert len(M.subdomain_data()[mydomain]["cell"]) == 1
    assert M.subdomain_data()[mydomain]["cell"][0] == cell_domains
    assert len(M.subdomain_data()[mydomain]["exterior_facet"]) == 1
    assert M.subdomain_data()[mydomain]["exterior_facet"][0] == exterior_facet_domains
    assert len(M.subdomain_data()[mydomain]["interior_facet"]) == 1
    assert M.subdomain_data()[mydomain]["interior_facet"][0] == interior_facet_domains
>>>>>>> 08351d02
<|MERGE_RESOLUTION|>--- conflicted
+++ resolved
@@ -170,57 +170,25 @@
     (domain,) = Mx.ufl_domains()
     assert domain.ufl_id() == mydomain.ufl_id()
     assert domain.ufl_cargo() == mymesh
-<<<<<<< HEAD
-    assert(len(Mx.subdomain_data()[mydomain]["cell"]) == 1)
-    assert(Mx.subdomain_data()[mydomain]["cell"][0]) == cell_domains
-=======
     assert len(Mx.subdomain_data()[mydomain]["cell"]) == 1
     assert Mx.subdomain_data()[mydomain]["cell"][0] == cell_domains
->>>>>>> 08351d02
 
     (domain,) = Ms.ufl_domains()
     assert domain.ufl_cargo() == mymesh
-<<<<<<< HEAD
-    assert(len(Ms.subdomain_data()[mydomain][
-        "exterior_facet"]) == 1)
-    assert(Ms.subdomain_data()[mydomain][
-        "exterior_facet"][0]) == exterior_facet_domains
-=======
     assert len(Ms.subdomain_data()[mydomain]["exterior_facet"]) == 1
     assert Ms.subdomain_data()[mydomain]["exterior_facet"][0] == exterior_facet_domains
->>>>>>> 08351d02
 
     (domain,) = MS.ufl_domains()
     assert domain.ufl_cargo() == mymesh
-<<<<<<< HEAD
-    assert(len(MS.subdomain_data()[mydomain][
-        "interior_facet"]) == 1)
-    assert(MS.subdomain_data()[mydomain][
-        "interior_facet"][0] == interior_facet_domains)
-=======
     assert len(MS.subdomain_data()[mydomain]["interior_facet"]) == 1
     assert MS.subdomain_data()[mydomain]["interior_facet"][0] == interior_facet_domains
->>>>>>> 08351d02
 
     # Test joining of these domains in a single form
     (domain,) = M.ufl_domains()
     assert domain.ufl_cargo() == mymesh
-<<<<<<< HEAD
-    assert(len(M.subdomain_data()[mydomain]["cell"]) == 1)
-    assert(M.subdomain_data()[mydomain]["cell"][0] == cell_domains)
-    assert(len(M.subdomain_data()[mydomain][
-        "exterior_facet"]) == 1)
-    assert(M.subdomain_data()[mydomain][
-        "exterior_facet"][0] == exterior_facet_domains)
-    assert(len(M.subdomain_data()[mydomain][
-        "interior_facet"]) == 1)
-    assert(M.subdomain_data()[mydomain][
-        "interior_facet"][0] == interior_facet_domains)
-=======
     assert len(M.subdomain_data()[mydomain]["cell"]) == 1
     assert M.subdomain_data()[mydomain]["cell"][0] == cell_domains
     assert len(M.subdomain_data()[mydomain]["exterior_facet"]) == 1
     assert M.subdomain_data()[mydomain]["exterior_facet"][0] == exterior_facet_domains
     assert len(M.subdomain_data()[mydomain]["interior_facet"]) == 1
-    assert M.subdomain_data()[mydomain]["interior_facet"][0] == interior_facet_domains
->>>>>>> 08351d02
+    assert M.subdomain_data()[mydomain]["interior_facet"][0] == interior_facet_domains