__authors__ = "Martin Sandve Alnæs"
__date__ = "2009-02-17 -- 2009-02-17"

from itertools import chain

from ufl import (CellDiameter, CellVolume, Circumradius, Coefficient, Constant, FacetArea, FacetNormal, FunctionSpace,
                 Identity, Index, Jacobian, JacobianInverse, Mesh, SpatialCoordinate, TestFunction, TrialFunction, acos,
                 as_matrix, as_tensor, as_vector, asin, atan, conditional, cos, derivative, diff, dot, dx, exp, i,
                 indices, inner, interval, j, k, ln, lt, nabla_grad, outer, quadrilateral, replace, sign, sin, split,
                 sqrt, tan, tetrahedron, triangle, variable, zero)
from ufl.algorithms import compute_form_data, expand_indices, strip_variables
from ufl.algorithms.apply_algebra_lowering import apply_algebra_lowering
from ufl.algorithms.apply_derivatives import apply_derivatives
from ufl.algorithms.apply_geometry_lowering import apply_geometry_lowering
from ufl.classes import Indexed, MultiIndex, ReferenceGrad
from ufl.constantvalue import as_ufl
from ufl.domain import extract_unique_domain
from ufl.finiteelement import FiniteElement, MixedElement
from ufl.sobolevspace import H1, L2


def assertEqualBySampling(actual, expected):
    ad = compute_form_data(actual*dx)
    a = ad.preprocessed_form.integrals_by_type("cell")[0].integrand()
    bd = compute_form_data(expected*dx)
    b = bd.preprocessed_form.integrals_by_type("cell")[0].integrand()

    assert ([ad.function_replace_map[ac] for ac in ad.reduced_coefficients]
            == [bd.function_replace_map[bc] for bc in bd.reduced_coefficients])

    n = ad.num_coefficients

    def make_value(c):
        if isinstance(c, Coefficient):
            z = 0.3
            m = c.count()
        else:
            z = 0.7
            m = c.number()
        if c.ufl_shape == ():
            return z * (0.1 + 0.9 * m / n)
        elif len(c.ufl_shape) == 1:
            return tuple((z * (j + 0.1 + 0.9 * m / n) for j in range(c.ufl_shape[0])))
        else:
            raise NotImplementedError("Tensor valued expressions not supported here.")

    amapping = dict((c, make_value(c)) for c in chain(ad.original_form.coefficients(), ad.original_form.arguments()))
    bmapping = dict((c, make_value(c)) for c in chain(bd.original_form.coefficients(), bd.original_form.arguments()))
    acell = extract_unique_domain(actual).ufl_cell()
    bcell = extract_unique_domain(expected).ufl_cell()
    assert acell == bcell
    if acell.geometric_dimension() == 1:
        x = (0.3,)
    elif acell.geometric_dimension() == 2:
        x = (0.3, 0.4)
    elif acell.geometric_dimension() == 3:
        x = (0.3, 0.4, 0.5)
    av = a(x, amapping)
    bv = b(x, bmapping)

    if not av == bv:
        print("Tried to sample expressions to compare but failed:")
        print()
        print((str(a)))
        print(av)
        print()
        print((str(b)))
        print(bv)
        print()

    assert av == bv


def _test(self, f, df):
    cell = triangle
<<<<<<< HEAD
    element = FiniteElement("Lagrange", cell, 1, (), (), "identity", H1)
    v = TestFunction(element)
    u = TrialFunction(element)
    w = Coefficient(element)
=======
    element = FiniteElement("CG", cell, 1)
    domain = Mesh(VectorElement("Lagrange", cell, 1))
    space = FunctionSpace(domain, element)

    v = TestFunction(space)
    u = TrialFunction(space)
    w = Coefficient(space)
>>>>>>> 91d2b2fe
    xv = (0.3, 0.7)
    uv = 7.0
    vv = 13.0
    wv = 11.0

    x = xv
    mapping = {v: vv, u: uv, w: wv}

    dfv1 = derivative(f(w), w, v)
    dfv2 = df(w, v)
    dfv1 = dfv1(x, mapping)
    dfv2 = dfv2(x, mapping)
    assert dfv1 == dfv2

    dfv1 = derivative(f(7*w), w, v)
    dfv2 = 7*df(7*w, v)
    dfv1 = dfv1(x, mapping)
    dfv2 = dfv2(x, mapping)
    assert dfv1 == dfv2

# --- Literals


def testScalarLiteral(self):
    def f(w): return as_ufl(1)

    def df(w, v): return zero()
    _test(self, f, df)


def testIdentityLiteral(self):
    def f(w): return Identity(2)[i, i]

    def df(w, v): return zero()
    _test(self, f, df)

# --- Form arguments


def testCoefficient(self):
    def f(w): return w

    def df(w, v): return v
    _test(self, f, df)


def testArgument(self):
<<<<<<< HEAD
    def f(w):
        return TestFunction(FiniteElement("Lagrange", triangle, 1, (), (), "identity", H1))
=======
    def f(w): return TestFunction(FunctionSpace(Mesh(VectorElement("Lagrange", triangle, 1)),
                                                FiniteElement("CG", triangle, 1)))
>>>>>>> 91d2b2fe

    def df(w, v):
        return zero()
    _test(self, f, df)

# --- Geometry


def testSpatialCoordinate(self):
    def f(w): return SpatialCoordinate(Mesh(VectorElement("Lagrange", triangle, 1)))[0]

    def df(w, v): return zero()
    _test(self, f, df)


def testFacetNormal(self):
    def f(w): return FacetNormal(Mesh(VectorElement("Lagrange", triangle, 1)))[0]

    def df(w, v): return zero()
    _test(self, f, df)

# def testCellSurfaceArea(self):
#    def f(w):     return CellSurfaceArea(Mesh(VectorElement("Lagrange", triangle, 1)))
#    def df(w, v): return zero()
#    _test(self, f, df)


def testFacetArea(self):
    def f(w): return FacetArea(Mesh(VectorElement("Lagrange", triangle, 1)))

    def df(w, v): return zero()
    _test(self, f, df)


def testCellDiameter(self):
    def f(w): return CellDiameter(Mesh(VectorElement("Lagrange", triangle, 1)))

    def df(w, v): return zero()
    _test(self, f, df)


def testCircumradius(self):
    def f(w): return Circumradius(Mesh(VectorElement("Lagrange", triangle, 1)))

    def df(w, v): return zero()
    _test(self, f, df)


def testCellVolume(self):
    def f(w): return CellVolume(Mesh(VectorElement("Lagrange", triangle, 1)))

    def df(w, v): return zero()
    _test(self, f, df)

# --- Basic operators


def testSum(self):
    def f(w): return w + 1

    def df(w, v): return v
    _test(self, f, df)


def testProduct(self):
    def f(w): return 3*w

    def df(w, v): return 3*v
    _test(self, f, df)


def testPower(self):
    def f(w): return w**3

    def df(w, v): return 3*w**2*v
    _test(self, f, df)


def testDivision(self):
    def f(w): return w / 3.0

    def df(w, v): return v / 3.0
    _test(self, f, df)


def testDivision2(self):
    def f(w): return 3.0 / w

    def df(w, v): return -3.0 * v / w**2
    _test(self, f, df)


def testExp(self):
    def f(w): return exp(w)

    def df(w, v): return v*exp(w)
    _test(self, f, df)


def testLn(self):
    def f(w): return ln(w)

    def df(w, v): return v / w
    _test(self, f, df)


def testCos(self):
    def f(w): return cos(w)

    def df(w, v): return -v*sin(w)
    _test(self, f, df)


def testSin(self):
    def f(w): return sin(w)

    def df(w, v): return v*cos(w)
    _test(self, f, df)


def testTan(self):
    def f(w): return tan(w)

    def df(w, v): return v*2.0/(cos(2.0*w) + 1.0)
    _test(self, f, df)


def testAcos(self):
    def f(w): return acos(w/1000)

    def df(w, v): return -(v/1000)/sqrt(1.0 - (w/1000)**2)
    _test(self, f, df)


def testAsin(self):
    def f(w): return asin(w/1000)

    def df(w, v): return (v/1000)/sqrt(1.0 - (w/1000)**2)
    _test(self, f, df)


def testAtan(self):
    def f(w): return atan(w)

    def df(w, v): return v/(1.0 + w**2)
    _test(self, f, df)

# FIXME: Add the new erf and bessel_*

# --- Abs and conditionals


def testAbs(self):
    def f(w): return abs(w)

    def df(w, v): return sign(w)*v
    _test(self, f, df)


def testConditional(self):  # This will fail without bugfix in derivative
    def cond(w): return lt(w, 1.0)

    def f(w): return conditional(cond(w), 2*w, 3*w)

    def df(w, v): return (conditional(cond(w), 1, 0) * 2*v +
                          conditional(cond(w), 0, 1) * 3*v)
    _test(self, f, df)

# --- Tensor algebra basics


def testIndexSum(self):
    def f(w):
        # 3*w + 4*w**2 + 5*w**3
        a = as_vector((w, w**2, w**3))
        b = as_vector((3, 4, 5))
        i, = indices(1)
        return a[i]*b[i]

    def df(w, v): return 3*v + 4*2*w*v + 5*3*w**2*v
    _test(self, f, df)


def testListTensor(self):
    v = variable(as_ufl(42))
    f = as_tensor((
        ((0, 0), (0, 0)),
        ((v, 2*v), (0, 0)),
        ((v**2, 1), (2, v/2)),
    ))
    assert f.ufl_shape == (3, 2, 2)
    g = as_tensor((
        ((0, 0), (0, 0)),
        ((1, 2), (0, 0)),
        ((84, 0), (0, 0.5)),
    ))
    assert g.ufl_shape == (3, 2, 2)
    dfv = diff(f, v)
    x = None
    for a in range(3):
        for b in range(2):
            for c in range(2):
                self.assertEqual(dfv[a, b, c](x), g[a, b, c](x))

# --- Coefficient and argument input configurations


def test_single_scalar_coefficient_derivative(self):
    cell = triangle
<<<<<<< HEAD
    V = FiniteElement("Lagrange", cell, 1, (), (), "identity", H1)
    u = Coefficient(V)
    v = TestFunction(V)
=======
    V = FiniteElement("CG", cell, 1)
    domain = Mesh(VectorElement("Lagrange", cell, 1))
    space = FunctionSpace(domain, V)
    u = Coefficient(space)
    v = TestFunction(space)
>>>>>>> 91d2b2fe
    a = 3*u**2
    b = derivative(a, u, v)
    self.assertEqualAfterPreprocessing(b, 3*(u*(2*v)))


def test_single_vector_coefficient_derivative(self):
    cell = triangle
<<<<<<< HEAD
    V = FiniteElement("Lagrange", cell, 1, (2, ), (2, ), "identity", H1)
    u = Coefficient(V)
    v = TestFunction(V)
=======
    V = VectorElement("CG", cell, 1)
    domain = Mesh(VectorElement("Lagrange", cell, 1))
    space = FunctionSpace(domain, V)
    u = Coefficient(space)
    v = TestFunction(space)
>>>>>>> 91d2b2fe
    a = 3*dot(u, u)
    actual = derivative(a, u, v)
    expected = 3*(2*(u[i]*v[i]))
    assertEqualBySampling(actual, expected)


def test_multiple_coefficient_derivative(self):
    cell = triangle
<<<<<<< HEAD
    V = FiniteElement("Lagrange", cell, 1, (), (), "identity", H1)
    W = FiniteElement("Lagrange", cell, 1, (2, ), (2, ), "identity", H1)
    M = MixedElement([V, W])
    uv = Coefficient(V)
    uw = Coefficient(W)
    v = TestFunction(M)
=======
    V = FiniteElement("CG", cell, 1)
    W = VectorElement("CG", cell, 1)
    M = V*W
    domain = Mesh(VectorElement("Lagrange", cell, 1))
    v_space = FunctionSpace(domain, V)
    w_space = FunctionSpace(domain, W)
    m_space = FunctionSpace(domain, M)
    uv = Coefficient(v_space)
    uw = Coefficient(w_space)
    v = TestFunction(m_space)
>>>>>>> 91d2b2fe
    vv, vw = split(v)

    a = sin(uv)*dot(uw, uw)

    actual = derivative(a, (uv, uw), split(v))
    expected = cos(uv)*vv * (uw[i]*uw[i]) + (uw[j]*vw[j])*2 * sin(uv)
    assertEqualBySampling(actual, expected)

    actual = derivative(a, (uv, uw), v)
    expected = cos(uv)*vv * (uw[i]*uw[i]) + (uw[j]*vw[j])*2 * sin(uv)
    assertEqualBySampling(actual, expected)


def test_indexed_coefficient_derivative(self):
    cell = triangle
    ident = Identity(cell.geometric_dimension())
<<<<<<< HEAD
    V = FiniteElement("Lagrange", cell, 1, (), (), "identity", H1)
    W = FiniteElement("Lagrange", cell, 1, (2, ), (2, ), "identity", H1)
    u = Coefficient(W)
    v = TestFunction(V)
=======
    V = FiniteElement("CG", cell, 1)
    W = VectorElement("CG", cell, 1)
    domain = Mesh(VectorElement("Lagrange", cell, 1))
    v_space = FunctionSpace(domain, V)
    w_space = FunctionSpace(domain, W)
    u = Coefficient(w_space)
    v = TestFunction(v_space)
>>>>>>> 91d2b2fe

    w = dot(u, nabla_grad(u))
    # a = dot(w, w)
    a = (u[i]*u[k].dx(i)) * w[k]

    actual = derivative(a, u[0], v)

    dw = v*u[k].dx(0) + u[i]*ident[0, k]*v.dx(i)
    expected = 2 * w[k] * dw

    assertEqualBySampling(actual, expected)


def test_multiple_indexed_coefficient_derivative(self):
    cell = tetrahedron
<<<<<<< HEAD
    V = FiniteElement("Lagrange", cell, 1, (), (), "identity", H1)
    V2 = MixedElement([V, V])
    W = FiniteElement("Lagrange", cell, 1, (3, ), (3, ), "identity", H1)
    u = Coefficient(W)
    w = Coefficient(W)
    v = TestFunction(V2)
=======
    V = FiniteElement("CG", cell, 1)
    V2 = V*V
    W = VectorElement("CG", cell, 1)
    domain = Mesh(VectorElement("Lagrange", cell, 1))
    v2_space = FunctionSpace(domain, V2)
    w_space = FunctionSpace(domain, W)
    u = Coefficient(w_space)
    w = Coefficient(w_space)
    v = TestFunction(v2_space)
>>>>>>> 91d2b2fe
    vu, vw = split(v)

    actual = derivative(cos(u[i]*w[i]), (u[2], w[1]), (vu, vw))
    expected = -sin(u[i]*w[i])*(vu*w[2] + u[1]*vw)

    assertEqualBySampling(actual, expected)


def test_segregated_derivative_of_convection(self):
    cell = tetrahedron
    V = FiniteElement("Lagrange", cell, 1, (), (), "identity", H1)
    W = FiniteElement("Lagrange", cell, 1, (3, ), (3, ), "identity", H1)

    domain = Mesh(VectorElement("Lagrange", cell, 1))
    v_space = FunctionSpace(domain, V)
    w_space = FunctionSpace(domain, W)

    u = Coefficient(w_space)
    v = Coefficient(w_space)
    du = TrialFunction(v_space)
    dv = TestFunction(v_space)

    L = dot(dot(u, nabla_grad(u)), v)

    Lv = {}
    Lvu = {}
    for a in range(cell.geometric_dimension()):
        Lv[a] = derivative(L, v[a], dv)
        for b in range(cell.geometric_dimension()):
            Lvu[a, b] = derivative(Lv[a], u[b], du)

    for a in range(cell.geometric_dimension()):
        for b in range(cell.geometric_dimension()):
            form = Lvu[a, b]*dx
            fd = compute_form_data(form)
            pf = fd.preprocessed_form
            expand_indices(pf)

    k = Index()
    for a in range(cell.geometric_dimension()):
        for b in range(cell.geometric_dimension()):
            actual = Lvu[a, b]
            expected = du*u[a].dx(b)*dv + u[k]*du.dx(k)*dv
            assertEqualBySampling(actual, expected)

# --- User provided derivatives of coefficients


def test_coefficient_derivatives(self):
    V = FiniteElement("Lagrange", triangle, 1, (), (), "identity", H1)

    domain = Mesh(VectorElement("Lagrange", triangle, 1))
    space = FunctionSpace(domain, V)

    dv = TestFunction(space)

    f = Coefficient(space, count=0)
    g = Coefficient(space, count=1)
    df = Coefficient(space, count=2)
    dg = Coefficient(space, count=3)
    u = Coefficient(space, count=4)
    cd = {f: df, g: dg}

    integrand = inner(f, g)
    expected = (df*dv)*g + f*(dg*dv)

    F = integrand*dx
    J = derivative(F, u, dv, cd)
    fd = compute_form_data(J)
    actual = fd.preprocessed_form.integrals()[0].integrand()
    assert (actual*dx).signature() == (expected*dx).signature()
    self.assertEqual(replace(actual, fd.function_replace_map), expected)


def test_vector_coefficient_scalar_derivatives(self):
    V = FiniteElement("Lagrange", triangle, 1, (), (), "identity", H1)
    VV = FiniteElement("vector Lagrange", triangle, 1, (2, ), (2, ), "identity", H1)

    domain = Mesh(VectorElement("Lagrange", triangle, 1))
    v_space = FunctionSpace(domain, V)
    vv_space = FunctionSpace(domain, VV)

    dv = TestFunction(v_space)

    df = Coefficient(vv_space, count=0)
    g = Coefficient(vv_space, count=1)
    f = Coefficient(vv_space, count=2)
    u = Coefficient(v_space, count=3)
    cd = {f: df}

    integrand = inner(f, g)

    i0, i1, i2, i3, i4 = [Index(count=c) for c in range(5)]
    expected = as_tensor(df[i1]*dv, (i1,))[i0]*g[i0]

    F = integrand*dx
    J = derivative(F, u, dv, cd)
    fd = compute_form_data(J)
    actual = fd.preprocessed_form.integrals()[0].integrand()
    assert (actual*dx).signature() == (expected*dx).signature()


def test_vector_coefficient_derivatives(self):
    V = FiniteElement("Lagrange", triangle, 1, (2, ), (2, ), "identity", H1)
    VV = FiniteElement("Lagrange", triangle, 1, (2, 2), (2, 2), "identity", H1)

    domain = Mesh(VectorElement("Lagrange", triangle, 1))
    v_space = FunctionSpace(domain, V)
    vv_space = FunctionSpace(domain, VV)

    dv = TestFunction(v_space)

    df = Coefficient(vv_space, count=0)
    g = Coefficient(v_space, count=1)
    f = Coefficient(v_space, count=2)
    u = Coefficient(v_space, count=3)
    cd = {f: df}

    integrand = inner(f, g)

    i0, i1, i2, i3, i4 = [Index(count=c) for c in range(5)]
    expected = as_tensor(df[i2, i1]*dv[i1], (i2,))[i0]*g[i0]

    F = integrand*dx
    J = derivative(F, u, dv, cd)
    fd = compute_form_data(J)
    actual = fd.preprocessed_form.integrals()[0].integrand()
    assert (actual*dx).signature() == (expected*dx).signature()
    # self.assertEqual(replace(actual, fd.function_replace_map), expected)


def test_vector_coefficient_derivatives_of_product(self):
    V = FiniteElement("Lagrange", triangle, 1, (2, ), (2, ), "identity", H1)
    VV = FiniteElement("Lagrange", triangle, 1, (2, 2), (2, 2), "identity", H1)

    domain = Mesh(VectorElement("Lagrange", triangle, 1))
    v_space = FunctionSpace(domain, V)
    vv_space = FunctionSpace(domain, VV)

    dv = TestFunction(v_space)

    df = Coefficient(vv_space, count=0)
    g = Coefficient(v_space, count=1)
    dg = Coefficient(vv_space, count=2)
    f = Coefficient(v_space, count=3)
    u = Coefficient(v_space, count=4)
    cd = {f: df, g: dg}

    integrand = f[i]*g[i]

    i0, i1, i2, i3, i4 = [Index(count=c) for c in range(5)]
    expected = as_tensor(df[i2, i1]*dv[i1], (i2,))[i0]*g[i0] +\
        f[i0]*as_tensor(dg[i4, i3]*dv[i3], (i4,))[i0]

    F = integrand*dx
    J = derivative(F, u, dv, cd)
    fd = compute_form_data(J)
    actual = fd.preprocessed_form.integrals()[0].integrand()

    # Tricky case! These are equal in representation except
    # that the outermost sum/indexsum are swapped.
    # Sampling the expressions instead of comparing representations.
    x = (0, 0)
    funcs = {dv: (13, 14), f: (1, 2), g: (3, 4), df: ((5, 6), (7, 8)), dg: ((9, 10), (11, 12))}
    self.assertEqual(replace(actual, fd.function_replace_map)(x, funcs), expected(x, funcs))

    # TODO: Add tests covering more cases, in particular mixed stuff

# --- Some actual forms


def testHyperElasticity(self):
    cell = interval
<<<<<<< HEAD
    element = FiniteElement("Lagrange", cell, 2, (), (), "identity", H1)
    w = Coefficient(element)
    v = TestFunction(element)
    u = TrialFunction(element)
    b = Constant(cell)
    K = Constant(cell)
=======
    element = FiniteElement("CG", cell, 2)
    domain = Mesh(VectorElement("Lagrange", cell, 1))
    space = FunctionSpace(domain, element)
    w = Coefficient(space)
    v = TestFunction(space)
    u = TrialFunction(space)
    b = Constant(domain)
    K = Constant(domain)
>>>>>>> 91d2b2fe

    dw = w.dx(0)
    dv = v.dx(0)
    du = v.dx(0)

    E = dw + dw**2 / 2
    E = variable(E)
    Q = b*E**2
    psi = K*(exp(Q)-1)

    f = psi*dx
    F = derivative(f, w, v)
    J = derivative(F, w, u)

    form_data_f = compute_form_data(f)
    form_data_F = compute_form_data(F)
    form_data_J = compute_form_data(J)

    f = form_data_f.preprocessed_form
    F = form_data_F.preprocessed_form
    J = form_data_J.preprocessed_form

    f_expression = strip_variables(f.integrals_by_type("cell")[0].integrand())
    F_expression = strip_variables(F.integrals_by_type("cell")[0].integrand())
    J_expression = strip_variables(J.integrals_by_type("cell")[0].integrand())

    # classes = set(c.__class__ for c in post_traversal(f_expression))

    Kv = .2
    bv = .3
    dw = .5
    dv = .7
    du = .11
    E = dw + dw**2 / 2.
    Q = bv*E**2
    expQ = float(exp(Q))
    psi = Kv*(expQ-1)
    fv = psi
    Fv = 2*Kv*bv*E*(1+dw)*expQ*dv
    Jv = 2*Kv*bv*expQ*dv*du*(E + (1+dw)**2*(2*bv*E**2 + 1))

    def Nv(x, derivatives):
        assert derivatives == (0,)
        return dv

    def Nu(x, derivatives):
        assert derivatives == (0,)
        return du

    def Nw(x, derivatives):
        assert derivatives == (0,)
        return dw

    mapping = {K: Kv, b: bv, w: Nw}
    fv2 = f_expression((0,), mapping)
    self.assertAlmostEqual(fv, fv2)

    v, = form_data_F.original_form.arguments()
    mapping = {K: Kv, b: bv, v: Nv, w: Nw}
    Fv2 = F_expression((0,), mapping)
    self.assertAlmostEqual(Fv, Fv2)

    v, u = form_data_J.original_form.arguments()
    mapping = {K: Kv, b: bv, v: Nv, u: Nu, w: Nw}
    Jv2 = J_expression((0,), mapping)
    self.assertAlmostEqual(Jv, Jv2)


def test_mass_derived_from_functional(self):
    cell = triangle
    V = FiniteElement("Lagrange", cell, 1, (), (), "identity", H1)

    domain = Mesh(VectorElement("Lagrange", cell, 1))
    space = FunctionSpace(domain, V)

    v = TestFunction(space)
    u = TrialFunction(space)
    w = Coefficient(space)

    f = (w**2/2)*dx
    L = w*v*dx
    a = u*v*dx  # noqa: F841
    F = derivative(f, w, v)
    J1 = derivative(L, w, u)  # noqa: F841
    J2 = derivative(F, w, u)  # noqa: F841
    # TODO: assert something

# --- Interaction with replace


def test_derivative_replace_works_together(self):
    cell = triangle
    V = FiniteElement("Lagrange", cell, 1, (), (), "identity", H1)

    domain = Mesh(VectorElement("Lagrange", cell, 1))
    space = FunctionSpace(domain, V)

    v = TestFunction(space)
    u = TrialFunction(space)
    f = Coefficient(space)
    g = Coefficient(space)

    M = cos(f)*sin(g)
    F = derivative(M, f, v)
    J = derivative(F, f, u)
    JR = replace(J, {f: g})

    F2 = -sin(f)*v*sin(g)
    J2 = -cos(f)*u*v*sin(g)
    JR2 = -cos(g)*u*v*sin(g)

    assertEqualBySampling(F, F2)
    assertEqualBySampling(J, J2)
    assertEqualBySampling(JR, JR2)


def test_index_simplification_handles_repeated_indices(self):
    mesh = Mesh(FiniteElement("Lagrange", quadrilateral, 1, (2, ), (2, ), "identity", H1))
    V = FunctionSpace(mesh, FiniteElement("DQ", quadrilateral, 0, (2, 2), (2, 2), "identity", L2))
    K = JacobianInverse(mesh)
    G = outer(Identity(2), Identity(2))
    i, j, k, l, m, n = indices(6)
    A = as_tensor(K[m, i] * K[n, j] * G[i, j, k, l], (m, n, k, l))
    i, j = indices(2)
    # Can't use A[i, i, j, j] because UFL automagically index-sums
    # repeated indices in the __getitem__ call.
    Adiag = Indexed(A, MultiIndex((i, i, j, j)))
    A = as_tensor(Adiag, (i, j))
    v = TestFunction(V)
    f = inner(A, v)*dx
    fd = compute_form_data(f, do_apply_geometry_lowering=True)
    integral, = fd.preprocessed_form.integrals()
    assert integral.integrand().ufl_free_indices == ()


def test_index_simplification_reference_grad(self):
    mesh = Mesh(FiniteElement("Lagrange", quadrilateral, 1, (2, ), (2, ), "identity", H1))
    i, = indices(1)
    A = as_tensor(Indexed(Jacobian(mesh), MultiIndex((i, i))), (i,))
    expr = apply_derivatives(apply_geometry_lowering(
        apply_algebra_lowering(A[0])))
    assert expr == ReferenceGrad(SpatialCoordinate(mesh))[0, 0]
    assert expr.ufl_free_indices == ()
    assert expr.ufl_shape == ()


# --- Scratch space

def test_foobar(self):
<<<<<<< HEAD
    element = FiniteElement("Lagrange", triangle, 1, (2, ), (2, ), "identity", H1)
    v = TestFunction(element)
=======
    element = VectorElement("Lagrange", triangle, 1)
    domain = Mesh(VectorElement("Lagrange", triangle, 1))
    space = FunctionSpace(domain, element)
    v = TestFunction(space)
>>>>>>> 91d2b2fe

    du = TrialFunction(space)

    U = Coefficient(space)

    def planarGrad(u):
        return as_matrix([[u[0].dx(0), 0, u[0].dx(1)],
                          [0, 0, 0],
                          [u[1].dx(0), 0, u[1].dx(1)]])

    def epsilon(u):
        return 0.5*(planarGrad(u)+planarGrad(u).T)

    def NS_a(u, v):
        return inner(epsilon(u), epsilon(v))

    L = NS_a(U, v)*dx
    a = derivative(L, U, du)  # noqa: F841
    # TODO: assert something<|MERGE_RESOLUTION|>--- conflicted
+++ resolved
@@ -73,20 +73,13 @@
 
 def _test(self, f, df):
     cell = triangle
-<<<<<<< HEAD
     element = FiniteElement("Lagrange", cell, 1, (), (), "identity", H1)
-    v = TestFunction(element)
-    u = TrialFunction(element)
-    w = Coefficient(element)
-=======
-    element = FiniteElement("CG", cell, 1)
-    domain = Mesh(VectorElement("Lagrange", cell, 1))
+    domain = Mesh(FiniteElement("Lagrange", cell, 1, (d, ), (d, ), "identity", H1))
     space = FunctionSpace(domain, element)
 
     v = TestFunction(space)
     u = TrialFunction(space)
     w = Coefficient(space)
->>>>>>> 91d2b2fe
     xv = (0.3, 0.7)
     uv = 7.0
     vv = 13.0
@@ -134,13 +127,9 @@
 
 
 def testArgument(self):
-<<<<<<< HEAD
     def f(w):
-        return TestFunction(FiniteElement("Lagrange", triangle, 1, (), (), "identity", H1))
-=======
-    def f(w): return TestFunction(FunctionSpace(Mesh(VectorElement("Lagrange", triangle, 1)),
-                                                FiniteElement("CG", triangle, 1)))
->>>>>>> 91d2b2fe
+        return TestFunction(FunctionSpace(Mesh(FiniteElement("Lagrange", triangle, 1, (2, ), (2, ), "identity", H1)),
+                                          FiniteElement("Lagrange", triangle, 1, (), (), "identity", H1)))
 
     def df(w, v):
         return zero()
@@ -150,47 +139,47 @@
 
 
 def testSpatialCoordinate(self):
-    def f(w): return SpatialCoordinate(Mesh(VectorElement("Lagrange", triangle, 1)))[0]
+    def f(w): return SpatialCoordinate(Mesh(FiniteElement("Lagrange", triangle, 1, (2, ), (2, ), "identity", H1)))[0]
 
     def df(w, v): return zero()
     _test(self, f, df)
 
 
 def testFacetNormal(self):
-    def f(w): return FacetNormal(Mesh(VectorElement("Lagrange", triangle, 1)))[0]
+    def f(w): return FacetNormal(Mesh(FiniteElement("Lagrange", triangle, 1, (2, ), (2, ), "identity", H1)))[0]
 
     def df(w, v): return zero()
     _test(self, f, df)
 
 # def testCellSurfaceArea(self):
-#    def f(w):     return CellSurfaceArea(Mesh(VectorElement("Lagrange", triangle, 1)))
+#    def f(w):     return CellSurfaceArea(Mesh(FiniteElement("Lagrange", triangle, 1, (2, ), (2, ), "identity", H1)))
 #    def df(w, v): return zero()
 #    _test(self, f, df)
 
 
 def testFacetArea(self):
-    def f(w): return FacetArea(Mesh(VectorElement("Lagrange", triangle, 1)))
+    def f(w): return FacetArea(Mesh(FiniteElement("Lagrange", triangle, 1, (2, ), (2, ), "identity", H1)))
 
     def df(w, v): return zero()
     _test(self, f, df)
 
 
 def testCellDiameter(self):
-    def f(w): return CellDiameter(Mesh(VectorElement("Lagrange", triangle, 1)))
+    def f(w): return CellDiameter(Mesh(FiniteElement("Lagrange", triangle, 1, (2, ), (2, ), "identity", H1)))
 
     def df(w, v): return zero()
     _test(self, f, df)
 
 
 def testCircumradius(self):
-    def f(w): return Circumradius(Mesh(VectorElement("Lagrange", triangle, 1)))
+    def f(w): return Circumradius(Mesh(FiniteElement("Lagrange", triangle, 1, (2, ), (2, ), "identity", H1)))
 
     def df(w, v): return zero()
     _test(self, f, df)
 
 
 def testCellVolume(self):
-    def f(w): return CellVolume(Mesh(VectorElement("Lagrange", triangle, 1)))
+    def f(w): return CellVolume(Mesh(FiniteElement("Lagrange", triangle, 1, (2, ), (2, ), "identity", H1)))
 
     def df(w, v): return zero()
     _test(self, f, df)
@@ -350,17 +339,11 @@
 
 def test_single_scalar_coefficient_derivative(self):
     cell = triangle
-<<<<<<< HEAD
     V = FiniteElement("Lagrange", cell, 1, (), (), "identity", H1)
-    u = Coefficient(V)
-    v = TestFunction(V)
-=======
-    V = FiniteElement("CG", cell, 1)
-    domain = Mesh(VectorElement("Lagrange", cell, 1))
+    domain = Mesh(FiniteElement("Lagrange", cell, 1, (d, ), (d, ), "identity", H1))
     space = FunctionSpace(domain, V)
     u = Coefficient(space)
     v = TestFunction(space)
->>>>>>> 91d2b2fe
     a = 3*u**2
     b = derivative(a, u, v)
     self.assertEqualAfterPreprocessing(b, 3*(u*(2*v)))
@@ -368,17 +351,11 @@
 
 def test_single_vector_coefficient_derivative(self):
     cell = triangle
-<<<<<<< HEAD
     V = FiniteElement("Lagrange", cell, 1, (2, ), (2, ), "identity", H1)
-    u = Coefficient(V)
-    v = TestFunction(V)
-=======
-    V = VectorElement("CG", cell, 1)
-    domain = Mesh(VectorElement("Lagrange", cell, 1))
+    domain = Mesh(FiniteElement("Lagrange", cell, 1, (d, ), (d, ), "identity", H1))
     space = FunctionSpace(domain, V)
     u = Coefficient(space)
     v = TestFunction(space)
->>>>>>> 91d2b2fe
     a = 3*dot(u, u)
     actual = derivative(a, u, v)
     expected = 3*(2*(u[i]*v[i]))
@@ -387,25 +364,16 @@
 
 def test_multiple_coefficient_derivative(self):
     cell = triangle
-<<<<<<< HEAD
     V = FiniteElement("Lagrange", cell, 1, (), (), "identity", H1)
     W = FiniteElement("Lagrange", cell, 1, (2, ), (2, ), "identity", H1)
     M = MixedElement([V, W])
-    uv = Coefficient(V)
-    uw = Coefficient(W)
-    v = TestFunction(M)
-=======
-    V = FiniteElement("CG", cell, 1)
-    W = VectorElement("CG", cell, 1)
-    M = V*W
-    domain = Mesh(VectorElement("Lagrange", cell, 1))
+    domain = Mesh(FiniteElement("Lagrange", cell, 1, (d, ), (d, ), "identity", H1))
     v_space = FunctionSpace(domain, V)
     w_space = FunctionSpace(domain, W)
     m_space = FunctionSpace(domain, M)
     uv = Coefficient(v_space)
     uw = Coefficient(w_space)
     v = TestFunction(m_space)
->>>>>>> 91d2b2fe
     vv, vw = split(v)
 
     a = sin(uv)*dot(uw, uw)
@@ -422,20 +390,13 @@
 def test_indexed_coefficient_derivative(self):
     cell = triangle
     ident = Identity(cell.geometric_dimension())
-<<<<<<< HEAD
     V = FiniteElement("Lagrange", cell, 1, (), (), "identity", H1)
     W = FiniteElement("Lagrange", cell, 1, (2, ), (2, ), "identity", H1)
-    u = Coefficient(W)
-    v = TestFunction(V)
-=======
-    V = FiniteElement("CG", cell, 1)
-    W = VectorElement("CG", cell, 1)
-    domain = Mesh(VectorElement("Lagrange", cell, 1))
+    domain = Mesh(FiniteElement("Lagrange", cell, 1, (d, ), (d, ), "identity", H1))
     v_space = FunctionSpace(domain, V)
     w_space = FunctionSpace(domain, W)
     u = Coefficient(w_space)
     v = TestFunction(v_space)
->>>>>>> 91d2b2fe
 
     w = dot(u, nabla_grad(u))
     # a = dot(w, w)
@@ -451,24 +412,15 @@
 
 def test_multiple_indexed_coefficient_derivative(self):
     cell = tetrahedron
-<<<<<<< HEAD
     V = FiniteElement("Lagrange", cell, 1, (), (), "identity", H1)
     V2 = MixedElement([V, V])
     W = FiniteElement("Lagrange", cell, 1, (3, ), (3, ), "identity", H1)
-    u = Coefficient(W)
-    w = Coefficient(W)
-    v = TestFunction(V2)
-=======
-    V = FiniteElement("CG", cell, 1)
-    V2 = V*V
-    W = VectorElement("CG", cell, 1)
-    domain = Mesh(VectorElement("Lagrange", cell, 1))
+    domain = Mesh(FiniteElement("Lagrange", cell, 1, (d, ), (d, ), "identity", H1))
     v2_space = FunctionSpace(domain, V2)
     w_space = FunctionSpace(domain, W)
     u = Coefficient(w_space)
     w = Coefficient(w_space)
     v = TestFunction(v2_space)
->>>>>>> 91d2b2fe
     vu, vw = split(v)
 
     actual = derivative(cos(u[i]*w[i]), (u[2], w[1]), (vu, vw))
@@ -482,7 +434,7 @@
     V = FiniteElement("Lagrange", cell, 1, (), (), "identity", H1)
     W = FiniteElement("Lagrange", cell, 1, (3, ), (3, ), "identity", H1)
 
-    domain = Mesh(VectorElement("Lagrange", cell, 1))
+    domain = Mesh(FiniteElement("Lagrange", cell, 1, (d, ), (d, ), "identity", H1))
     v_space = FunctionSpace(domain, V)
     w_space = FunctionSpace(domain, W)
 
@@ -520,7 +472,7 @@
 def test_coefficient_derivatives(self):
     V = FiniteElement("Lagrange", triangle, 1, (), (), "identity", H1)
 
-    domain = Mesh(VectorElement("Lagrange", triangle, 1))
+    domain = Mesh(FiniteElement("Lagrange", triangle, 1, (2, ), (2, ), "identity", H1))
     space = FunctionSpace(domain, V)
 
     dv = TestFunction(space)
@@ -547,7 +499,7 @@
     V = FiniteElement("Lagrange", triangle, 1, (), (), "identity", H1)
     VV = FiniteElement("vector Lagrange", triangle, 1, (2, ), (2, ), "identity", H1)
 
-    domain = Mesh(VectorElement("Lagrange", triangle, 1))
+    domain = Mesh(FiniteElement("Lagrange", triangle, 1, (2, ), (2, ), "identity", H1))
     v_space = FunctionSpace(domain, V)
     vv_space = FunctionSpace(domain, VV)
 
@@ -575,7 +527,7 @@
     V = FiniteElement("Lagrange", triangle, 1, (2, ), (2, ), "identity", H1)
     VV = FiniteElement("Lagrange", triangle, 1, (2, 2), (2, 2), "identity", H1)
 
-    domain = Mesh(VectorElement("Lagrange", triangle, 1))
+    domain = Mesh(FiniteElement("Lagrange", triangle, 1, (2, ), (2, ), "identity", H1))
     v_space = FunctionSpace(domain, V)
     vv_space = FunctionSpace(domain, VV)
 
@@ -604,7 +556,7 @@
     V = FiniteElement("Lagrange", triangle, 1, (2, ), (2, ), "identity", H1)
     VV = FiniteElement("Lagrange", triangle, 1, (2, 2), (2, 2), "identity", H1)
 
-    domain = Mesh(VectorElement("Lagrange", triangle, 1))
+    domain = Mesh(FiniteElement("Lagrange", triangle, 1, (2, ), (2, ), "identity", H1))
     v_space = FunctionSpace(domain, V)
     vv_space = FunctionSpace(domain, VV)
 
@@ -642,23 +594,14 @@
 
 def testHyperElasticity(self):
     cell = interval
-<<<<<<< HEAD
     element = FiniteElement("Lagrange", cell, 2, (), (), "identity", H1)
-    w = Coefficient(element)
-    v = TestFunction(element)
-    u = TrialFunction(element)
-    b = Constant(cell)
-    K = Constant(cell)
-=======
-    element = FiniteElement("CG", cell, 2)
-    domain = Mesh(VectorElement("Lagrange", cell, 1))
+    domain = Mesh(FiniteElement("Lagrange", cell, 1, (d, ), (d, ), "identity", H1))
     space = FunctionSpace(domain, element)
     w = Coefficient(space)
     v = TestFunction(space)
     u = TrialFunction(space)
     b = Constant(domain)
     K = Constant(domain)
->>>>>>> 91d2b2fe
 
     dw = w.dx(0)
     dv = v.dx(0)
@@ -731,7 +674,7 @@
     cell = triangle
     V = FiniteElement("Lagrange", cell, 1, (), (), "identity", H1)
 
-    domain = Mesh(VectorElement("Lagrange", cell, 1))
+    domain = Mesh(FiniteElement("Lagrange", cell, 1, (d, ), (d, ), "identity", H1))
     space = FunctionSpace(domain, V)
 
     v = TestFunction(space)
@@ -753,7 +696,7 @@
     cell = triangle
     V = FiniteElement("Lagrange", cell, 1, (), (), "identity", H1)
 
-    domain = Mesh(VectorElement("Lagrange", cell, 1))
+    domain = Mesh(FiniteElement("Lagrange", cell, 1, (d, ), (d, ), "identity", H1))
     space = FunctionSpace(domain, V)
 
     v = TestFunction(space)
@@ -808,15 +751,10 @@
 # --- Scratch space
 
 def test_foobar(self):
-<<<<<<< HEAD
     element = FiniteElement("Lagrange", triangle, 1, (2, ), (2, ), "identity", H1)
-    v = TestFunction(element)
-=======
-    element = VectorElement("Lagrange", triangle, 1)
-    domain = Mesh(VectorElement("Lagrange", triangle, 1))
+    domain = Mesh(FiniteElement("Lagrange", triangle, 1, (2, ), (2, ), "identity", H1))
     space = FunctionSpace(domain, element)
     v = TestFunction(space)
->>>>>>> 91d2b2fe
 
     du = TrialFunction(space)
 
