--- conflicted
+++ resolved
@@ -3,18 +3,11 @@
 
 from math import inf
 
-<<<<<<< HEAD
-import pytest
-
-from ufl import H1, H2, L2, HCurl, HDiv, HInf, interval, quadrilateral, triangle
 from ufl.finiteelement import FiniteElement
-from ufl.sobolevspace import H1, L2, DirectionalSobolevSpace, HCurl, HDiv, SobolevSpace
-=======
-from ufl import (H1, H2, L2, EnrichedElement, FiniteElement, HCurl, HDiv, HInf, TensorProductElement, interval,
+from ufl import (H1, H2, L2, HCurl, HDiv, HInf, interval,
                  quadrilateral, triangle)
 from ufl.sobolevspace import SobolevSpace  # noqa: F401
 from ufl.sobolevspace import DirectionalSobolevSpace
->>>>>>> 9fa8f5a7
 
 # Construct directional Sobolev spaces, with varying smoothness in
 # spatial coordinates
