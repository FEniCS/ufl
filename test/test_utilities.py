"""Test internal utility functions."""

<<<<<<< HEAD
"""
Test internal utility functions.
"""

from ufl.finiteelement import FiniteElement
=======
>>>>>>> 9fa8f5a7
from ufl.utils.indexflattening import flatten_multiindex, shape_to_strides, unflatten_index


def test_shape_to_strides():
    assert () == shape_to_strides(())
    assert (1,) == shape_to_strides((3,))
    assert (2, 1) == shape_to_strides((3, 2))
    assert (4, 1) == shape_to_strides((3, 4))
    assert (12, 4, 1) == shape_to_strides((6, 3, 4))


def test_flatten_multiindex_to_multiindex():
    sh = (2, 3, 5)
    strides = shape_to_strides(sh)
    for i in range(sh[2]):
        for j in range(sh[1]):
            for k in range(sh[0]):
                index = (k, j, i)
                c = flatten_multiindex(index, strides)
                index2 = unflatten_index(c, strides)
                assert index == index2


def test_indexing_to_component():
    assert 0 == flatten_multiindex((), shape_to_strides(()))
    assert 0 == flatten_multiindex((0,), shape_to_strides((2,)))
    assert 1 == flatten_multiindex((1,), shape_to_strides((2,)))
    assert 3 == flatten_multiindex((1, 1), shape_to_strides((2, 2)))
    for i in range(5):
        for j in range(3):
            for k in range(2):
                assert 15*k+5*j+i == flatten_multiindex((k, j, i), shape_to_strides((2, 3, 5)))


def test_component_numbering():
    from ufl.permutation import build_component_numbering
    sh = (2, 2)
    sm = {(1, 0): (0, 1)}
    v, s = build_component_numbering(sh, sm)
    assert v == {(0, 1): 1, (1, 0): 1, (0, 0): 0, (1, 1): 2}
    assert s == [(0, 0), (0, 1), (1, 1)]

    sh = (3, 3)
    sm = {(1, 0): (0, 1), (2, 0): (0, 2), (2, 1): (1, 2)}
    v, s = build_component_numbering(sh, sm)
    assert v == {(0, 1): 1, (1, 2): 4, (0, 0): 0, (2, 1): 4, (1, 1): 3,
                 (2, 0): 2, (2, 2): 5, (1, 0): 1, (0, 2): 2}
    assert s == [(0, 0), (0, 1), (0, 2), (1, 1), (1, 2), (2, 2)]


def test_index_flattening():
    from ufl.utils.indexflattening import flatten_multiindex, shape_to_strides, unflatten_index

    # Scalar shape
    s = ()
    st = shape_to_strides(s)
    assert st == ()
    c = ()
    q = flatten_multiindex(c, st)
    c2 = unflatten_index(q, st)
    assert q == 0
    assert c2 == ()

    # Vector shape
    s = (2,)
    st = shape_to_strides(s)
    assert st == (1,)
    for i in range(s[0]):
        c = (i,)
        q = flatten_multiindex(c, st)
        c2 = unflatten_index(q, st)
        assert c == c2

    # Tensor shape
    s = (2, 3)
    st = shape_to_strides(s)
    assert st == (3, 1)
    for i in range(s[0]):
        for j in range(s[1]):
            c = (i, j)
            q = flatten_multiindex(c, st)
            c2 = unflatten_index(q, st)
            assert c == c2

    # Rank 3 tensor shape
    s = (2, 3, 4)
    st = shape_to_strides(s)
    assert st == (12, 4, 1)
    for i in range(s[0]):
        for j in range(s[1]):
            for k in range(s[2]):
                c = (i, j, k)
                q = flatten_multiindex(c, st)
                c2 = unflatten_index(q, st)
                assert c == c2

    # Taylor-Hood example:

    # pressure element is index 3:
    c = (3,)
    # get flat index:
    i = flatten_multiindex(c, shape_to_strides((4,)))
    # remove offset:
    i -= 3
    # map back to scalar component:
    c2 = unflatten_index(i, shape_to_strides(()))
    assert () == c2

    # vector element y-component is index 1:
    c = (1,)
    # get flat index:
    i = flatten_multiindex(c, shape_to_strides((4,)))
    # remove offset:
    i -= 0
    # map back to vector component:
    c2 = unflatten_index(i, shape_to_strides((3,)))
    assert (1,) == c2

    # Try a tensor/vector element:
    mixed_shape = (6,)
    ts = (2, 2)
    vs = (2,)
    offset = 4  # product(ts)

    # vector element y-component is index offset+1:
    c = (offset + 1,)
    # get flat index:
    i = flatten_multiindex(c, shape_to_strides(mixed_shape))
    # remove offset:
    i -= offset
    # map back to vector component:
    c2 = unflatten_index(i, shape_to_strides(vs))
    assert (1,) == c2

    for k in range(4):
        # tensor element (1,1)-component is index 3:
        c = (k,)
        # get flat index:
        i = flatten_multiindex(c, shape_to_strides(mixed_shape))
        # remove offset:
        i -= 0
        # map back to tensor component:
        c2 = unflatten_index(i, shape_to_strides(ts))
        assert (k//2, k % 2) == c2


def test_stackdict():
    from ufl.utils.stacks import StackDict
    d = StackDict(a=1)
    assert d["a"] == 1
    d.push("a", 2)
    assert d["a"] == 2
    d.push("a", 3)
    d.push("b", 9)
    assert d["a"] == 3
    assert d["b"] == 9
    d.pop()
    assert d["a"] == 3
    assert "b" not in d
    d.pop()
    assert d["a"] == 2
    d.pop()
    assert d["a"] == 1<|MERGE_RESOLUTION|>--- conflicted
+++ resolved
@@ -1,13 +1,5 @@
 """Test internal utility functions."""
 
-<<<<<<< HEAD
-"""
-Test internal utility functions.
-"""
-
-from ufl.finiteelement import FiniteElement
-=======
->>>>>>> 9fa8f5a7
 from ufl.utils.indexflattening import flatten_multiindex, shape_to_strides, unflatten_index
 
 
