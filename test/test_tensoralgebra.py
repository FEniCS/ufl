--- conflicted
+++ resolved
@@ -2,14 +2,9 @@
 
 import pytest
 
-<<<<<<< HEAD
-from ufl import *
-=======
 from ufl import (FacetNormal, as_matrix, as_tensor, as_vector, cofac, cross, det, dev, diag, diag_vector, dot, inner,
                  inv, outer, perp, skew, sym, tr, transpose, triangle, zero)
->>>>>>> 9fa8f5a7
 from ufl.algorithms.remove_complex_nodes import remove_complex_nodes
-from ufl.finiteelement import FiniteElement
 
 
 @pytest.fixture(scope="module")
