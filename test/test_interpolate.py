--- conflicted
+++ resolved
@@ -1,24 +1,12 @@
-<<<<<<< HEAD
-#!/usr/bin/env py.test
-# -*- coding: utf-8 -*-
-
-import pytest
-
-from ufl import *
-=======
 """Test Interpolate object."""
->>>>>>> 9fa8f5a7
 
 __authors__ = "Nacime Bouziani"
 __date__ = "2021-11-19"
 
 import pytest
 
-<<<<<<< HEAD
-=======
-from ufl import (Action, Adjoint, Argument, Coefficient, FiniteElement, FunctionSpace, TestFunction, TrialFunction,
+from ufl import (Action, Adjoint, Argument, Coefficient, FunctionSpace, TestFunction, TrialFunction,
                  action, adjoint, derivative, dx, grad, inner, replace, triangle)
->>>>>>> 9fa8f5a7
 from ufl.algorithms.ad import expand_derivatives
 from ufl.algorithms.analysis import (extract_arguments, extract_arguments_and_coefficients, extract_base_form_operators,
                                      extract_coefficients)
