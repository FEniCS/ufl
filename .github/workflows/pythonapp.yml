# This workflow will install Python dependencies, run tests and lint
# with a single version of Python For more information see:
# https://help.github.com/actions/language-and-framework-guides/using-python-with-github-actions

name: UFL CI

on:
  workflow_call:
    inputs:
        python-version:
          required: false
          default: '3.12'
          type: string
        os:
          required: false
          default: 'ubuntu-latest'
          type: string
        branch: 
          required: false
          default: ''
          type: string
  workflow_dispatch:
    inputs:
        python-version:
          description: 'Python version to use'
          required: false
          default: '3.12'
          type: string
        os:
          description: 'Operating system to use'
          required: false
          default: 'ubuntu-latest'
          type: string
        branch:
            description: 'Branch to checkout'
            required: false
            default: ''
            type: string

jobs:
  build:
<<<<<<< HEAD
    runs-on: ${{ inputs.os }}
=======
    runs-on: ${{ matrix.os }}
    strategy:
      matrix:
        os: [ubuntu-latest, macos-latest, windows-latest]
        python-version: ['3.10', '3.11', '3.12', '3.13', '3.14']
>>>>>>> a8db1e6f

    steps:

      - if: ${{ inputs.branch == '' }} 
        uses: actions/checkout@v5

      - if: ${{ inputs.branch != '' }}
        uses: actions/checkout@v5
        with:
            ref: ${{ inputs.branch }}

      - name: Set up Python
        uses: actions/setup-python@v6
        with:
          python-version: ${{ inputs.python-version }}

      - name: Install UFL
        run: python -m pip install .[ci]

      - name: Run unit tests
        # Run tests twice, coverage raises warnings, thus does not pass with -W error
        run: |
          python -m pytest -W error -n auto test/
          python -m pytest -n auto --cov=ufl/ --junitxml=junit/test-results-${{ inputs.os }}-${{ inputs.python-version }}.xml test/

      - name: Upload documentation artifact
        uses: actions/upload-artifact@v4
        with:
          name: coverage-${{ inputs.os }}-${{ inputs.python-version }}
          path: junit/test-results/
          retention-days: 2
          if-no-files-found: error<|MERGE_RESOLUTION|>--- conflicted
+++ resolved
@@ -39,16 +39,7 @@
 
 jobs:
   build:
-<<<<<<< HEAD
     runs-on: ${{ inputs.os }}
-=======
-    runs-on: ${{ matrix.os }}
-    strategy:
-      matrix:
-        os: [ubuntu-latest, macos-latest, windows-latest]
-        python-version: ['3.10', '3.11', '3.12', '3.13', '3.14']
->>>>>>> a8db1e6f
-
     steps:
 
       - if: ${{ inputs.branch == '' }} 
