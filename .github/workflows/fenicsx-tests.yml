--- conflicted
+++ resolved
@@ -41,10 +41,8 @@
         with:
           path: ./ffcx
           repository: FEniCS/ffcx
-<<<<<<< HEAD
           ref: dokken/group_integrals
-=======
->>>>>>> 9e120c6a
+
       - name: Install FFCx
         run: |
           cd ffcx
