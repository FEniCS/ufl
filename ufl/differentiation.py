--- conflicted
+++ resolved
@@ -6,12 +6,9 @@
 #
 # SPDX-License-Identifier:    LGPL-3.0-or-later
 
-<<<<<<< HEAD
-=======
 from ufl.checks import is_cellwise_constant
 from ufl.coefficient import Coefficient
 from ufl.constantvalue import Zero
->>>>>>> b9d3e974
 from ufl.core.expr import Expr
 from ufl.core.operator import Operator
 from ufl.core.terminal import Terminal
@@ -19,7 +16,6 @@
 from ufl.domain import extract_unique_domain, find_geometric_dimension
 from ufl.exprcontainers import ExprList, ExprMapping
 from ufl.form import BaseForm
-from ufl.log import error
 from ufl.precedence import parstr
 from ufl.variable import Variable
 
