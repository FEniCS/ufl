--- conflicted
+++ resolved
@@ -318,29 +318,20 @@
         # Return zero if expression is trivially constant
         if is_cellwise_constant(f):
             # TODO: Use max topological dimension if there are multiple topological dimensions.
-<<<<<<< HEAD
-            domain_elements = extract_unique_domain(f, expand_mixed_mesh=False).ufl_coordinate_elements()
+            domain_elements = extract_unique_domain(f, expand_mesh_sequence=False).ufl_coordinate_elements()
             dim = domain_elements[0].cell.topological_dimension()
             for e in domain_elements:
                 # TODO: remove this assumption
                 assert e.cell.topological_dimension() == dim
-=======
-            dim = extract_unique_domain(f, expand_mesh_sequence=False).topological_dimension()
->>>>>>> 6e94c2a2
             return Zero(f.ufl_shape + (dim,), f.ufl_free_indices, f.ufl_index_dimensions)
         return CompoundDerivative.__new__(cls)
 
     def __init__(self, f):
         """Initalise."""
         CompoundDerivative.__init__(self, (f,))
-<<<<<<< HEAD
         self._dim = max(
             e.cell.topological_dimension()
-            for e in extract_unique_domain(f, expand_mixed_mesh=False).ufl_coordinate_elements())
-=======
-        # TODO: Use max topological dimension if there are multiple topological dimensions.
-        self._dim = extract_unique_domain(f, expand_mesh_sequence=False).topological_dimension()
->>>>>>> 6e94c2a2
+            for e in extract_unique_domain(f, expand_mesh_sequence=False).ufl_coordinate_elements())
 
     def _ufl_expr_reconstruct_(self, op):
         """Return a new object of the same type with new operands."""
