"""Differential operators."""

# Copyright (C) 2008-2016 Martin Sandve Alnæs
#
# This file is part of UFL (https://www.fenicsproject.org)
#
# SPDX-License-Identifier:    LGPL-3.0-or-later

from ufl.checks import is_cellwise_constant
from ufl.coefficient import Coefficient
from ufl.constantvalue import Zero
from ufl.core.expr import Expr
from ufl.core.operator import Operator
from ufl.core.terminal import Terminal
from ufl.core.ufl_type import ufl_type
<<<<<<< HEAD
from ufl.core.external_operator import ExternalOperator

=======
from ufl.domain import extract_unique_domain, find_geometric_dimension
>>>>>>> 79ef1d4a
from ufl.exprcontainers import ExprList, ExprMapping
from ufl.form import BaseForm
from ufl.precedence import parstr
from ufl.variable import Variable

# --- Basic differentiation objects ---


@ufl_type(is_abstract=True,
          is_differential=True)
class Derivative(Operator):
    "Base class for all derivative types."
    __slots__ = ()

    def __init__(self, operands):
        Operator.__init__(self, operands)


@ufl_type(num_ops=4, inherit_shape_from_operand=0,
          inherit_indices_from_operand=0)
class CoefficientDerivative(Derivative):
    """Derivative of the integrand of a form w.r.t. the
    degrees of freedom in a discrete Coefficient."""
    __slots__ = ()

    def __new__(cls, integrand, coefficients, arguments,
                coefficient_derivatives):
        if not isinstance(coefficients, ExprList):
            raise ValueError("Expecting ExprList instance with Coefficients.")
        if not isinstance(arguments, ExprList):
            raise ValueError("Expecting ExprList instance with Arguments.")
        if not isinstance(coefficient_derivatives, ExprMapping):
            raise ValueError("Expecting ExprMapping for coefficient derivatives.")
        if isinstance(integrand, Zero):
            return integrand
        return Derivative.__new__(cls)

    def __init__(self, integrand, coefficients, arguments,
                 coefficient_derivatives):
        if not isinstance(coefficient_derivatives, ExprMapping):
            coefficient_derivatives = ExprMapping(coefficient_derivatives)
        Derivative.__init__(self, (integrand, coefficients, arguments,
                                   coefficient_derivatives))

    def __str__(self):
        return "d/dfj { %s }, with fh=%s, dfh/dfj = %s, and coefficient derivatives %s"\
            % (self.ufl_operands[0], self.ufl_operands[1],
               self.ufl_operands[2], self.ufl_operands[3])


@ufl_type(num_ops=4, inherit_shape_from_operand=0,
          inherit_indices_from_operand=0)
class CoordinateDerivative(CoefficientDerivative):
    """Derivative of the integrand of a form w.r.t. the SpatialCoordinates."""
    __slots__ = ()

    def __str__(self):
        return "d/dfj { %s }, with fh=%s, dfh/dfj = %s, and coordinate derivatives %s"\
            % (self.ufl_operands[0], self.ufl_operands[1],
               self.ufl_operands[2], self.ufl_operands[3])


@ufl_type(num_ops=4, inherit_shape_from_operand=0,
          inherit_indices_from_operand=0)
class BaseFormDerivative(CoefficientDerivative, BaseForm):
    """Derivative of a base form w.r.t the
    degrees of freedom in a discrete Coefficient."""
    _ufl_noslots_ = True

    def __init__(self, base_form, coefficients, arguments,
                 coefficient_derivatives):
        CoefficientDerivative.__init__(self, base_form, coefficients, arguments,
                                       coefficient_derivatives)
        BaseForm.__init__(self)

    def _analyze_form_arguments(self):
        """Collect the arguments of the corresponding BaseForm"""
        base_form = self.ufl_operands[0]
        self._arguments = base_form.arguments()


@ufl_type(num_ops=2)
class VariableDerivative(Derivative):
    __slots__ = (
        "ufl_shape",
        "ufl_free_indices",
        "ufl_index_dimensions",
    )

    def __new__(cls, f, v):
        # Checks
        if not isinstance(f, Expr):
<<<<<<< HEAD
            error("Expecting an Expr in VariableDerivative.")
        if not isinstance(v, (Variable, Coefficient, ExternalOperator)):
            error("Expecting a Variable in VariableDerivative.")
=======
            raise ValueError("Expecting an Expr in VariableDerivative.")
        if not isinstance(v, (Variable, Coefficient)):
            raise ValueError("Expecting a Variable in VariableDerivative.")
>>>>>>> 79ef1d4a
        if v.ufl_free_indices:
            raise ValueError("Differentiation variable cannot have free indices.")

        # Simplification
        # Return zero if expression is trivially independent of variable
        if f._ufl_is_terminal_ and f != v:
            return Zero(f.ufl_shape + v.ufl_shape, f.ufl_free_indices,
                        f.ufl_index_dimensions)

        # Construction
        return Derivative.__new__(cls)

    def __init__(self, f, v):
        Derivative.__init__(self, (f, v))
        self.ufl_free_indices = f.ufl_free_indices
        self.ufl_index_dimensions = f.ufl_index_dimensions
        self.ufl_shape = f.ufl_shape + v.ufl_shape

    def __str__(self):
        if isinstance(self.ufl_operands[0], Terminal):
            return "d%s/d[%s]" % (self.ufl_operands[0], self.ufl_operands[1])
        return "d/d[%s] %s" % (self.ufl_operands[1],
                               parstr(self.ufl_operands[0], self))


# --- Compound differentiation objects ---

@ufl_type(is_abstract=True)
class CompoundDerivative(Derivative):
    "Base class for all compound derivative types."
    __slots__ = ()

    def __init__(self, operands):
        Derivative.__init__(self, operands)


@ufl_type(num_ops=1, inherit_indices_from_operand=0, is_terminal_modifier=True)
class Grad(CompoundDerivative):
    __slots__ = ("_dim",)

    def __new__(cls, f):
        # Return zero if expression is trivially constant
        if is_cellwise_constant(f):
            dim = find_geometric_dimension(f)
            return Zero(f.ufl_shape + (dim,), f.ufl_free_indices,
                        f.ufl_index_dimensions)
        return CompoundDerivative.__new__(cls)

    def __init__(self, f):
        CompoundDerivative.__init__(self, (f,))
        self._dim = find_geometric_dimension(f)

    def _ufl_expr_reconstruct_(self, op):
        "Return a new object of the same type with new operands."
        if is_cellwise_constant(op):
            if op.ufl_shape != self.ufl_operands[0].ufl_shape:
                raise ValueError("Operand shape mismatch in Grad reconstruct.")
            if self.ufl_operands[0].ufl_free_indices != op.ufl_free_indices:
                raise ValueError("Free index mismatch in Grad reconstruct.")
            return Zero(self.ufl_shape, self.ufl_free_indices,
                        self.ufl_index_dimensions)
        return self._ufl_class_(op)

    def evaluate(self, x, mapping, component, index_values, derivatives=()):
        "Get child from mapping and return the component asked for."
        component, i = component[:-1], component[-1]
        derivatives = derivatives + (i,)
        result = self.ufl_operands[0].evaluate(x, mapping, component,
                                               index_values,
                                               derivatives=derivatives)
        return result

    @property
    def ufl_shape(self):
        return self.ufl_operands[0].ufl_shape + (self._dim,)

    def __str__(self):
        return "grad(%s)" % self.ufl_operands[0]


@ufl_type(num_ops=1, inherit_indices_from_operand=0, is_terminal_modifier=True,
          is_in_reference_frame=True)
class ReferenceGrad(CompoundDerivative):
    __slots__ = ("_dim",)

    def __new__(cls, f):
        # Return zero if expression is trivially constant
        if is_cellwise_constant(f):
            dim = extract_unique_domain(f).topological_dimension()
            return Zero(f.ufl_shape + (dim,), f.ufl_free_indices,
                        f.ufl_index_dimensions)
        return CompoundDerivative.__new__(cls)

    def __init__(self, f):
        CompoundDerivative.__init__(self, (f,))
        self._dim = extract_unique_domain(f).topological_dimension()

    def _ufl_expr_reconstruct_(self, op):
        "Return a new object of the same type with new operands."
        if is_cellwise_constant(op):
            if op.ufl_shape != self.ufl_operands[0].ufl_shape:
                raise ValueError("Operand shape mismatch in ReferenceGrad reconstruct.")
            if self.ufl_operands[0].ufl_free_indices != op.ufl_free_indices:
                raise ValueError("Free index mismatch in ReferenceGrad reconstruct.")
            return Zero(self.ufl_shape, self.ufl_free_indices,
                        self.ufl_index_dimensions)
        return self._ufl_class_(op)

    def evaluate(self, x, mapping, component, index_values, derivatives=()):
        "Get child from mapping and return the component asked for."
        component, i = component[:-1], component[-1]
        derivatives = derivatives + (i,)
        result = self.ufl_operands[0].evaluate(x, mapping, component,
                                               index_values,
                                               derivatives=derivatives)
        return result

    @property
    def ufl_shape(self):
        return self.ufl_operands[0].ufl_shape + (self._dim,)

    def __str__(self):
        return "reference_grad(%s)" % self.ufl_operands[0]


@ufl_type(num_ops=1, inherit_indices_from_operand=0, is_terminal_modifier=True)
class Div(CompoundDerivative):
    __slots__ = ()

    def __new__(cls, f):
        if f.ufl_free_indices:
            raise ValueError("Free indices in the divergence argument is not allowed.")

        # Return zero if expression is trivially constant
        if is_cellwise_constant(f):
            return Zero(f.ufl_shape[:-1])  # No free indices asserted above

        return CompoundDerivative.__new__(cls)

    def __init__(self, f):
        CompoundDerivative.__init__(self, (f,))

    @property
    def ufl_shape(self):
        return self.ufl_operands[0].ufl_shape[:-1]

    def __str__(self):
        return "div(%s)" % self.ufl_operands[0]


@ufl_type(num_ops=1, inherit_indices_from_operand=0, is_terminal_modifier=True,
          is_in_reference_frame=True)
class ReferenceDiv(CompoundDerivative):
    __slots__ = ()

    def __new__(cls, f):
        if f.ufl_free_indices:
            raise ValueError("Free indices in the divergence argument is not allowed.")

        # Return zero if expression is trivially constant
        if is_cellwise_constant(f):
            return Zero(f.ufl_shape[:-1])  # No free indices asserted above

        return CompoundDerivative.__new__(cls)

    def __init__(self, f):
        CompoundDerivative.__init__(self, (f,))

    @property
    def ufl_shape(self):
        return self.ufl_operands[0].ufl_shape[:-1]

    def __str__(self):
        return "reference_div(%s)" % self.ufl_operands[0]


@ufl_type(num_ops=1, inherit_indices_from_operand=0)
class NablaGrad(CompoundDerivative):
    __slots__ = ("_dim",)

    def __new__(cls, f):
        # Return zero if expression is trivially constant
        if is_cellwise_constant(f):
            dim = find_geometric_dimension(f)
            return Zero((dim,) + f.ufl_shape, f.ufl_free_indices,
                        f.ufl_index_dimensions)
        return CompoundDerivative.__new__(cls)

    def __init__(self, f):
        CompoundDerivative.__init__(self, (f,))
        self._dim = find_geometric_dimension(f)

    def _ufl_expr_reconstruct_(self, op):
        "Return a new object of the same type with new operands."
        if is_cellwise_constant(op):
            if op.ufl_shape != self.ufl_operands[0].ufl_shape:
                raise ValueError("Operand shape mismatch in NablaGrad reconstruct.")
            if self.ufl_operands[0].ufl_free_indices != op.ufl_free_indices:
                raise ValueError("Free index mismatch in NablaGrad reconstruct.")
            return Zero(self.ufl_shape, self.ufl_free_indices,
                        self.ufl_index_dimensions)
        return self._ufl_class_(op)

    @property
    def ufl_shape(self):
        return (self._dim,) + self.ufl_operands[0].ufl_shape

    def __str__(self):
        return "nabla_grad(%s)" % self.ufl_operands[0]


@ufl_type(num_ops=1, inherit_indices_from_operand=0)
class NablaDiv(CompoundDerivative):
    __slots__ = ()

    def __new__(cls, f):
        if f.ufl_free_indices:
            raise ValueError("Free indices in the divergence argument is not allowed.")

        # Return zero if expression is trivially constant
        if is_cellwise_constant(f):
            return Zero(f.ufl_shape[1:])  # No free indices asserted above

        return CompoundDerivative.__new__(cls)

    def __init__(self, f):
        CompoundDerivative.__init__(self, (f,))

    @property
    def ufl_shape(self):
        return self.ufl_operands[0].ufl_shape[1:]

    def __str__(self):
        return "nabla_div(%s)" % self.ufl_operands[0]


_curl_shapes = {(): (2,), (2,): (), (3,): (3,)}


@ufl_type(num_ops=1, inherit_indices_from_operand=0, is_terminal_modifier=True)
class Curl(CompoundDerivative):
    __slots__ = ("ufl_shape",)

    def __new__(cls, f):
        # Validate input
        sh = f.ufl_shape
        if f.ufl_shape not in ((), (2,), (3,)):
            raise ValueError("Expecting a scalar, 2D vector or 3D vector.")
        if f.ufl_free_indices:
            raise ValueError("Free indices in the curl argument is not allowed.")

        # Return zero if expression is trivially constant
        if is_cellwise_constant(f):
            sh = {(): (2,), (2,): (), (3,): (3,)}[sh]
            return Zero(sh)  # No free indices asserted above
        return CompoundDerivative.__new__(cls)

    def __init__(self, f):
        global _curl_shapes
        CompoundDerivative.__init__(self, (f,))
        self.ufl_shape = _curl_shapes[f.ufl_shape]

    def __str__(self):
        return "curl(%s)" % self.ufl_operands[0]


@ufl_type(num_ops=1, inherit_indices_from_operand=0,
          is_terminal_modifier=True, is_in_reference_frame=True)
class ReferenceCurl(CompoundDerivative):
    __slots__ = ("ufl_shape",)

    def __new__(cls, f):
        # Validate input
        sh = f.ufl_shape
        if f.ufl_shape not in ((), (2,), (3,)):
            raise ValueError("Expecting a scalar, 2D vector or 3D vector.")
        if f.ufl_free_indices:
            raise ValueError("Free indices in the curl argument is not allowed.")

        # Return zero if expression is trivially constant
        if is_cellwise_constant(f):
            sh = {(): (2,), (2,): (), (3,): (3,)}[sh]
            return Zero(sh)  # No free indices asserted above
        return CompoundDerivative.__new__(cls)

    def __init__(self, f):
        global _curl_shapes
        CompoundDerivative.__init__(self, (f,))
        self.ufl_shape = _curl_shapes[f.ufl_shape]

    def __str__(self):
        return "reference_curl(%s)" % self.ufl_operands[0]<|MERGE_RESOLUTION|>--- conflicted
+++ resolved
@@ -13,12 +13,7 @@
 from ufl.core.operator import Operator
 from ufl.core.terminal import Terminal
 from ufl.core.ufl_type import ufl_type
-<<<<<<< HEAD
-from ufl.core.external_operator import ExternalOperator
-
-=======
 from ufl.domain import extract_unique_domain, find_geometric_dimension
->>>>>>> 79ef1d4a
 from ufl.exprcontainers import ExprList, ExprMapping
 from ufl.form import BaseForm
 from ufl.precedence import parstr
@@ -111,15 +106,9 @@
     def __new__(cls, f, v):
         # Checks
         if not isinstance(f, Expr):
-<<<<<<< HEAD
-            error("Expecting an Expr in VariableDerivative.")
-        if not isinstance(v, (Variable, Coefficient, ExternalOperator)):
-            error("Expecting a Variable in VariableDerivative.")
-=======
             raise ValueError("Expecting an Expr in VariableDerivative.")
         if not isinstance(v, (Variable, Coefficient)):
             raise ValueError("Expecting a Variable in VariableDerivative.")
->>>>>>> 79ef1d4a
         if v.ufl_free_indices:
             raise ValueError("Differentiation variable cannot have free indices.")
 
