--- conflicted
+++ resolved
@@ -165,7 +165,6 @@
         _repr: _typing.Optional[str] = None, _str: _typing.Optional[str] = None,
         subdegree: _typing.Optional[int] = None,
     ):
-<<<<<<< HEAD
         """Initialize a finite element.
 
         This class should only be used for testing
@@ -174,21 +173,16 @@
             family: The family name of the element
             cell: The cell on which the element is defined
             degree: The polynomial degree of the element
-            value_shape: The value shape of the element
             reference_value_shape: The reference value shape of the element
-            mapping: The push forward map to use
+            pull_back: The pull back to use
             sobolev_space: The Sobolev space containing this element
-            component_map: TODO
             sub_elements: Sub elements of this element
-        """
-        if component_map is None:
-            self._repr = (f"ufl.finiteelement.FiniteElement(\"{family}\", {cell}, {degree}, {value_shape}, "
-                          f"{reference_value_shape}, \"{mapping}\", {sobolev_space})")
-=======
-        """Initialize basic finite element data."""
+            _repr: A string representation of this elements
+            _str: A string for printing
+            subdegree: The embedded subdegree of this element
+        """
         if subdegree is None:
             self._subdegree = degree
->>>>>>> cbae750f
         else:
             self._subdegree = subdegree
         if _repr is None:
@@ -269,87 +263,18 @@
 class SymmetricElement(FiniteElement):
     """A symmetric finite element."""
 
-<<<<<<< HEAD
-    def __init__(self, subelements: _typing.List):
-        """Initialise a mixed element.
-
-        This class should only be used for testing
-
-        Args:
-            sub_elements: Sub elements of this element
-        """
-        self._repr = f"ufl.finiteelement.MixedElement({subelements!r})"
-        self._str = f"<MixedElement with {len(subelements)} subelement(s)>"
-        self._subelements = [MixedElement(e) if isinstance(e, list) else e for e in subelements]
-        self._cell = self._subelements[0].cell
-        for e in self._subelements:
-            assert e.cell == self._cell
-
-    def __repr__(self) -> str:
-        """Format as string for evaluation as Python object."""
-        return self._repr
-
-    def __str__(self) -> str:
-        """Format as string for nice printing."""
-        return self._str
-
-    @property
-    def sobolev_space(self) -> _SobolevSpace:
-        """Return the underlying Sobolev space."""
-        return max(e.sobolev_space for e in self._subelements)
-
-    @property
-    def mapping(self) -> str:
-        """Return the mapping type for this element."""
-        if all(e.mapping == "identity" for e in self._subelements):
-            return "identity"
-        else:
-            return "undefined"
-
-    @property
-    def embedded_degree(self) -> int:
-        """The maximum degree of a polynomial included in the basis for this element."""
-        return max(e.embedded_degree for e in self._subelements)
-
-    @property
-    def cell(self) -> _Cell:
-        """Return the cell type of the finite element."""
-        return self._cell
-
-    @property
-    def value_shape(self) -> _typing.Tuple[int, ...]:
-        """Return the shape of the value space on the global domain."""
-        return (sum(e.value_size for e in self._subelements), )
-
-    @property
-    def reference_value_shape(self) -> _typing.Tuple[int, ...]:
-        """Return the shape of the value space on the reference cell."""
-        return (sum(e.reference_value_size for e in self._subelements), )
-
-    @property
-    def _is_globally_constant(self) -> bool:
-        """Check if the element is a global constant.
-
-        For Real elements, this should return True.
-        """
-        return all(e._is_globally_constant for e in self._subelements)
-
-    @property
-    def _is_cellwise_constant(self) -> bool:
-        """Return whether the basis functions of this element are constant over each cell."""
-        return all(e._is_cellwise_constant for e in self._subelements)
-
-    @property
-    def _is_linear(self) -> bool:
-        """Check if the element is Lagrange degree 1."""
-        return all(e._is_linear for e in self._subelements)
-=======
     def __init__(
         self,
         symmetry: _typing.Dict[_typing.Tuple[int, ...], int],
         sub_elements: _typing.List[AbstractFiniteElement]
     ):
-        """Initialise."""
+        """Initialise a mixed element.
+
+        This class should only be used for testing
+
+        Args:
+            sub_elements: Sub elements of this element
+        """
         pull_back = _SymmetricPullBack(self, symmetry)
         reference_value_shape = (sum(e.reference_value_size for e in sub_elements), )
         degree = max(e.embedded_superdegree for e in sub_elements)
@@ -368,7 +293,6 @@
 
 class MixedElement(FiniteElement):
     """A mixed element."""
->>>>>>> cbae750f
 
     def __init__(self, sub_elements):
         """Initialise."""
