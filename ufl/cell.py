--- conflicted
+++ resolved
@@ -54,17 +54,9 @@
     def sub_entity_types(self, dim: int) -> typing.Tuple[AbstractCell, ...]:
         """Get the unique sub-entity types of the given dimension."""
 
-<<<<<<< HEAD
-
-@attach_operators_from_hash_data
-class Cell(AbstractCell):
-    "Representation of a named finite element cell with known structure."
-    __slots__ = ("_cellname",)
-=======
     @abstractmethod
     def cellname(self) -> str:
         """Return the cellname of the cell."""
->>>>>>> 08351d02
 
     @abstractmethod
     def reconstruct(self, **kwargs: typing.Any) -> Cell:
@@ -137,43 +129,6 @@
         Facets are entities of dimension tdim-1.
         """
         tdim = self.topological_dimension()
-<<<<<<< HEAD
-        return num_cell_entities[self.cellname()][tdim - 1]
-
-    # --- Facet properties ---
-
-    def facet_types(self):
-        "A tuple of ufl.Cell representing the facets of self."
-        # TODO Move outside method?
-        facet_type_names = {"interval": ("vertex",),
-                            "triangle": ("interval",),
-                            "quadrilateral": ("interval",),
-                            "tetrahedron": ("triangle",),
-                            "hexahedron": ("quadrilateral",),
-                            "prism": ("triangle", "quadrilateral")}
-        return tuple(ufl.Cell(facet_name, self.geometric_dimension())
-                     for facet_name in facet_type_names[self.cellname()])
-
-    # --- Edge properties ---
-
-    def edge_types(self):
-        # TODO Move outside method?
-        "A tuple of ufl.Cell representing the edged of self."
-        edge_type_names = {"tetrahedron": ("interval",),
-                           "hexahedron": ("interval",),
-                           "prism": ("interval",)}
-
-        if self.cellname() in ["interval", "triangle", "quadrilateral"]:
-            error("edge_types cannot be used with dimension < 3")
-
-        return tuple(ufl.Cell(edge_name, self.geometric_dimension())
-                     for edge_name in edge_type_names[self.cellname()])
-
-    # --- Special functions for proper object behaviour ---
-
-    def __str__(self):
-        gdim = self.geometric_dimension()
-=======
         return self.sub_entities(tdim - 1)
 
     def ridges(self) -> typing.Tuple[AbstractCell, ...]:
@@ -181,7 +136,6 @@
 
         Ridges are entities of dimension tdim-2.
         """
->>>>>>> 08351d02
         tdim = self.topological_dimension()
         return self.sub_entities(tdim - 2)
 
@@ -212,6 +166,15 @@
         """
         tdim = self.topological_dimension()
         return self.sub_entity_types(tdim - 1)
+
+    def edge_types(self) -> typing.Tuple[AbstractCell, ...]:
+        """Get the unique edge types.
+
+        Edges are entities of dimension tdim-2.
+        """
+        tdim = self.topological_dimension()
+        assert tdim == 3, "Edges only make sense for cells of dimension 2 or higher."
+        return self.sub_entity_types(1)
 
     def ridge_types(self) -> typing.Tuple[AbstractCell, ...]:
         """Get the unique ridge types.
