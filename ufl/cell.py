--- conflicted
+++ resolved
@@ -5,16 +5,6 @@
 # This file is part of UFL (https://www.fenicsproject.org)
 #
 # SPDX-License-Identifier:    LGPL-3.0-or-later
-<<<<<<< HEAD
-#
-# Modified by Anders Logg, 2009.
-# Modified by Kristian B. Oelgaard, 2009
-# Modified by Marie E. Rognes 2012
-# Modified by Andrew T. T. McRae, 2014
-# Modified by Massimiliano Leoni, 2016
-# Modified by Robert Kloefkorn, 2022
-=======
->>>>>>> f195476f
 
 import functools
 import numbers
