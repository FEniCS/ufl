# -*- coding: utf-8 -*-
"Types for representing a cell."

# Copyright (C) 2008-2016 Martin Sandve Alnæs
#
# This file is part of UFL (https://www.fenicsproject.org)
#
# SPDX-License-Identifier:    LGPL-3.0-or-later
#
# Modified by Anders Logg, 2009.
# Modified by Kristian B. Oelgaard, 2009
# Modified by Marie E. Rognes 2012
# Modified by Andrew T. T. McRae, 2014
# Modified by Massimiliano Leoni, 2016

import numbers
import functools

import ufl.cell
from ufl.log import error
from ufl.core.ufl_type import attach_operators_from_hash_data


# Export list for ufl.classes
__all_classes__ = ["AbstractCell", "Cell", "TensorProductCell"]


# --- The most abstract cell class, base class for other cell types

class AbstractCell(object):
    """Representation of an abstract finite element cell with only the
    dimensions known.

    """
    __slots__ = ("_topological_dimension",
                 "_geometric_dimension")

    def __init__(self, topological_dimension, geometric_dimension):
        # Validate dimensions
        if not isinstance(geometric_dimension, numbers.Integral):
            error("Expecting integer geometric_dimension.")
        if not isinstance(topological_dimension, numbers.Integral):
            error("Expecting integer topological_dimension.")
        if topological_dimension > geometric_dimension:
            error("Topological dimension cannot be larger than geometric dimension.")

        # Store validated dimensions
        self._topological_dimension = topological_dimension
        self._geometric_dimension = geometric_dimension

    def topological_dimension(self):
        "Return the dimension of the topology of this cell."
        return self._topological_dimension

    def geometric_dimension(self):
        "Return the dimension of the space this cell is embedded in."
        return self._geometric_dimension

    def is_simplex(self):
        "Return True if this is a simplex cell."
        raise NotImplementedError("Implement this to allow important checks and optimizations.")

    def has_simplex_facets(self):
        "Return True if all the facets of this cell are simplex cells."
        raise NotImplementedError("Implement this to allow important checks and optimizations.")

    def __lt__(self, other):
        "Define an arbitrarily chosen but fixed sort order for all cells."
        if not isinstance(other, AbstractCell):
            return NotImplemented
        # Sort by gdim first, tdim next, then whatever's left
        # depending on the subclass
        s = (self.geometric_dimension(), self.topological_dimension())
        o = (other.geometric_dimension(), other.topological_dimension())
        if s != o:
            return s < o
        return self._ufl_hash_data_() < other._ufl_hash_data_()


# --- Basic topological properties of known basic cells

# Mapping from cell name to number of cell entities of each
# topological dimension
num_cell_entities = {"vertex": (1,),
                     "interval": (2, 1),
                     "triangle": (3, 3, 1),
                     "quadrilateral": (4, 4, 1),
                     "tetrahedron": (4, 6, 4, 1),
                     "prism": (6, 9, 5, 1),
                     "pyramid": (5, 8, 5, 1),
                     "hexahedron": (8, 12, 6, 1)}

# Mapping from cell name to topological dimension
cellname2dim = dict((k, len(v) - 1) for k, v in num_cell_entities.items())

<<<<<<< HEAD
# Mapping from cell name to facet name
# Note: This is not generalizable to product elements but it's still
# in use a couple of places.
cellname2facetname = {"interval": "vertex",
                      "triangle": "interval",
                      "quadrilateral": "interval",
                      "tetrahedron": "triangle",
                      "hexahedron": "quadrilateral"}

cellname2edgename = {"tetrahedron": "interval",
                     "hexahedron": "interval"}
=======
>>>>>>> 50d2a486

# --- Basic cell representation classes


@attach_operators_from_hash_data
class Cell(AbstractCell):
    "Representation of a named finite element cell with known structure."
    __slots__ = ("_cellname",)

    def __init__(self, cellname, geometric_dimension=None):
        "Initialize basic cell description."

        self._cellname = cellname

        # The topological dimension is defined by the cell type, so
        # the cellname must be among the known ones, so we can find
        # the known dimension, unless we have a product cell, in which
        # the given dimension is used
        topological_dimension = len(num_cell_entities[cellname]) - 1

        # The geometric dimension defaults to equal the topological
        # dimension unless overridden for embedded cells
        if geometric_dimension is None:
            geometric_dimension = topological_dimension

        # Initialize and validate dimensions
        AbstractCell.__init__(self, topological_dimension, geometric_dimension)

    # --- Overrides of AbstractCell methods ---

    def reconstruct(self, geometric_dimension=None):
        if geometric_dimension is None:
            geometric_dimension = self._geometric_dimension
        return Cell(self._cellname, geometric_dimension=geometric_dimension)

    def is_simplex(self):
        "    Return True if this is a simplex cell."
        return self.num_vertices() == self.topological_dimension() + 1

    def has_simplex_facets(self):
        "Return True if all the facets of this cell are simplex cells."
        return self.is_simplex() or self.cellname() == "quadrilateral"

    # --- Specific cell properties ---

    def cellname(self):
        "Return the cellname of the cell."
        return self._cellname

    def num_vertices(self):
        "The number of cell vertices."
        return num_cell_entities[self.cellname()][0]

    def num_edges(self):
        "The number of cell edges."
        return num_cell_entities[self.cellname()][1]

    def num_facets(self):
        "The number of cell facets."
        tdim = self.topological_dimension()
        return num_cell_entities[self.cellname()][tdim - 1]

    # --- Facet properties ---

    def facet_types(self):
        "A tuple of ufl.Cell representing the facets of self."
        # TODO Move outside method?
        facet_type_names = {"interval": ("vertex",),
                            "triangle": ("interval",),
                            "quadrilateral": ("interval",),
                            "tetrahedron": ("triangle",),
                            "hexahedron": ("quadrilateral",),
                            "prism": ("triangle", "quadrilateral")}
        return tuple(ufl.Cell(facet_name, self.geometric_dimension())
                     for facet_name in facet_type_names[self.cellname()])

    # --- Special functions for proper object behaviour ---

    def __str__(self):
        gdim = self.geometric_dimension()
        tdim = self.topological_dimension()
        s = self.cellname()
        if gdim > tdim:
            s += "%dD" % gdim
        return s

    def __repr__(self):
        # For standard cells, return name of builtin cell object if
        # possible.  This reduces the size of the repr strings for
        # domains, elements, etc. as well
        gdim = self.geometric_dimension()
        tdim = self.topological_dimension()
        name = self.cellname()
        if gdim == tdim and name in cellname2dim:
            r = name
        else:
            r = "Cell(%s, %s)" % (repr(name), repr(gdim))
        return r

    def _ufl_hash_data_(self):
        return (self._geometric_dimension, self._topological_dimension,
                self._cellname)


@attach_operators_from_hash_data
class TensorProductCell(AbstractCell):
    __slots__ = ("_cells",)

    def __init__(self, *cells, **kwargs):
        keywords = list(kwargs.keys())
        if keywords and keywords != ["geometric_dimension"]:
            raise ValueError(
                "TensorProductCell got an unexpected keyword argument '%s'" %
                keywords[0])

        self._cells = tuple(as_cell(cell) for cell in cells)

        tdim = sum([cell.topological_dimension() for cell in self._cells])
        if kwargs:
            gdim = kwargs["geometric_dimension"]
        else:
            gdim = sum([cell.geometric_dimension() for cell in self._cells])

        AbstractCell.__init__(self, tdim, gdim)

    def cellname(self):
        "Return the cellname of the cell."
        return " * ".join([cell._cellname for cell in self._cells])

    def reconstruct(self, geometric_dimension=None):
        if geometric_dimension is None:
            geometric_dimension = self._geometric_dimension
        return TensorProductCell(*(self._cells), geometric_dimension=geometric_dimension)

    def is_simplex(self):
        "Return True if this is a simplex cell."
        if len(self._cells) == 1:
            return self._cells[0].is_simplex()
        return False

    def has_simplex_facets(self):
        "Return True if all the facets of this cell are simplex cells."
        if len(self._cells) == 1:
            return self._cells[0].has_simplex_facets()
        return False

    def num_vertices(self):
        "The number of cell vertices."
        return functools.reduce(lambda x, y: x * y, [c.num_vertices() for c in self._cells])

    def num_edges(self):
        "The number of cell edges."
        error("Not defined for TensorProductCell.")

    def num_facets(self):
        "The number of cell facets."
        return sum(c.num_facets() for c in self._cells if c.topological_dimension() > 0)

    def sub_cells(self):
        "Return list of cell factors."
        return self._cells

    def __str__(self):
        gdim = self.geometric_dimension()
        tdim = self.topological_dimension()
        reprs = ", ".join(repr(c) for c in self._cells)
        if gdim == tdim:
            gdimstr = ""
        else:
            gdimstr = ", geometric_dimension=%d" % gdim
        r = "TensorProductCell(%s%s)" % (reprs, gdimstr)
        return r

    def __repr__(self):
        return str(self)

    def _ufl_hash_data_(self):
        return tuple(c._ufl_hash_data_() for c in self._cells) + (self._geometric_dimension,)


# --- Utility conversion functions

# Mapping from topological dimension to reference cell name for
# simplices
_simplex_dim2cellname = {0: "vertex",
                         1: "interval",
                         2: "triangle",
                         3: "tetrahedron"}

# Mapping from topological dimension to reference cell name for
# hypercubes
_hypercube_dim2cellname = {0: "vertex",
                           1: "interval",
                           2: "quadrilateral",
                           3: "hexahedron"}


def simplex(topological_dimension, geometric_dimension=None):
    "Return a simplex cell of given dimension."
    return Cell(_simplex_dim2cellname[topological_dimension],
                geometric_dimension)


def hypercube(topological_dimension, geometric_dimension=None):
    "Return a hypercube cell of given dimension."
    return Cell(_hypercube_dim2cellname[topological_dimension],
                geometric_dimension)


def as_cell(cell):
    """Convert any valid object to a Cell or return cell if it is already a Cell.

    Allows an already valid cell, a known cellname string, or a tuple of cells for a product cell.
    """
    if isinstance(cell, AbstractCell):
        return cell
    elif isinstance(cell, str):
        return Cell(cell)
    elif isinstance(cell, tuple):
        return TensorProductCell(cell)
    else:
        error("Invalid cell %s." % cell)<|MERGE_RESOLUTION|>--- conflicted
+++ resolved
@@ -93,20 +93,6 @@
 # Mapping from cell name to topological dimension
 cellname2dim = dict((k, len(v) - 1) for k, v in num_cell_entities.items())
 
-<<<<<<< HEAD
-# Mapping from cell name to facet name
-# Note: This is not generalizable to product elements but it's still
-# in use a couple of places.
-cellname2facetname = {"interval": "vertex",
-                      "triangle": "interval",
-                      "quadrilateral": "interval",
-                      "tetrahedron": "triangle",
-                      "hexahedron": "quadrilateral"}
-
-cellname2edgename = {"tetrahedron": "interval",
-                     "hexahedron": "interval"}
-=======
->>>>>>> 50d2a486
 
 # --- Basic cell representation classes
 
