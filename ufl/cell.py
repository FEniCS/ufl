"""Types for representing a cell."""

# Copyright (C) 2008-2016 Martin Sandve Alnæs
#
# This file is part of UFL (https://www.fenicsproject.org)
#
# SPDX-License-Identifier:    LGPL-3.0-or-later

from __future__ import annotations

import functools
import numbers
import typing
import weakref
from abc import abstractmethod

from ufl.core.ufl_type import UFLObject

__all_classes__ = ["AbstractCell", "Cell", "TensorProductCell"]


class AbstractCell(UFLObject):
    """A base class for all cells."""

    @abstractmethod
    def topological_dimension(self) -> int:
        """Return the dimension of the topology of this cell."""

    @abstractmethod
    def is_simplex(self) -> bool:
        """Return True if this is a simplex cell."""

    @abstractmethod
    def has_simplex_facets(self) -> bool:
        """Return True if all the facets of this cell are simplex cells."""

    @abstractmethod
    def _lt(self, other) -> bool:
        """Less than operator.

        Define an arbitrarily chosen but fixed sort order for all
        instances of this type with the same dimensions.
        """

    @abstractmethod
    def num_sub_entities(self, dim: int) -> int:
        """Get the number of sub-entities of the given dimension."""

    @abstractmethod
    def sub_entities(self, dim: int) -> tuple[AbstractCell, ...]:
        """Get the sub-entities of the given dimension."""

    @abstractmethod
    def sub_entity_types(self, dim: int) -> tuple[AbstractCell, ...]:
        """Get the unique sub-entity types of the given dimension."""

    @abstractmethod
    def cellname(self) -> str:
        """Return the cellname of the cell."""

    @abstractmethod
    def reconstruct(self, **kwargs: typing.Any) -> AbstractCell:
        """Reconstruct this cell, overwriting properties by those in kwargs."""

    def __lt__(self, other: AbstractCell) -> bool:
        """Define an arbitrarily chosen but fixed sort order for all cells."""
        if type(self) is type(other):
            s = self.topological_dimension()
            o = other.topological_dimension()
            if s != o:
                return s < o
            return self._lt(other)
        else:
            if type(self).__name__ == type(other).__name__:
                raise ValueError("Cannot order cell types with the same name")
            return type(self).__name__ < type(other).__name__

    def num_vertices(self) -> int:
        """Get the number of vertices."""
        return self.num_sub_entities(0)

    def num_edges(self) -> int:
        """Get the number of edges."""
        return self.num_sub_entities(1)

    def num_faces(self) -> int:
        """Get the number of faces."""
        return self.num_sub_entities(2)

    def num_facets(self) -> int:
        """Get the number of facets.

        Facets are entities of dimension tdim-1.
        """
        tdim = self.topological_dimension()
        return self.num_sub_entities(tdim - 1)

    def num_ridges(self) -> int:
        """Get the number of ridges.

        Ridges are entities of dimension tdim-2.
        """
        tdim = self.topological_dimension()
        return self.num_sub_entities(tdim - 2)

    def num_peaks(self) -> int:
        """Get the number of peaks.

        Peaks are entities of dimension tdim-3.
        """
        tdim = self.topological_dimension()
        return self.num_sub_entities(tdim - 3)

    def vertices(self) -> tuple[AbstractCell, ...]:
        """Get the vertices."""
        return self.sub_entities(0)

    def edges(self) -> tuple[AbstractCell, ...]:
        """Get the edges."""
        return self.sub_entities(1)

    def faces(self) -> tuple[AbstractCell, ...]:
        """Get the faces."""
        return self.sub_entities(2)

    def facets(self) -> tuple[AbstractCell, ...]:
        """Get the facets.

        Facets are entities of dimension tdim-1.
        """
        tdim = self.topological_dimension()
        return self.sub_entities(tdim - 1)

    def ridges(self) -> tuple[AbstractCell, ...]:
        """Get the ridges.

        Ridges are entities of dimension tdim-2.
        """
        tdim = self.topological_dimension()
        return self.sub_entities(tdim - 2)

    def peaks(self) -> tuple[AbstractCell, ...]:
        """Get the peaks.

        Peaks are entities of dimension tdim-3.
        """
        tdim = self.topological_dimension()
        return self.sub_entities(tdim - 3)

    def vertex_types(self) -> tuple[AbstractCell, ...]:
        """Get the unique vertices types."""
        return self.sub_entity_types(0)

    def edge_types(self) -> tuple[AbstractCell, ...]:
        """Get the unique edge types."""
        return self.sub_entity_types(1)

    def face_types(self) -> tuple[AbstractCell, ...]:
        """Get the unique face types."""
        return self.sub_entity_types(2)

    def facet_types(self) -> tuple[AbstractCell, ...]:
        """Get the unique facet types.

        Facets are entities of dimension tdim-1.
        """
        tdim = self.topological_dimension()
        return self.sub_entity_types(tdim - 1)

    def ridge_types(self) -> tuple[AbstractCell, ...]:
        """Get the unique ridge types.

        Ridges are entities of dimension tdim-2.
        """
        tdim = self.topological_dimension()
        return self.sub_entity_types(tdim - 2)

    def peak_types(self) -> tuple[AbstractCell, ...]:
        """Get the unique peak types.

        Peaks are entities of dimension tdim-3.
        """
        tdim = self.topological_dimension()
        return self.sub_entity_types(tdim - 3)


_sub_entity_celltypes: typing.Dict[str, list[tuple[str, ...]]] = {
    "vertex": [("vertex",)],
    "interval": [tuple("vertex" for i in range(2)), ("interval",)],
    "triangle": [
        tuple("vertex" for i in range(3)),
        tuple("interval" for i in range(3)),
        ("triangle",),
    ],
    "quadrilateral": [
        tuple("vertex" for i in range(4)),
        tuple("interval" for i in range(4)),
        ("quadrilateral",),
    ],
    "tetrahedron": [
        tuple("vertex" for i in range(4)),
        tuple("interval" for i in range(6)),
        tuple("triangle" for i in range(4)),
        ("tetrahedron",),
    ],
    "hexahedron": [
        tuple("vertex" for i in range(8)),
        tuple("interval" for i in range(12)),
        tuple("quadrilateral" for i in range(6)),
        ("hexahedron",),
    ],
    "prism": [
        tuple("vertex" for i in range(6)),
        tuple("interval" for i in range(9)),
        ("triangle", "quadrilateral", "quadrilateral", "quadrilateral", "triangle"),
        ("prism",),
    ],
    "pyramid": [
        tuple("vertex" for i in range(5)),
        tuple("interval" for i in range(8)),
        ("quadrilateral", "triangle", "triangle", "triangle", "triangle"),
        ("pyramid",),
    ],
    "pentatope": [
        tuple("vertex" for i in range(5)),
        tuple("interval" for i in range(10)),
        tuple("triangle" for i in range(10)),
        tuple("tetrahedron" for i in range(5)),
        ("pentatope",),
    ],
    "tesseract": [
        tuple("vertex" for i in range(16)),
        tuple("interval" for i in range(32)),
        tuple("quadrilateral" for i in range(24)),
        tuple("hexahedron" for i in range(8)),
        ("tesseract",),
    ],
}


class Cell(AbstractCell):
    """Representation of a named finite element cell with known structure."""

    __slots__ = (
        "_cellname",
        "_num_cell_entities",
        "_sub_entities",
        "_sub_entity_types",
        "_sub_entity_types",
        "_tdim",
    )

    def __init__(self, cellname: str):
        """Initialise.

        Args:
            cellname: Name of the cell
        """
        if cellname not in _sub_entity_celltypes:
            raise ValueError(f"Unsupported cell type: {cellname}")

        self._sub_entity_celltypes = _sub_entity_celltypes[cellname]

        self._cellname = cellname
        self._tdim = len(self._sub_entity_celltypes) - 1

        self._num_cell_entities = [len(i) for i in self._sub_entity_celltypes]
        self._sub_entities = [
            tuple(Cell(t) for t in se_types) for se_types in self._sub_entity_celltypes[:-1]
        ]
        self._sub_entity_types = [tuple(set(i)) for i in self._sub_entities]
        self._sub_entities.append((weakref.proxy(self),))
        self._sub_entity_types.append((weakref.proxy(self),))

        if not isinstance(self._tdim, numbers.Integral):
            raise ValueError("Expecting integer topological_dimension.")

    def topological_dimension(self) -> int:
        """Return the dimension of the topology of this cell."""
        return self._tdim

    def is_simplex(self) -> bool:
        """Return True if this is a simplex cell."""
        return self._cellname in ["vertex", "interval", "triangle", "tetrahedron"]

    def has_simplex_facets(self) -> bool:
        """Return True if all the facets of this cell are simplex cells."""
        return self._cellname in ["interval", "triangle", "quadrilateral", "tetrahedron"]

    def num_sub_entities(self, dim: int) -> int:
        """Get the number of sub-entities of the given dimension."""
        if dim < 0:
            return 0
        try:
            return self._num_cell_entities[dim]
        except IndexError:
            return 0

    def sub_entities(self, dim: int) -> tuple[AbstractCell, ...]:
        """Get the sub-entities of the given dimension."""
        if dim < 0:
            return ()
        try:
            return self._sub_entities[dim]
        except IndexError:
            return ()

    def sub_entity_types(self, dim: int) -> tuple[AbstractCell, ...]:
        """Get the unique sub-entity types of the given dimension."""
        if dim < 0:
            return ()
        try:
            return self._sub_entity_types[dim]
        except IndexError:
            return ()

    def _lt(self, other) -> bool:
        return self._cellname < other._cellname

    def cellname(self) -> str:
        """Return the cellname of the cell."""
        return self._cellname

    def __str__(self) -> str:
        """Format as a string."""
        return self._cellname

    def __repr__(self) -> str:
        """Representation."""
        return self._cellname

    def _ufl_hash_data_(self) -> typing.Hashable:
        """UFL hash data."""
        return (self._cellname,)

    def reconstruct(self, **kwargs: typing.Any) -> Cell:
        """Reconstruct this cell, overwriting properties by those in kwargs."""
        for key, value in kwargs.items():
            raise TypeError(f"reconstruct() got unexpected keyword argument '{key}'")
        return Cell(self._cellname)


class TensorProductCell(AbstractCell):
    """Tensor product cell."""

    __slots__ = ("_cells", "_tdim")

    def __init__(self, *cells: AbstractCell):
        """Initialise.

        Args:
            cells: Cells to take the tensor product of
        """
        self._cells = tuple(as_cell(cell) for cell in cells)

        self._tdim = sum([cell.topological_dimension() for cell in self._cells])

        if not isinstance(self._tdim, numbers.Integral):
            raise ValueError("Expecting integer topological_dimension.")

<<<<<<< HEAD
    def sub_cells(self) -> list[AbstractCell]:
=======
    def sub_cells(self) -> typing.Tuple[AbstractCell, ...]:
>>>>>>> a3987772
        """Return list of cell factors."""
        return self._cells

    def topological_dimension(self) -> int:
        """Return the dimension of the topology of this cell."""
        return self._tdim

    def is_simplex(self) -> bool:
        """Return True if this is a simplex cell."""
        if len(self._cells) == 1:
            return self._cells[0].is_simplex()
        return False

    def has_simplex_facets(self) -> bool:
        """Return True if all the facets of this cell are simplex cells."""
        if len(self._cells) == 1:
            return self._cells[0].has_simplex_facets()
        if self._tdim == 1:
            return True
        return False

    def num_sub_entities(self, dim: int) -> int:
        """Get the number of sub-entities of the given dimension."""
        if dim < 0 or dim > self._tdim:
            return 0
        if dim == 0:
            return functools.reduce(lambda x, y: x * y, [c.num_vertices() for c in self._cells])
        if dim == self._tdim - 1:
            # Note: This is not the number of facets that the cell has,
            # but I'm leaving it here for now to not change past
            # behaviour
            return sum(c.num_facets() for c in self._cells if c.topological_dimension() > 0)
        if dim == self._tdim:
            return 1
        raise NotImplementedError(f"TensorProductCell.num_sub_entities({dim}) is not implemented.")

    def sub_entities(self, dim: int) -> tuple[AbstractCell, ...]:
        """Get the sub-entities of the given dimension."""
        if dim < 0 or dim > self._tdim:
            return ()
        if dim == 0:
            return tuple(Cell("vertex") for i in range(self.num_sub_entities(0)))
        if dim == self._tdim:
            return (self,)
        raise NotImplementedError(f"TensorProductCell.sub_entities({dim}) is not implemented.")

    def sub_entity_types(self, dim: int) -> tuple[AbstractCell, ...]:
        """Get the unique sub-entity types of the given dimension."""
        if dim < 0 or dim > self._tdim:
            return ()
        if dim == 0:
            return (Cell("vertex"),)
        if dim == self._tdim:
            return (self,)
        raise NotImplementedError(f"TensorProductCell.sub_entities({dim}) is not implemented.")

    def _lt(self, other) -> bool:
        return self._ufl_hash_data_() < other._ufl_hash_data_()

    def cellname(self) -> str:
        """Return the cellname of the cell."""
        return " * ".join([cell.cellname() for cell in self._cells])

    def __str__(self) -> str:
        """Format as a string."""
        return "TensorProductCell(" + ", ".join(f"{c!r}" for c in self._cells) + ")"

    def __repr__(self) -> str:
        """Representation."""
        return str(self)

    def _ufl_hash_data_(self) -> typing.Hashable:
        """UFL hash data."""
        return tuple(c._ufl_hash_data_() for c in self._cells)

    def reconstruct(self, **kwargs: typing.Any) -> AbstractCell:
        """Reconstruct this cell, overwriting properties by those in kwargs."""
        for key, value in kwargs.items():
            raise TypeError(f"reconstruct() got unexpected keyword argument '{key}'")
        return TensorProductCell(*self._cells)


def simplex(topological_dimension: int):
    """Return a simplex cell of the given dimension."""
    if topological_dimension == 0:
        return Cell("vertex")
    if topological_dimension == 1:
        return Cell("interval")
    if topological_dimension == 2:
        return Cell("triangle")
    if topological_dimension == 3:
        return Cell("tetrahedron")
    if topological_dimension == 4:
        return Cell("pentatope")
    raise ValueError(f"Unsupported topological dimension for simplex: {topological_dimension}")


def hypercube(topological_dimension: int):
    """Return a hypercube cell of the given dimension."""
    if topological_dimension == 0:
        return Cell("vertex")
    if topological_dimension == 1:
        return Cell("interval")
    if topological_dimension == 2:
        return Cell("quadrilateral")
    if topological_dimension == 3:
        return Cell("hexahedron")
    if topological_dimension == 4:
        return Cell("tesseract")
    raise ValueError(f"Unsupported topological dimension for hypercube: {topological_dimension}")


def as_cell(cell: AbstractCell | str | tuple[AbstractCell, ...]) -> AbstractCell:
    """Convert any valid object to a Cell or return cell if it is already a Cell.

    Allows an already valid cell, a known cellname string, or a tuple of cells for a product cell.
    """
    if isinstance(cell, AbstractCell):
        return cell
    elif isinstance(cell, str):
        return Cell(cell)
    elif isinstance(cell, tuple):
        return TensorProductCell(*cell)
    else:
        raise ValueError(f"Invalid cell {cell}.")<|MERGE_RESOLUTION|>--- conflicted
+++ resolved
@@ -358,11 +358,7 @@
         if not isinstance(self._tdim, numbers.Integral):
             raise ValueError("Expecting integer topological_dimension.")
 
-<<<<<<< HEAD
-    def sub_cells(self) -> list[AbstractCell]:
-=======
     def sub_cells(self) -> typing.Tuple[AbstractCell, ...]:
->>>>>>> a3987772
         """Return list of cell factors."""
         return self._cells
 
