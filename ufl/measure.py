--- conflicted
+++ resolved
@@ -15,14 +15,9 @@
 
 from ufl.checks import is_true_ufl_scalar
 from ufl.constantvalue import as_ufl
-<<<<<<< HEAD
 from ufl.core.expr import Expr
 from ufl.domain import AbstractDomain, as_domain, extract_domains
-from ufl.protocols import id_or_none, metadata_equal, metadata_hashdata
-=======
-from ufl.domain import as_domain, AbstractDomain, extract_domains
 from ufl.protocols import id_or_none
->>>>>>> 0bafaf5b
 
 # Export list for ufl.classes
 __all_classes__ = ["Measure", "MeasureSum", "MeasureProduct"]
