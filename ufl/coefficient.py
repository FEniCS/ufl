--- conflicted
+++ resolved
@@ -156,12 +156,8 @@
     def _analyze_form_arguments(self):
         "Analyze which Argument and Coefficient objects can be found in the form."
         # Define canonical numbering of arguments and coefficients
-<<<<<<< HEAD
-        self._arguments = ()
-=======
         # Cofunctions have one argument in primal space as they map from V to R.
         self._arguments = (Argument(self._ufl_function_space.dual(), 0),)
->>>>>>> e20d2a37
         self._coefficients = (self,)
 
 
