--- conflicted
+++ resolved
@@ -113,10 +113,7 @@
     __slots__ = (
         "_count",
         "_arguments",
-<<<<<<< HEAD
         "_coefficients",
-=======
->>>>>>> 772485d7
         "_ufl_function_space",
         "ufl_operands",
         "_repr",
@@ -159,10 +156,7 @@
         "Analyze which Argument and Coefficient objects can be found in the form."
         # Define canonical numbering of arguments and coefficients
         self._arguments = ()
-<<<<<<< HEAD
         self._coefficients = (self,)
-=======
->>>>>>> 772485d7
 
 
 @ufl_type()
