--- conflicted
+++ resolved
@@ -18,10 +18,6 @@
 from ufl.domain import default_domain
 from ufl.functionspace import AbstractFunctionSpace, FunctionSpace, MixedFunctionSpace
 from ufl.form import BaseForm
-<<<<<<< HEAD
-from ufl.argument import Argument
-=======
->>>>>>> 79ef1d4a
 from ufl.split_functions import split
 from ufl.utils.counted import counted_init
 from ufl.duals import is_primal, is_dual
@@ -110,10 +106,7 @@
                 self._ufl_function_space == other._ufl_function_space)
 
 
-<<<<<<< HEAD
-=======
 @ufl_type()
->>>>>>> 79ef1d4a
 class Cofunction(BaseCoefficient, BaseForm):
     """UFL form argument type: Representation of a form coefficient from a dual space."""
 
@@ -121,10 +114,7 @@
         "_count",
         "_arguments",
         "_ufl_function_space",
-<<<<<<< HEAD
-=======
         "ufl_operands",
->>>>>>> 79ef1d4a
         "_repr",
         "_ufl_shape",
         "_hash"
@@ -135,21 +125,13 @@
 
     def __new__(cls, *args, **kw):
         if args[0] and is_primal(args[0]):
-<<<<<<< HEAD
-            return Coefficient(*args, **kw)
-=======
             raise ValueError('ufl.Cofunction takes in a dual space. If you want to define a coefficient in the primal space you should use ufl.Coefficient.')
->>>>>>> 79ef1d4a
         return super().__new__(cls)
 
     def __init__(self, function_space, count=None):
         BaseCoefficient.__init__(self, function_space, count)
         BaseForm.__init__(self)
 
-<<<<<<< HEAD
-    def __eq__(self, other):
-        if not isinstance(other, Cofunction):
-=======
         self.ufl_operands = ()
         self._hash = None
         self._repr = "Cofunction(%s, %s)" % (
@@ -157,7 +139,6 @@
 
     def equals(self, other):
         if type(other) is not Cofunction:
->>>>>>> 79ef1d4a
             return False
         if self is other:
             return True
@@ -165,23 +146,15 @@
                 self._ufl_function_space == other._ufl_function_space)
 
     def __hash__(self):
-<<<<<<< HEAD
-        return hash(repr(self))
-=======
         """Hash code for use in dicts."""
         return hash(("Cofunction",
                      hash(self._ufl_function_space),
                      self._count))
->>>>>>> 79ef1d4a
 
     def _analyze_form_arguments(self):
         "Analyze which Argument and Coefficient objects can be found in the form."
         # Define canonical numbering of arguments and coefficients
-<<<<<<< HEAD
-        self._arguments = (Argument(self._ufl_function_space, 0),)
-=======
         self._arguments = ()
->>>>>>> 79ef1d4a
 
 
 @ufl_type()
@@ -197,28 +170,18 @@
     __str__ = BaseCoefficient.__str__
     _ufl_signature_data_ = BaseCoefficient._ufl_signature_data_
 
-<<<<<<< HEAD
-    #def __new__(cls, *args, **kw):
-    #    if args[0] and is_dual(args[0]):
-    #        return Cofunction(*args, **kw)
-    #    return super().__new__(cls)
-=======
     def __new__(cls, *args, **kw):
         if args[0] and is_dual(args[0]):
             return Cofunction(*args, **kw)
         return super().__new__(cls)
->>>>>>> 79ef1d4a
 
     def __init__(self, function_space, count=None):
         FormArgument.__init__(self)
         BaseCoefficient.__init__(self, function_space, count)
 
-<<<<<<< HEAD
-=======
         self._repr = "Coefficient(%s, %s)" % (
             repr(self._ufl_function_space), repr(self._count))
 
->>>>>>> 79ef1d4a
     def ufl_domains(self):
         return BaseCoefficient.ufl_domains(self)
 
@@ -240,11 +203,6 @@
     """UFL value: Create a Coefficient in a mixed space, and return a
     tuple with the function components corresponding to the subelements."""
     if isinstance(function_space, MixedFunctionSpace):
-<<<<<<< HEAD
-        # return [Coefficient(function_space.ufl_sub_space(i))
-        #         for i in range(function_space.num_sub_spaces())]
-=======
->>>>>>> 79ef1d4a
         return [Coefficient(fs) if is_primal(fs) else Cofunction(fs)
                 for fs in function_space.num_sub_spaces()]
     else:
