"""This module defines the Coefficient class and a number of related classes, including Constant."""

# Copyright (C) 2008-2016 Martin Sandve Alnæs
#
# This file is part of UFL (https://www.fenicsproject.org)
#
# SPDX-License-Identifier:    LGPL-3.0-or-later
#
# Modified by Anders Logg, 2008-2009.
# Modified by Massimiliano Leoni, 2016.
# Modified by Cecile Daversin-Catty, 2018.
# Modified by Ignacia Fierro-Piccardo 2023.
import warnings

from ufl.core.terminal import FormArgument
<<<<<<< HEAD
from ufl.core.ufl_type import ufl_type
=======
from ufl.argument import Argument
from ufl.finiteelement import FiniteElementBase
>>>>>>> adcc9abb
from ufl.domain import default_domain
from ufl.duals import is_dual, is_primal
from ufl.finiteelement import AbstractFiniteElement
from ufl.form import BaseForm
from ufl.functionspace import (AbstractFunctionSpace, FunctionSpace,
                               MixedFunctionSpace)
from ufl.split_functions import split
from ufl.utils.counted import Counted


# --- The Coefficient class represents a coefficient in a form ---


class BaseCoefficient(Counted):
    """UFL form argument type: Parent Representation of a form coefficient."""

    # Slots are disabled here because they cause trouble in PyDOLFIN
    # multiple inheritance pattern:
    # __slots__ = ("_count", "_ufl_function_space", "_repr", "_ufl_shape")
    _ufl_noslots_ = True
    __slots__ = ()
    _ufl_is_abstract_ = True

    def __getnewargs__(self):
        """Get new args."""
        return (self._ufl_function_space, self._count)

    def __init__(self, function_space, count=None):
        """Initalise."""
        Counted.__init__(self, count, Coefficient)

        if isinstance(function_space, AbstractFiniteElement):
            # For legacy support for .ufl files using cells, we map
            # the cell to The Default Mesh
            element = function_space
            domain = default_domain(element.cell)
            function_space = FunctionSpace(domain, element)
            warnings.warn("The use of FiniteElement as an input to Coefficient will be deprecated by December 2023. "
                          "Please, use FunctionSpace instead", FutureWarning)
        elif not isinstance(function_space, AbstractFunctionSpace):
            raise ValueError("Expecting a FunctionSpace or FiniteElement.")

        self._ufl_function_space = function_space
        self._ufl_shape = function_space.ufl_element().value_shape

        self._repr = "BaseCoefficient(%s, %s)" % (
            repr(self._ufl_function_space), repr(self._count))

    @property
    def ufl_shape(self):
        """Return the associated UFL shape."""
        return self._ufl_shape

    def ufl_function_space(self):
        """Get the function space of this coefficient."""
        return self._ufl_function_space

    def ufl_domain(self):
        """Shortcut to get the domain of the function space of this coefficient."""
        return self._ufl_function_space.ufl_domain()

    def ufl_element(self):
        """Shortcut to get the finite element of the function space of this coefficient."""
        return self._ufl_function_space.ufl_element()

    def is_cellwise_constant(self):
<<<<<<< HEAD
        "Return whether this expression is spatially constant over each cell."
        return self.ufl_element()._is_cellwise_constant
=======
        """Return whether this expression is spatially constant over each cell."""
        return self.ufl_element().is_cellwise_constant()
>>>>>>> adcc9abb

    def ufl_domains(self):
        """Return tuple of domains related to this terminal object."""
        return self._ufl_function_space.ufl_domains()

    def _ufl_signature_data_(self, renumbering):
        """Signature data for form arguments depend on the global numbering of the form arguments and domains."""
        count = renumbering[self]
        fsdata = self._ufl_function_space._ufl_signature_data_(renumbering)
        return ("Coefficient", count, fsdata)

    def __str__(self):
        """Format as a string."""
        return f"w_{self._count}"

    def __repr__(self):
        """Representation."""
        return self._repr

    def __eq__(self, other):
        """Check equality."""
        if not isinstance(other, BaseCoefficient):
            return False
        if self is other:
            return True
        return self._count == other._count and self._ufl_function_space == other._ufl_function_space


@ufl_type()
class Cofunction(BaseCoefficient, BaseForm):
    """UFL form argument type: Representation of a form coefficient from a dual space."""

    __slots__ = (
        "_count",
        "_counted_class",
        "_arguments",
        "_coefficients",
        "_ufl_function_space",
        "ufl_operands",
        "_repr",
        "_ufl_shape",
        "_hash"
    )
    _primal = False
    _dual = True

    def __new__(cls, *args, **kw):
        """Create a new Cofunction."""
        if args[0] and is_primal(args[0]):
            raise ValueError("ufl.Cofunction takes in a dual space. If you want to define a coefficient "
                             "in the primal space you should use ufl.Coefficient.")
        return super().__new__(cls)

    def __init__(self, function_space, count=None):
        """Initialise."""
        BaseCoefficient.__init__(self, function_space, count)
        BaseForm.__init__(self)

        self.ufl_operands = ()
        self._hash = None
        self._repr = "Cofunction(%s, %s)" % (
            repr(self._ufl_function_space), repr(self._count))

    def equals(self, other):
        """Check equality."""
        if type(other) is not Cofunction:
            return False
        if self is other:
            return True
        return self._count == other._count and self._ufl_function_space == other._ufl_function_space

    def __hash__(self):
        """Hash."""
        return hash(("Cofunction",
                     hash(self._ufl_function_space),
                     self._count))

    def _analyze_form_arguments(self):
        """Analyze which Argument and Coefficient objects can be found in the form."""
        # Define canonical numbering of arguments and coefficients
        # Cofunctions have one argument in primal space as they map from V to R.
        self._arguments = (Argument(self._ufl_function_space.dual(), 0),)
        self._coefficients = (self,)


@ufl_type()
class Coefficient(FormArgument, BaseCoefficient):
    """UFL form argument type: Representation of a form coefficient."""

    _ufl_noslots_ = True
    _primal = True
    _dual = False

    __getnewargs__ = BaseCoefficient.__getnewargs__
    __str__ = BaseCoefficient.__str__
    _ufl_signature_data_ = BaseCoefficient._ufl_signature_data_

    def __new__(cls, *args, **kw):
        """Create a new Coefficient."""
        if args[0] and is_dual(args[0]):
            return Cofunction(*args, **kw)
        return super().__new__(cls)

    def __init__(self, function_space, count=None):
        """Initialise."""
        FormArgument.__init__(self)
        BaseCoefficient.__init__(self, function_space, count)

        self._repr = "Coefficient(%s, %s)" % (
            repr(self._ufl_function_space), repr(self._count))

    def ufl_domains(self):
        """Get the UFL domains."""
        return BaseCoefficient.ufl_domains(self)

    def __eq__(self, other):
        """Check equality."""
        if not isinstance(other, Coefficient):
            return False
        if self is other:
            return True
        return self._count == other._count and self._ufl_function_space == other._ufl_function_space

    def __repr__(self):
        """Representation."""
        return self._repr


# --- Helper functions for subfunctions on mixed elements ---

def Coefficients(function_space):
    """Create a Coefficient in a mixed space.

    Returns a tuple with the function components corresponding to the subelements.
    """
    if isinstance(function_space, MixedFunctionSpace):
        return [Coefficient(fs) if is_primal(fs) else Cofunction(fs)
                for fs in function_space.num_sub_spaces()]
    else:
        return split(Coefficient(function_space))<|MERGE_RESOLUTION|>--- conflicted
+++ resolved
@@ -12,22 +12,16 @@
 # Modified by Ignacia Fierro-Piccardo 2023.
 import warnings
 
+from ufl.argument import Argument
 from ufl.core.terminal import FormArgument
-<<<<<<< HEAD
 from ufl.core.ufl_type import ufl_type
-=======
-from ufl.argument import Argument
-from ufl.finiteelement import FiniteElementBase
->>>>>>> adcc9abb
 from ufl.domain import default_domain
 from ufl.duals import is_dual, is_primal
 from ufl.finiteelement import AbstractFiniteElement
 from ufl.form import BaseForm
-from ufl.functionspace import (AbstractFunctionSpace, FunctionSpace,
-                               MixedFunctionSpace)
+from ufl.functionspace import AbstractFunctionSpace, FunctionSpace, MixedFunctionSpace
 from ufl.split_functions import split
 from ufl.utils.counted import Counted
-
 
 # --- The Coefficient class represents a coefficient in a form ---
 
@@ -85,13 +79,8 @@
         return self._ufl_function_space.ufl_element()
 
     def is_cellwise_constant(self):
-<<<<<<< HEAD
-        "Return whether this expression is spatially constant over each cell."
+        """Return whether this expression is spatially constant over each cell."""
         return self.ufl_element()._is_cellwise_constant
-=======
-        """Return whether this expression is spatially constant over each cell."""
-        return self.ufl_element().is_cellwise_constant()
->>>>>>> adcc9abb
 
     def ufl_domains(self):
         """Return tuple of domains related to this terminal object."""
