# -*- coding: utf-8 -*-
"""This module defines the Coefficient class and a number
of related classes, including Constant."""

# Copyright (C) 2008-2016 Martin Sandve Alnæs
#
# This file is part of UFL (https://www.fenicsproject.org)
#
# SPDX-License-Identifier:    LGPL-3.0-or-later
#
# Modified by Anders Logg, 2008-2009.
# Modified by Massimiliano Leoni, 2016.
# Modified by Cecile Daversin-Catty, 2018.

from ufl.core.terminal import FormArgument
from ufl.core.ufl_type import ufl_type
from ufl.domain import default_domain
from ufl.duals import is_dual, is_primal
from ufl.finiteelement import FiniteElementBase
from ufl.form import BaseForm
from ufl.functionspace import AbstractFunctionSpace, FunctionSpace, MixedFunctionSpace
from ufl.split_functions import split
<<<<<<< HEAD
from ufl.utils.counted import counted_init
=======
from ufl.utils.counted import Counted
from ufl.duals import is_primal, is_dual
>>>>>>> 0bafaf5b

# --- The Coefficient class represents a coefficient in a form ---


class BaseCoefficient(Counted):
    """UFL form argument type: Parent Representation of a form coefficient."""

    # Slots are disabled here because they cause trouble in PyDOLFIN
    # multiple inheritance pattern:
    # __slots__ = ("_count", "_ufl_function_space", "_repr", "_ufl_shape")
    _ufl_noslots_ = True
    __slots__ = ()
    _ufl_is_abstract_ = True

    def __getnewargs__(self):
        return (self._ufl_function_space, self._count)

    def __init__(self, function_space, count=None):
        Counted.__init__(self, count, Coefficient)

        if isinstance(function_space, FiniteElementBase):
            # For legacy support for .ufl files using cells, we map
            # the cell to The Default Mesh
            element = function_space
            domain = default_domain(element.cell)
            function_space = FunctionSpace(domain, element)
        elif not isinstance(function_space, AbstractFunctionSpace):
            raise ValueError("Expecting a FunctionSpace or FiniteElement.")

        self._ufl_function_space = function_space
        self._ufl_shape = function_space.ufl_element().value_shape

        self._repr = "BaseCoefficient(%s, %s)" % (
            repr(self._ufl_function_space), repr(self._count))

    @property
    def ufl_shape(self):
        "Return the associated UFL shape."
        return self._ufl_shape

    def ufl_function_space(self):
        "Get the function space of this coefficient."
        return self._ufl_function_space

    def ufl_domain(self):
        "Shortcut to get the domain of the function space of this coefficient."
        return self._ufl_function_space.ufl_domain()

    def ufl_element(self):
        "Shortcut to get the finite element of the function space of this coefficient."
        return self._ufl_function_space.ufl_element()

    def is_cellwise_constant(self):
        "Return whether this expression is spatially constant over each cell."
        return self.ufl_element()._is_cellwise_constant

    def ufl_domains(self):
        "Return tuple of domains related to this terminal object."
        return self._ufl_function_space.ufl_domains()

    def _ufl_signature_data_(self, renumbering):
        "Signature data for form arguments depend on the global numbering of the form arguments and domains."
        count = renumbering[self]
        fsdata = self._ufl_function_space._ufl_signature_data_(renumbering)
        return ("Coefficient", count, fsdata)

    def __str__(self):
        return f"w_{self._count}"

    def __repr__(self):
        return self._repr

    def __eq__(self, other):
        if not isinstance(other, BaseCoefficient):
            return False
        if self is other:
            return True
        return self._count == other._count and self._ufl_function_space == other._ufl_function_space


@ufl_type()
class Cofunction(BaseCoefficient, BaseForm):
    """UFL form argument type: Representation of a form coefficient from a dual space."""

    __slots__ = (
        "_count",
        "_counted_class",
        "_arguments",
        "_ufl_function_space",
        "ufl_operands",
        "_repr",
        "_ufl_shape",
        "_hash"
    )
    _primal = False
    _dual = True

    def __new__(cls, *args, **kw):
        if args[0] and is_primal(args[0]):
            raise ValueError("ufl.Cofunction takes in a dual space. If you want to define a coefficient "
                             "in the primal space you should use ufl.Coefficient.")
        return super().__new__(cls)

    def __init__(self, function_space, count=None):
        BaseCoefficient.__init__(self, function_space, count)
        BaseForm.__init__(self)

        self.ufl_operands = ()
        self._hash = None
        self._repr = "Cofunction(%s, %s)" % (
            repr(self._ufl_function_space), repr(self._count))

    def equals(self, other):
        if type(other) is not Cofunction:
            return False
        if self is other:
            return True
        return self._count == other._count and self._ufl_function_space == other._ufl_function_space

    def __hash__(self):
        """Hash code for use in dicts."""
        return hash(("Cofunction",
                     hash(self._ufl_function_space),
                     self._count))

    def _analyze_form_arguments(self):
        "Analyze which Argument and Coefficient objects can be found in the form."
        # Define canonical numbering of arguments and coefficients
        self._arguments = ()


@ufl_type()
class Coefficient(FormArgument, BaseCoefficient):
    """UFL form argument type: Representation of a form coefficient."""

    _ufl_noslots_ = True
    _primal = True
    _dual = False

    __getnewargs__ = BaseCoefficient.__getnewargs__
    __str__ = BaseCoefficient.__str__
    _ufl_signature_data_ = BaseCoefficient._ufl_signature_data_

    def __new__(cls, *args, **kw):
        if args[0] and is_dual(args[0]):
            return Cofunction(*args, **kw)
        return super().__new__(cls)

    def __init__(self, function_space, count=None):
        FormArgument.__init__(self)
        BaseCoefficient.__init__(self, function_space, count)

        self._repr = "Coefficient(%s, %s)" % (
            repr(self._ufl_function_space), repr(self._count))

    def ufl_domains(self):
        return BaseCoefficient.ufl_domains(self)

    def __eq__(self, other):
        if not isinstance(other, Coefficient):
            return False
        if self is other:
            return True
        return self._count == other._count and self._ufl_function_space == other._ufl_function_space

    def __repr__(self):
        return self._repr


# --- Helper functions for subfunctions on mixed elements ---

def Coefficients(function_space):
    """UFL value: Create a Coefficient in a mixed space, and return a
    tuple with the function components corresponding to the subelements."""
    if isinstance(function_space, MixedFunctionSpace):
        return [Coefficient(fs) if is_primal(fs) else Cofunction(fs)
                for fs in function_space.num_sub_spaces()]
    else:
        return split(Coefficient(function_space))<|MERGE_RESOLUTION|>--- conflicted
+++ resolved
@@ -18,14 +18,10 @@
 from ufl.duals import is_dual, is_primal
 from ufl.finiteelement import FiniteElementBase
 from ufl.form import BaseForm
-from ufl.functionspace import AbstractFunctionSpace, FunctionSpace, MixedFunctionSpace
+from ufl.functionspace import (AbstractFunctionSpace, FunctionSpace,
+                               MixedFunctionSpace)
 from ufl.split_functions import split
-<<<<<<< HEAD
-from ufl.utils.counted import counted_init
-=======
 from ufl.utils.counted import Counted
-from ufl.duals import is_primal, is_dual
->>>>>>> 0bafaf5b
 
 # --- The Coefficient class represents a coefficient in a form ---
 
