# -*- coding: utf-8 -*-
"""This module extends the form language with free function operators,
which are either already available as member functions on UFL objects
or defined as compound operators involving basic operations on the UFL
objects."""

# Copyright (C) 2008-2016 Martin Sandve Alnæs and Anders Logg
#
# This file is part of UFL.
#
# UFL is free software: you can redistribute it and/or modify
# it under the terms of the GNU Lesser General Public License as published by
# the Free Software Foundation, either version 3 of the License, or
# (at your option) any later version.
#
# UFL is distributed in the hope that it will be useful,
# but WITHOUT ANY WARRANTY; without even the implied warranty of
# MERCHANTABILITY or FITNESS FOR A PARTICULAR PURPOSE. See the
# GNU Lesser General Public License for more details.
#
# You should have received a copy of the GNU Lesser General Public License
# along with UFL. If not, see <http://www.gnu.org/licenses/>.
#
# Modified by Kristian B. Oelgaard, 2011
# Modified by Massimiliano Leoni, 2016.

import operator

from ufl.log import error, warning
from ufl.form import Form
from ufl.constantvalue import Zero, RealValue, ComplexValue, as_ufl
from ufl.differentiation import VariableDerivative, Grad, Div, Curl, NablaGrad, NablaDiv
from ufl.tensoralgebra import Transposed, Inner, Outer, Dot, Cross, \
    Determinant, Inverse, Cofactor, Trace, Deviatoric, Skew, Sym
from ufl.coefficient import Coefficient
from ufl.variable import Variable
from ufl.tensors import as_tensor, as_matrix, as_vector, ListTensor
from ufl.conditional import EQ, NE, \
    AndCondition, OrCondition, NotCondition, Conditional, MaxValue, MinValue
from ufl.algebra import Conj, Real, Imag
from ufl.mathfunctions import Sqrt, Exp, Ln, Erf,\
    Cos, Sin, Tan, Cosh, Sinh, Tanh, Acos, Asin, Atan, Atan2,\
    BesselJ, BesselY, BesselI, BesselK
from ufl.averaging import CellAvg, FacetAvg
from ufl.core.multiindex import indices
from ufl.indexed import Indexed
from ufl.geometry import SpatialCoordinate, FacetNormal
from ufl.checks import is_cellwise_constant
from ufl.domain import extract_domains

# --- Basic operators ---


def rank(f):
    "UFL operator: The rank of *f*."
    f = as_ufl(f)
    return len(f.ufl_shape)


def shape(f):
    "UFL operator: The shape of *f*."
    f = as_ufl(f)
    return f.ufl_shape


# --- Complex operators ---

def conj(f):
    "UFL operator: The complex conjugate of *f*"
    f = as_ufl(f)
    return Conj(f)


# Alias because both conj and conjugate are in numpy and we wish to be consistent.
conjugate = conj


def real(f):
    "UFL operator: The real part of *f*"
    f = as_ufl(f)
    return Real(f)


def imag(f):
    "UFL operator: The imaginary part of *f*"
    f = as_ufl(f)
    return Imag(f)


# --- Elementwise tensor operators ---

def elem_op_items(op_ind, indices, *args):
    sh = args[0].ufl_shape
    indices = tuple(indices)
    n = sh[len(indices)]

    def extind(ii):
        return indices + (ii,)

    if len(sh) == len(indices)+1:
        return [op_ind(extind(i), *args) for i in range(n)]
    else:
        return [elem_op_items(op_ind, extind(i), *args) for i in range(n)]


def elem_op(op, *args):
    "UFL operator: Take the elementwise application of operator *op* on scalar values from one or more tensor arguments."
    args = [as_ufl(arg) for arg in args]
    sh = args[0].ufl_shape
    if not all(sh == x.ufl_shape for x in args):
        error("Cannot take elementwise operation with different shapes.")

    if sh == ():
        return op(*args)

    def op_ind(ind, *args):
        return op(*[x[ind] for x in args])
    return as_tensor(elem_op_items(op_ind, (), *args))


def elem_mult(A, B):
    "UFL operator: Take the elementwise multiplication of tensors *A* and *B* with the same shape."
    return elem_op(operator.mul, A, B)


def elem_div(A, B):
    "UFL operator: Take the elementwise division of tensors *A* and *B* with the same shape."
    return elem_op(operator.truediv, A, B)


def elem_pow(A, B):
    "UFL operator: Take the elementwise power of tensors *A* and *B* with the same shape."
    return elem_op(operator.pow, A, B)


# --- Tensor operators ---

def transpose(A):
    "UFL operator: Take the transposed of tensor A."
    A = as_ufl(A)
    if A.ufl_shape == ():
        return A
    return Transposed(A)


def outer(*operands):
    "UFL operator: Take the outer product of two or more operands. The complex conjugate of the first argument is taken."
    n = len(operands)
    if n == 1:
        return operands[0]
    elif n == 2:
        a, b = operands
    else:
        a = outer(*operands[:-1])
        b = operands[-1]
    a = as_ufl(a)
    b = as_ufl(b)
    if a.ufl_shape == () and b.ufl_shape == ():
        return Conj(a)*b
    return Outer(a, b)


def inner(a, b):
    "UFL operator: Take the inner product of *a* and *b*. The complex conjugate of the second argument is taken."
    a = as_ufl(a)
    b = as_ufl(b)
    if a.ufl_shape == () and b.ufl_shape == ():
        return a*Conj(b)
    return Inner(a, b)


# TODO: Something like this would be useful in some cases, but should
# inner just support len(a.ufl_shape) != len(b.ufl_shape) instead?
def _partial_inner(a, b):
    "UFL operator: Take the partial inner product of a and b."
    ar, br = len(a.ufl_shape), len(b.ufl_shape)
    n = min(ar, br)
    return contraction(a, list(range(n-ar, n-ar+n)), b, list(range(n)))


def dot(a, b):
    "UFL operator: Take the dot product of *a* and *b*. The complex conjugate of the second argument is taken."
    a = as_ufl(a)
    b = as_ufl(b)
    if a.ufl_shape == () and b.ufl_shape == ():
<<<<<<< HEAD
        return a*Conj(b)
=======
        return a * b
>>>>>>> 5f2ea7a7
    return Dot(a, b)


def contraction(a, a_axes, b, b_axes):
    "UFL operator: Take the contraction of a and b over given axes."
    ai, bi = a_axes, b_axes
    if len(ai) != len(bi):
        error("Contraction must be over the same number of axes.")
    ash = a.ufl_shape
    bsh = b.ufl_shape
    aii = indices(len(a.ufl_shape))
    bii = indices(len(b.ufl_shape))
    cii = indices(len(ai))
    shape = [None]*len(ai)
    for i, j in enumerate(ai):
        aii[j] = cii[i]
        shape[i] = ash[j]
    for i, j in enumerate(bi):
        bii[j] = cii[i]
        if shape[i] != bsh[j]:
            error("Shape mismatch in contraction.")
    s = a[aii]*b[bii]
    cii = set(cii)
    ii = tuple(i for i in (aii + bii) if i not in cii)
    return as_tensor(s, ii)


def perp(v):
    "UFL operator: Take the perp of *v*, i.e. :math:`(-v_1, +v_0)`."
    v = as_ufl(v)
    if v.ufl_shape != (2,):
        error("Expecting a 2D vector expression.")
    return as_vector((-v[1], v[0]))


def cross(a, b):
    "UFL operator: Take the cross product of *a* and *b*."
    a = as_ufl(a)
    b = as_ufl(b)
    return Cross(a, b)


def det(A):
    "UFL operator: Take the determinant of *A*."
    A = as_ufl(A)
    if A.ufl_shape == ():
        return A
    return Determinant(A)


def inv(A):
    "UFL operator: Take the inverse of *A*."
    A = as_ufl(A)
    if A.ufl_shape == ():
        return 1 / A
    return Inverse(A)


def cofac(A):
    "UFL operator: Take the cofactor of *A*."
    A = as_ufl(A)
    return Cofactor(A)


def tr(A):
    "UFL operator: Take the trace of *A*."
    A = as_ufl(A)
    return Trace(A)


def diag(A):
    """UFL operator: Take the diagonal part of rank 2 tensor *A* **or**
    make a diagonal rank 2 tensor from a rank 1 tensor.

    Always returns a rank 2 tensor. See also ``diag_vector``."""

    # TODO: Make a compound type or two for this operator

    # Get and check dimensions
    r = len(A.ufl_shape)
    if r == 1:
        n, = A.ufl_shape
    elif r == 2:
        m, n = A.ufl_shape
        if m != n:
            error("Can only take diagonal of square tensors.")
    else:
        error("Expecting rank 1 or 2 tensor.")

    # Build matrix row by row
    rows = []
    for i in range(n):
        row = [0]*n
        row[i] = A[i] if r == 1 else A[i, i]
        rows.append(row)
    return as_matrix(rows)


def diag_vector(A):
    """UFL operator: Take the diagonal part of rank 2 tensor *A* and return as a vector.

    See also ``diag``."""

    # TODO: Make a compound type for this operator

    # Get and check dimensions
    if len(A.ufl_shape) != 2:
        error("Expecting rank 2 tensor.")
    m, n = A.ufl_shape
    if m != n:
        error("Can only take diagonal of square tensors.")

    # Return diagonal vector
    return as_vector([A[i, i] for i in range(n)])


def dev(A):
    "UFL operator: Take the deviatoric part of *A*."
    A = as_ufl(A)
    return Deviatoric(A)


def skew(A):
    "UFL operator: Take the skew symmetric part of *A*."
    A = as_ufl(A)
    return Skew(A)


def sym(A):
    "UFL operator: Take the symmetric part of *A*."
    A = as_ufl(A)
    return Sym(A)


# --- Differential operators

def Dx(f, *i):
    """UFL operator: Take the partial derivative of *f* with respect
    to spatial variable number *i*. Equivalent to ``f.dx(*i)``."""
    f = as_ufl(f)
    return f.dx(*i)


def Dt(f):
    "UFL operator: <Not implemented yet!> The partial derivative of *f* with respect to time."
    raise NotImplementedError


def Dn(f):
    """UFL operator: Take the directional derivative of *f* in the
    facet normal direction, Dn(f) := dot(grad(f), n)."""
    f = as_ufl(f)
    if is_cellwise_constant(f):
        return Zero(f.ufl_shape, f.ufl_free_indices, f.ufl_index_dimensions)
    return dot(grad(f), FacetNormal(f.ufl_domain()))


def diff(f, v):
    """UFL operator: Take the derivative of *f* with respect to the variable *v*.

    If *f* is a form, ``diff`` is applied to each integrand.
    """
    # Apply to integrands
    if isinstance(f, Form):
        from ufl.algorithms.map_integrands import map_integrands
        return map_integrands(lambda e: diff(e, v), f)

    # Apply to expression
    f = as_ufl(f)
    if isinstance(v, SpatialCoordinate):
        return grad(f)
    elif isinstance(v, (Variable, Coefficient)):
        return VariableDerivative(f, v)
    else:
        error("Expecting a Variable or SpatialCoordinate in diff.")


def grad(f):
    """UFL operator: Take the gradient of *f*.

    This operator follows the grad convention where

      grad(s)[i] = s.dx(i)

      grad(v)[i,j] = v[i].dx(j)

      grad(T)[:,i] = T[:].dx(i)

    for scalar expressions s, vector expressions v,
    and arbitrary rank tensor expressions T.

    See also: :py:func:`nabla_grad`
    """
    f = as_ufl(f)
    return Grad(f)


def div(f):
    """UFL operator: Take the divergence of *f*.

    This operator follows the div convention where

      div(v) = v[i].dx(i)

      div(T)[:] = T[:,i].dx(i)

    for vector expressions v, and
    arbitrary rank tensor expressions T.

    See also: :py:func:`nabla_div`
    """
    f = as_ufl(f)
    return Div(f)


def nabla_grad(f):
    """UFL operator: Take the gradient of *f*.

    This operator follows the grad convention where

      nabla_grad(s)[i] = s.dx(i)

      nabla_grad(v)[i,j] = v[j].dx(i)

      nabla_grad(T)[i,:] = T[:].dx(i)

    for scalar expressions s, vector expressions v,
    and arbitrary rank tensor expressions T.

    See also: :py:func:`grad`
    """
    f = as_ufl(f)
    return NablaGrad(f)


def nabla_div(f):
    """UFL operator: Take the divergence of *f*.

    This operator follows the div convention where

      nabla_div(v) = v[i].dx(i)

      nabla_div(T)[:] = T[i,:].dx(i)

    for vector expressions v, and
    arbitrary rank tensor expressions T.

    See also: :py:func:`div`
    """
    f = as_ufl(f)
    return NablaDiv(f)


def curl(f):
    "UFL operator: Take the curl of *f*."
    f = as_ufl(f)
    return Curl(f)


rot = curl


# --- DG operators ---

def jump(v, n=None):
    "UFL operator: Take the jump of *v* across a facet."
    v = as_ufl(v)
    is_constant = len(extract_domains(v)) > 0
    if is_constant:
        if n is None:
            return v('+') - v('-')
        r = len(v.ufl_shape)
        if r == 0:
            return v('+')*n('+') + v('-')*n('-')
        else:
            return dot(v('+'), n('+')) + dot(v('-'), n('-'))
    else:
        warning("Returning zero from jump of expression without a domain. This may be erroneous if a dolfin.Expression is involved.")
        # FIXME: Is this right? If v has no domain, it doesn't depend
        # on anything spatially variable or any form arguments, and
        # thus the jump is zero. In other words, I'm assuming that "v
        # has no geometric domains" is equivalent with "v is a spatial
        # constant".  Update: This is NOT true for
        # jump(Expression("x[0]")) from dolfin.
        return Zero(v.ufl_shape, v.ufl_free_indices, v.ufl_index_dimensions)


def avg(v):
    "UFL operator: Take the average of *v* across a facet."
    v = as_ufl(v)
    return 0.5*(v('+') + v('-'))


def cell_avg(f):
    "UFL operator: Take the average of *v* over a cell."
    return CellAvg(f)


def facet_avg(f):
    "UFL operator: Take the average of *v* over a facet."
    return FacetAvg(f)


# --- Other operators ---

def variable(e):
    """UFL operator: Define a variable representing the given expression, see also
    ``diff()``."""
    e = as_ufl(e)
    return Variable(e)


# --- Conditional expressions ---

def conditional(condition, true_value, false_value):
    """UFL operator: A conditional expression, taking the value of *true_value*
    when *condition* evaluates to ``true`` and *false_value* otherwise."""
    return Conditional(condition, true_value, false_value)


def eq(left, right):
    """UFL operator: A boolean expression (left == right) for use with
    ``conditional``."""
    return EQ(left, right)


def ne(left, right):
    """UFL operator: A boolean expression (left != right) for use with
    ``conditional``."""
    return NE(left, right)


def le(left, right):
    """UFL operator: A boolean expression (left <= right) for use with
    ``conditional``."""
    return as_ufl(left) <= as_ufl(right)


def ge(left, right):
    """UFL operator: A boolean expression (left >= right) for use with
    ``conditional``."""
    return as_ufl(left) >= as_ufl(right)


def lt(left, right):
    """UFL operator: A boolean expression (left < right) for use with
    ``conditional``."""
    return as_ufl(left) < as_ufl(right)


def gt(left, right):
    """UFL operator: A boolean expression (left > right) for use with
    ``conditional``."""
    return as_ufl(left) > as_ufl(right)


def And(left, right):
    """UFL operator: A boolean expression (left and right) for use with
    ``conditional``."""
    return AndCondition(left, right)


def Or(left, right):
    """UFL operator: A boolean expression (left or right) for use with
    ``conditional``."""
    return OrCondition(left, right)


def Not(condition):
    """UFL operator: A boolean expression (not condition) for use with
    ``conditional``."""
    return NotCondition(condition)


def sign(x):
    "UFL operator: Take the sign (+1 or -1) of *x*."
    # TODO: Add a Sign type for this?
    return conditional(eq(x, 0), 0, conditional(lt(x, 0), -1, +1))


def max_value(x, y):
    "UFL operator: Take the maximum of *x* and *y*."
    x = as_ufl(x)
    y = as_ufl(y)
    return MaxValue(x, y)


def min_value(x, y):
    "UFL operator: Take the minimum of *x* and *y*."
    x = as_ufl(x)
    y = as_ufl(y)
    return MinValue(x, y)


def Max(x, y):  # TODO: Deprecate this notation?
    "UFL operator: Take the maximum of *x* and *y*."
    return max_value(x, y)


def Min(x, y):  # TODO: Deprecate this notation?
    "UFL operator: Take the minimum of *x* and *y*."
    return min_value(x, y)


# --- Math functions ---

def _mathfunction(f, cls):
    f = as_ufl(f)
    r = cls(f)
    if isinstance(r, (RealValue, Zero, int, float)):
        return float(r)
    if isinstance(r, (ComplexValue, complex)):
        return complex(r)
    return r


def sqrt(f):
    "UFL operator: Take the square root of *f*."
    return _mathfunction(f, Sqrt)


def exp(f):
    "UFL operator: Take the exponential of *f*."
    return _mathfunction(f, Exp)


def ln(f):
    "UFL operator: Take the natural logarithm of *f*."
    return _mathfunction(f, Ln)


def cos(f):
    "UFL operator: Take the cosine of *f*."
    return _mathfunction(f, Cos)


def sin(f):
    "UFL operator: Take the sine of *f*."
    return _mathfunction(f, Sin)


def tan(f):
    "UFL operator: Take the tangent of *f*."
    return _mathfunction(f, Tan)


def cosh(f):
    "UFL operator: Take the hyperbolic cosine of *f*."
    return _mathfunction(f, Cosh)


def sinh(f):
    "UFL operator: Take the hyperbolic sine of *f*."
    return _mathfunction(f, Sinh)


def tanh(f):
    "UFL operator: Take the hyperbolic tangent of *f*."
    return _mathfunction(f, Tanh)


def acos(f):
    "UFL operator: Take the inverse cosine of *f*."
    return _mathfunction(f, Acos)


def asin(f):
    "UFL operator: Take the inverse sine of *f*."
    return _mathfunction(f, Asin)


def atan(f):
    "UFL operator: Take the inverse tangent of *f*."
    return _mathfunction(f, Atan)


def atan_2(f1, f2):
    "UFL operator: Take the inverse tangent with two the arguments *f1* and *f2*."
    f1 = as_ufl(f1)
    f2 = as_ufl(f2)
    if isinstance(f1, (ComplexValue, complex)) or isinstance(f2, (ComplexValue, complex)):
        raise TypeError('atan_2 is incompatible with complex numbers.')
    r = Atan2(f1, f2)
    if isinstance(r, (RealValue, Zero, int, float)):
        return float(r)
    if isinstance(r, (ComplexValue, complex)):
        return complex(r)
    return r


def erf(f):
    "UFL operator: Take the error function of *f*."
    return _mathfunction(f, Erf)


def bessel_J(nu, f):
    """UFL operator: cylindrical Bessel function of the first kind."""
    nu = as_ufl(nu)
    f = as_ufl(f)
    return BesselJ(nu, f)


def bessel_Y(nu, f):
    """UFL operator: cylindrical Bessel function of the second kind."""
    nu = as_ufl(nu)
    f = as_ufl(f)
    return BesselY(nu, f)


def bessel_I(nu, f):
    """UFL operator: regular modified cylindrical Bessel function."""
    nu = as_ufl(nu)
    f = as_ufl(f)
    return BesselI(nu, f)


def bessel_K(nu, f):
    """UFL operator: irregular modified cylindrical Bessel function."""
    nu = as_ufl(nu)
    f = as_ufl(f)
    return BesselK(nu, f)


# --- Special function for exterior_derivative

def exterior_derivative(f):
    """UFL operator: Take the exterior derivative of *f*.

    The exterior derivative uses the element family to
    determine whether ``id``, ``grad``, ``curl`` or ``div`` should be used.

    Note that this uses the ``grad`` and ``div`` operators,
    as opposed to ``nabla_grad`` and ``nabla_div``.
    """

    # Extract the element from the input f
    if isinstance(f, Indexed):
        expression, indices = f.ufl_operands
        if len(indices) > 1:
            raise NotImplementedError
        index = int(indices[0])
        element = expression.ufl_element()
        element = element.extract_component(index)[1]
    elif isinstance(f, ListTensor):
        f0 = f.ufl_operands[0]
        f0expr, f0indices = f0.ufl_operands  # FIXME: Assumption on type of f0!!!
        if len(f0indices) > 1:
            raise NotImplementedError
        index = int(f0indices[0])
        element = f0expr.ufl_element()
        element = element.extract_component(index)[1]
    else:
        try:
            element = f.ufl_element()
        except Exception:
            error("Unable to determine element from %s" % f)

    # Extract the family and the geometric dimension
    family = element.family()
    gdim = element.cell().geometric_dimension()

    # L^2 elements:
    if "Disc" in family:
        return f

    # H^1 elements:
    if "Lagrange" in family:
        if gdim == 1:
            return grad(f)[0]  # Special-case 1D vectors as scalars
        return grad(f)

    # H(curl) elements:
    if "curl" in family:
        return curl(f)

    # H(div) elements:
    if "Brezzi" in family or "Raviart" in family:
        return div(f)

    error("Unable to determine exterior_derivative. Family is '%s'" % family)<|MERGE_RESOLUTION|>--- conflicted
+++ resolved
@@ -183,11 +183,7 @@
     a = as_ufl(a)
     b = as_ufl(b)
     if a.ufl_shape == () and b.ufl_shape == ():
-<<<<<<< HEAD
-        return a*Conj(b)
-=======
         return a * b
->>>>>>> 5f2ea7a7
     return Dot(a, b)
 
 
