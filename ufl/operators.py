# -*- coding: utf-8 -*-
"""This module extends the form language with free function operators,
which are either already available as member functions on UFL objects
or defined as compound operators involving basic operations on the UFL
objects."""

# Copyright (C) 2008-2016 Martin Sandve Alnæs and Anders Logg
#
# This file is part of UFL (https://www.fenicsproject.org)
#
# SPDX-License-Identifier:    LGPL-3.0-or-later
#
# Modified by Kristian B. Oelgaard, 2011
# Modified by Massimiliano Leoni, 2016.

import warnings
import operator

from ufl.form import Form
from ufl.constantvalue import Zero, RealValue, ComplexValue, as_ufl
from ufl.differentiation import VariableDerivative, Grad, Div, Curl, NablaGrad, NablaDiv
from ufl.tensoralgebra import Transposed, Inner, Outer, Dot, Cross, \
    Determinant, Inverse, Cofactor, Trace, Deviatoric, Skew, Sym
from ufl.coefficient import Coefficient
from ufl.variable import Variable
from ufl.tensors import as_tensor, as_matrix, as_vector, ListTensor
from ufl.conditional import EQ, NE, \
    AndCondition, OrCondition, NotCondition, Conditional, MaxValue, MinValue
from ufl.algebra import Conj, Real, Imag
from ufl.mathfunctions import Sqrt, Exp, Ln, Erf,\
    Cos, Sin, Tan, Cosh, Sinh, Tanh, Acos, Asin, Atan, Atan2,\
    BesselJ, BesselY, BesselI, BesselK
from ufl.averaging import CellAvg, FacetAvg
from ufl.core.multiindex import indices
from ufl.indexed import Indexed
from ufl.geometry import SpatialCoordinate, FacetNormal
from ufl.checks import is_cellwise_constant
from ufl.domain import extract_domains
<<<<<<< HEAD
from ufl.core.external_operator import ExternalOperator
=======
from ufl import sobolevspace
>>>>>>> 3c62318c

# --- Basic operators ---


def rank(f):
    "UFL operator: The rank of *f*."
    f = as_ufl(f)
    return len(f.ufl_shape)


def shape(f):
    "UFL operator: The shape of *f*."
    f = as_ufl(f)
    return f.ufl_shape


# --- Complex operators ---

def conj(f):
    "UFL operator: The complex conjugate of *f*"
    f = as_ufl(f)
    return Conj(f)


# Alias because both conj and conjugate are in numpy and we wish to be consistent.
conjugate = conj


def real(f):
    "UFL operator: The real part of *f*"
    f = as_ufl(f)
    return Real(f)


def imag(f):
    "UFL operator: The imaginary part of *f*"
    f = as_ufl(f)
    return Imag(f)


# --- Elementwise tensor operators ---

def elem_op_items(op_ind, indices, *args):
    sh = args[0].ufl_shape
    indices = tuple(indices)
    n = sh[len(indices)]

    def extind(ii):
        return indices + (ii,)

    if len(sh) == len(indices) + 1:
        return [op_ind(extind(i), *args) for i in range(n)]
    else:
        return [elem_op_items(op_ind, extind(i), *args) for i in range(n)]


def elem_op(op, *args):
    "UFL operator: Take the elementwise application of operator *op* on scalar values from one or more tensor arguments."
    args = [as_ufl(arg) for arg in args]
    sh = args[0].ufl_shape
    if not all(sh == x.ufl_shape for x in args):
        raise ValueError("Cannot take elementwise operation with different shapes.")

    if sh == ():
        return op(*args)

    def op_ind(ind, *args):
        return op(*[x[ind] for x in args])
    return as_tensor(elem_op_items(op_ind, (), *args))


def elem_mult(A, B):
    "UFL operator: Take the elementwise multiplication of tensors *A* and *B* with the same shape."
    return elem_op(operator.mul, A, B)


def elem_div(A, B):
    "UFL operator: Take the elementwise division of tensors *A* and *B* with the same shape."
    return elem_op(operator.truediv, A, B)


def elem_pow(A, B):
    "UFL operator: Take the elementwise power of tensors *A* and *B* with the same shape."
    return elem_op(operator.pow, A, B)


# --- Tensor operators ---

def transpose(A):
    "UFL operator: Take the transposed of tensor A."
    A = as_ufl(A)
    if A.ufl_shape == ():
        return A
    return Transposed(A)


def outer(*operands):
    "UFL operator: Take the outer product of two or more operands. The complex conjugate of the first argument is taken."
    n = len(operands)
    if n == 1:
        return operands[0]
    elif n == 2:
        a, b = operands
    else:
        a = outer(*operands[:-1])
        b = operands[-1]
    a = as_ufl(a)
    b = as_ufl(b)
    if a.ufl_shape == () and b.ufl_shape == ():
        return Conj(a) * b
    return Outer(a, b)


def inner(a, b):
    "UFL operator: Take the inner product of *a* and *b*. The complex conjugate of the second argument is taken."
    a = as_ufl(a)
    b = as_ufl(b)
    if a.ufl_shape == () and b.ufl_shape == ():
        return a * Conj(b)
    return Inner(a, b)


# TODO: Something like this would be useful in some cases, but should
# inner just support len(a.ufl_shape) != len(b.ufl_shape) instead?
def _partial_inner(a, b):
    "UFL operator: Take the partial inner product of a and b."
    ar, br = len(a.ufl_shape), len(b.ufl_shape)
    n = min(ar, br)
    return contraction(a, list(range(n - ar, n - ar + n)), b, list(range(n)))


def dot(a, b):
    "UFL operator: Take the dot product of *a* and *b*. This won't take the complex conjugate of the second argument."
    a = as_ufl(a)
    b = as_ufl(b)
    if a.ufl_shape == () and b.ufl_shape == ():
        return a * b
    return Dot(a, b)


def contraction(a, a_axes, b, b_axes):
    "UFL operator: Take the contraction of a and b over given axes."
    ai, bi = a_axes, b_axes
    if len(ai) != len(bi):
        raise ValueError("Contraction must be over the same number of axes.")
    ash = a.ufl_shape
    bsh = b.ufl_shape
    aii = indices(len(a.ufl_shape))
    bii = indices(len(b.ufl_shape))
    cii = indices(len(ai))
    shape = [None] * len(ai)
    for i, j in enumerate(ai):
        aii[j] = cii[i]
        shape[i] = ash[j]
    for i, j in enumerate(bi):
        bii[j] = cii[i]
        if shape[i] != bsh[j]:
            raise ValueError("Shape mismatch in contraction.")
    s = a[aii] * b[bii]
    cii = set(cii)
    ii = tuple(i for i in (aii + bii) if i not in cii)
    return as_tensor(s, ii)


def perp(v):
    "UFL operator: Take the perp of *v*, i.e. :math:`(-v_1, +v_0)`."
    v = as_ufl(v)
    if v.ufl_shape != (2,):
        raise ValueError("Expecting a 2D vector expression.")
    return as_vector((-v[1], v[0]))


def cross(a, b):
    "UFL operator: Take the cross product of *a* and *b*."
    a = as_ufl(a)
    b = as_ufl(b)
    return Cross(a, b)


def det(A):
    "UFL operator: Take the determinant of *A*."
    A = as_ufl(A)
    if A.ufl_shape == ():
        return A
    return Determinant(A)


def inv(A):
    "UFL operator: Take the inverse of *A*."
    A = as_ufl(A)
    if A.ufl_shape == ():
        return 1 / A
    return Inverse(A)


def cofac(A):
    "UFL operator: Take the cofactor of *A*."
    A = as_ufl(A)
    return Cofactor(A)


def tr(A):
    "UFL operator: Take the trace of *A*."
    A = as_ufl(A)
    return Trace(A)


def diag(A):
    """UFL operator: Take the diagonal part of rank 2 tensor *A* **or**
    make a diagonal rank 2 tensor from a rank 1 tensor.

    Always returns a rank 2 tensor. See also ``diag_vector``."""

    # TODO: Make a compound type or two for this operator

    # Get and check dimensions
    r = len(A.ufl_shape)
    if r == 1:
        n, = A.ufl_shape
    elif r == 2:
        m, n = A.ufl_shape
        if m != n:
            raise ValueError("Can only take diagonal of square tensors.")
    else:
        raise ValueError("Expecting rank 1 or 2 tensor.")

    # Build matrix row by row
    rows = []
    for i in range(n):
        row = [0] * n
        row[i] = A[i] if r == 1 else A[i, i]
        rows.append(row)
    return as_matrix(rows)


def diag_vector(A):
    """UFL operator: Take the diagonal part of rank 2 tensor *A* and return as a vector.

    See also ``diag``."""

    # TODO: Make a compound type for this operator

    # Get and check dimensions
    if len(A.ufl_shape) != 2:
        raise ValueError("Expecting rank 2 tensor.")
    m, n = A.ufl_shape
    if m != n:
        raise ValueError("Can only take diagonal of square tensors.")

    # Return diagonal vector
    return as_vector([A[i, i] for i in range(n)])


def dev(A):
    "UFL operator: Take the deviatoric part of *A*."
    A = as_ufl(A)
    return Deviatoric(A)


def skew(A):
    "UFL operator: Take the skew symmetric part of *A*."
    A = as_ufl(A)
    return Skew(A)


def sym(A):
    "UFL operator: Take the symmetric part of *A*."
    A = as_ufl(A)
    return Sym(A)


# --- Differential operators

def Dx(f, *i):
    """UFL operator: Take the partial derivative of *f* with respect
    to spatial variable number *i*. Equivalent to ``f.dx(*i)``."""
    f = as_ufl(f)
    return f.dx(*i)


def Dt(f):
    "UFL operator: <Not implemented yet!> The partial derivative of *f* with respect to time."
    raise NotImplementedError


def Dn(f):
    """UFL operator: Take the directional derivative of *f* in the
    facet normal direction, Dn(f) := dot(grad(f), n)."""
    f = as_ufl(f)
    if is_cellwise_constant(f):
        return Zero(f.ufl_shape, f.ufl_free_indices, f.ufl_index_dimensions)
    return dot(grad(f), FacetNormal(f.ufl_domain()))


def diff(f, v):
    """UFL operator: Take the derivative of *f* with respect to the variable *v*.

    If *f* is a form, ``diff`` is applied to each integrand.
    """
    # Apply to integrands
    if isinstance(f, Form):
        from ufl.algorithms.map_integrands import map_integrands
        return map_integrands(lambda e: diff(e, v), f)

    # Apply to expression
    f = as_ufl(f)
    if isinstance(v, SpatialCoordinate):
        return grad(f)
    elif isinstance(v, (Variable, Coefficient, ExternalOperator)):
        return VariableDerivative(f, v)
    else:
        raise ValueError("Expecting a Variable or SpatialCoordinate in diff.")


def grad(f):
    """UFL operator: Take the gradient of *f*.

    This operator follows the grad convention where

      grad(s)[i] = s.dx(i)

      grad(v)[i,j] = v[i].dx(j)

      grad(T)[:,i] = T[:].dx(i)

    for scalar expressions s, vector expressions v,
    and arbitrary rank tensor expressions T.

    See also: :py:func:`nabla_grad`
    """
    f = as_ufl(f)
    return Grad(f)


def div(f):
    """UFL operator: Take the divergence of *f*.

    This operator follows the div convention where

      div(v) = v[i].dx(i)

      div(T)[:] = T[:,i].dx(i)

    for vector expressions v, and
    arbitrary rank tensor expressions T.

    See also: :py:func:`nabla_div`
    """
    f = as_ufl(f)
    return Div(f)


def nabla_grad(f):
    """UFL operator: Take the gradient of *f*.

    This operator follows the grad convention where

      nabla_grad(s)[i] = s.dx(i)

      nabla_grad(v)[i,j] = v[j].dx(i)

      nabla_grad(T)[i,:] = T[:].dx(i)

    for scalar expressions s, vector expressions v,
    and arbitrary rank tensor expressions T.

    See also: :py:func:`grad`
    """
    f = as_ufl(f)
    return NablaGrad(f)


def nabla_div(f):
    """UFL operator: Take the divergence of *f*.

    This operator follows the div convention where

      nabla_div(v) = v[i].dx(i)

      nabla_div(T)[:] = T[i,:].dx(i)

    for vector expressions v, and
    arbitrary rank tensor expressions T.

    See also: :py:func:`div`
    """
    f = as_ufl(f)
    return NablaDiv(f)


def curl(f):
    "UFL operator: Take the curl of *f*."
    f = as_ufl(f)
    return Curl(f)


rot = curl


# --- DG operators ---

def jump(v, n=None):
    "UFL operator: Take the jump of *v* across a facet."
    v = as_ufl(v)
    is_constant = len(extract_domains(v)) > 0
    if is_constant:
        if n is None:
            return v('+') - v('-')
        r = len(v.ufl_shape)
        if r == 0:
            return v('+') * n('+') + v('-') * n('-')
        else:
            return dot(v('+'), n('+')) + dot(v('-'), n('-'))
    else:
        warnings.warn("Returning zero from jump of expression without a domain. This may be erroneous if a dolfin.Expression is involved.")
        # FIXME: Is this right? If v has no domain, it doesn't depend
        # on anything spatially variable or any form arguments, and
        # thus the jump is zero. In other words, I'm assuming that "v
        # has no geometric domains" is equivalent with "v is a spatial
        # constant".  Update: This is NOT true for
        # jump(Expression("x[0]")) from dolfin.
        return Zero(v.ufl_shape, v.ufl_free_indices, v.ufl_index_dimensions)


def avg(v):
    "UFL operator: Take the average of *v* across a facet."
    v = as_ufl(v)
    return 0.5 * (v('+') + v('-'))


def cell_avg(f):
    "UFL operator: Take the average of *v* over a cell."
    return CellAvg(f)


def facet_avg(f):
    "UFL operator: Take the average of *v* over a facet."
    return FacetAvg(f)


# --- Other operators ---

def variable(e):
    """UFL operator: Define a variable representing the given expression, see also
    ``diff()``."""
    e = as_ufl(e)
    return Variable(e)


# --- Conditional expressions ---

def conditional(condition, true_value, false_value):
    """UFL operator: A conditional expression, taking the value of *true_value*
    when *condition* evaluates to ``true`` and *false_value* otherwise."""
    return Conditional(condition, true_value, false_value)


def eq(left, right):
    """UFL operator: A boolean expression (left == right) for use with
    ``conditional``."""
    return EQ(left, right)


def ne(left, right):
    """UFL operator: A boolean expression (left != right) for use with
    ``conditional``."""
    return NE(left, right)


def le(left, right):
    """UFL operator: A boolean expression (left <= right) for use with
    ``conditional``."""
    return as_ufl(left) <= as_ufl(right)


def ge(left, right):
    """UFL operator: A boolean expression (left >= right) for use with
    ``conditional``."""
    return as_ufl(left) >= as_ufl(right)


def lt(left, right):
    """UFL operator: A boolean expression (left < right) for use with
    ``conditional``."""
    return as_ufl(left) < as_ufl(right)


def gt(left, right):
    """UFL operator: A boolean expression (left > right) for use with
    ``conditional``."""
    return as_ufl(left) > as_ufl(right)


def And(left, right):
    """UFL operator: A boolean expression (left and right) for use with
    ``conditional``."""
    return AndCondition(left, right)


def Or(left, right):
    """UFL operator: A boolean expression (left or right) for use with
    ``conditional``."""
    return OrCondition(left, right)


def Not(condition):
    """UFL operator: A boolean expression (not condition) for use with
    ``conditional``."""
    return NotCondition(condition)


def sign(x):
    "UFL operator: Take the sign (+1 or -1) of *x*."
    # TODO: Add a Sign type for this?
    return conditional(eq(x, 0), 0, conditional(lt(x, 0), -1, +1))


def max_value(x, y):
    "UFL operator: Take the maximum of *x* and *y*."
    x = as_ufl(x)
    y = as_ufl(y)
    return MaxValue(x, y)


def min_value(x, y):
    "UFL operator: Take the minimum of *x* and *y*."
    x = as_ufl(x)
    y = as_ufl(y)
    return MinValue(x, y)


# --- Math functions ---

def _mathfunction(f, cls):
    f = as_ufl(f)
    r = cls(f)
    if isinstance(r, (RealValue, Zero, int, float)):
        return float(r)
    if isinstance(r, (ComplexValue, complex)):
        return complex(r)
    return r


def sqrt(f):
    "UFL operator: Take the square root of *f*."
    return _mathfunction(f, Sqrt)


def exp(f):
    "UFL operator: Take the exponential of *f*."
    return _mathfunction(f, Exp)


def ln(f):
    "UFL operator: Take the natural logarithm of *f*."
    return _mathfunction(f, Ln)


def cos(f):
    "UFL operator: Take the cosine of *f*."
    return _mathfunction(f, Cos)


def sin(f):
    "UFL operator: Take the sine of *f*."
    return _mathfunction(f, Sin)


def tan(f):
    "UFL operator: Take the tangent of *f*."
    return _mathfunction(f, Tan)


def cosh(f):
    "UFL operator: Take the hyperbolic cosine of *f*."
    return _mathfunction(f, Cosh)


def sinh(f):
    "UFL operator: Take the hyperbolic sine of *f*."
    return _mathfunction(f, Sinh)


def tanh(f):
    "UFL operator: Take the hyperbolic tangent of *f*."
    return _mathfunction(f, Tanh)


def acos(f):
    "UFL operator: Take the inverse cosine of *f*."
    return _mathfunction(f, Acos)


def asin(f):
    "UFL operator: Take the inverse sine of *f*."
    return _mathfunction(f, Asin)


def atan(f):
    "UFL operator: Take the inverse tangent of *f*."
    return _mathfunction(f, Atan)


def atan_2(f1, f2):
    "UFL operator: Take the inverse tangent with two the arguments *f1* and *f2*."
    f1 = as_ufl(f1)
    f2 = as_ufl(f2)
    if isinstance(f1, (ComplexValue, complex)) or isinstance(f2, (ComplexValue, complex)):
        raise TypeError('atan_2 is incompatible with complex numbers.')
    r = Atan2(f1, f2)
    if isinstance(r, (RealValue, Zero, int, float)):
        return float(r)
    if isinstance(r, (ComplexValue, complex)):
        return complex(r)
    return r


def erf(f):
    "UFL operator: Take the error function of *f*."
    return _mathfunction(f, Erf)


def bessel_J(nu, f):
    """UFL operator: cylindrical Bessel function of the first kind."""
    nu = as_ufl(nu)
    f = as_ufl(f)
    return BesselJ(nu, f)


def bessel_Y(nu, f):
    """UFL operator: cylindrical Bessel function of the second kind."""
    nu = as_ufl(nu)
    f = as_ufl(f)
    return BesselY(nu, f)


def bessel_I(nu, f):
    """UFL operator: regular modified cylindrical Bessel function."""
    nu = as_ufl(nu)
    f = as_ufl(f)
    return BesselI(nu, f)


def bessel_K(nu, f):
    """UFL operator: irregular modified cylindrical Bessel function."""
    nu = as_ufl(nu)
    f = as_ufl(f)
    return BesselK(nu, f)


# --- Special function for exterior_derivative

def exterior_derivative(f):
    """UFL operator: Take the exterior derivative of *f*.

    The exterior derivative uses the element Sobolev space to
    determine whether ``id``, ``grad``, ``curl`` or ``div`` should be used.

    Note that this uses the ``grad`` and ``div`` operators,
    as opposed to ``nabla_grad`` and ``nabla_div``.
    """

    # Extract the element from the input f
    if isinstance(f, Indexed):
        expression, indices = f.ufl_operands
        if len(indices) > 1:
            raise NotImplementedError
        index = int(indices[0])
        element = expression.ufl_element()
        element = element.extract_component(index)[1]
    elif isinstance(f, ListTensor):
        f0 = f.ufl_operands[0]
        f0expr, f0indices = f0.ufl_operands  # FIXME: Assumption on type of f0!!!
        if len(f0indices) > 1:
            raise NotImplementedError
        index = int(f0indices[0])
        element = f0expr.ufl_element()
        element = element.extract_component(index)[1]
    else:
        try:
            element = f.ufl_element()
        except Exception:
            raise ValueError(f"Unable to determine element from {f}")

    gdim = element.cell().geometric_dimension()
    space = element.sobolev_space()

    if space == sobolevspace.L2:
        return f
    elif space == sobolevspace.H1:
        if gdim == 1:
            return grad(f)[0]  # Special-case 1D vectors as scalars
        return grad(f)
    elif space == sobolevspace.HCurl:
        return curl(f)
    elif space == sobolevspace.HDiv:
        return div(f)
    else:
        raise ValueError(f"Unable to determine exterior_derivative for element '{element!r}'")<|MERGE_RESOLUTION|>--- conflicted
+++ resolved
@@ -36,11 +36,8 @@
 from ufl.geometry import SpatialCoordinate, FacetNormal
 from ufl.checks import is_cellwise_constant
 from ufl.domain import extract_domains
-<<<<<<< HEAD
 from ufl.core.external_operator import ExternalOperator
-=======
 from ufl import sobolevspace
->>>>>>> 3c62318c
 
 # --- Basic operators ---
 
