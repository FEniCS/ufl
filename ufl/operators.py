--- conflicted
+++ resolved
@@ -36,11 +36,7 @@
 from ufl.geometry import SpatialCoordinate, FacetNormal
 from ufl.checks import is_cellwise_constant
 from ufl.domain import extract_domains
-<<<<<<< HEAD
-from ufl.core.external_operator import ExternalOperator
-=======
 from ufl import sobolevspace
->>>>>>> 79ef1d4a
 
 # --- Basic operators ---
 
@@ -349,7 +345,7 @@
     f = as_ufl(f)
     if isinstance(v, SpatialCoordinate):
         return grad(f)
-    elif isinstance(v, (Variable, Coefficient, ExternalOperator)):
+    elif isinstance(v, (Variable, Coefficient)):
         return VariableDerivative(f, v)
     else:
         raise ValueError("Expecting a Variable or SpatialCoordinate in diff.")
