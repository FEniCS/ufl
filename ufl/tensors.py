--- conflicted
+++ resolved
@@ -178,11 +178,7 @@
 class ComponentTensor(Operator):
     """Maps the free indices of a scalar valued expression to tensor axes."""
 
-<<<<<<< HEAD
-    __slots__ = ("ufl_free_indices", "ufl_index_dimensions", "ufl_shape")
-=======
     __slots__ = ("_initialised", "ufl_free_indices", "ufl_index_dimensions", "ufl_shape")
->>>>>>> e9010122
 
     def __new__(cls, expression, indices):
         """Create a new ComponentTensor."""
