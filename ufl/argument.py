# -*- coding: utf-8 -*-
"""This module defines the class Argument and a number of related
classes (functions), including TestFunction and TrialFunction."""

# Copyright (C) 2008-2016 Martin Sandve Alnæs
#
# This file is part of UFL (https://www.fenicsproject.org)
#
# SPDX-License-Identifier:    LGPL-3.0-or-later
#
# Modified by Anders Logg, 2008-2009.
# Modified by Massimiliano Leoni, 2016.
# Modified by Cecile Daversin-Catty, 2018.
# Modified by Ignacia Fierro-Piccardo 2023.

import warnings
import numbers

from ufl.core.ufl_type import ufl_type
from ufl.core.terminal import FormArgument
from ufl.split_functions import split
from ufl.finiteelement import FiniteElementBase
from ufl.domain import default_domain
from ufl.form import BaseForm
from ufl.functionspace import AbstractFunctionSpace, FunctionSpace, MixedFunctionSpace
from ufl.duals import is_primal, is_dual

# Export list for ufl.classes (TODO: not actually classes: drop? these are in ufl.*)
__all_classes__ = ["TestFunction", "TrialFunction", "TestFunctions", "TrialFunctions"]


# --- Class representing an argument (basis function) in a form ---

class BaseArgument(object):
    """UFL value: Representation of an argument to a form."""
    __slots__ = ()
    _ufl_is_abstract_ = True

    def __getnewargs__(self):
        return (self._ufl_function_space, self._number, self._part)

    def __init__(self, function_space, number, part=None):

        if isinstance(function_space, FiniteElementBase):
            # For legacy support for UFL files using cells, we map the cell to
            # the default Mesh
            element = function_space
            domain = default_domain(element.cell())
            function_space = FunctionSpace(domain, element)
            warnings.warn("The use of FiniteElement as an input to Argument will be deprecated by December 2023. "
                          "Please, use FunctionSpace instead", FutureWarning)
        elif not isinstance(function_space, AbstractFunctionSpace):
            raise ValueError("Expecting a FunctionSpace or FiniteElement.")

        self._ufl_function_space = function_space
        self._ufl_shape = function_space.ufl_element().value_shape()

        if not isinstance(number, numbers.Integral):
            raise ValueError(f"Expecting an int for number, not {number}")
        if part is not None and not isinstance(part, numbers.Integral):
            raise ValueError(f"Expecting None or an int for part, not {part}")
        self._number = number
        self._part = part

        self._repr = f"BaseArgument({self._ufl_function_space}, {self._number}, {self._part})"

    @property
    def ufl_shape(self):
        "Return the associated UFL shape."
        return self._ufl_shape

    def ufl_function_space(self):
        "Get the function space of this Argument."
        return self._ufl_function_space

    def ufl_domain(self):
        """Return the UFL domain."""
        return self._ufl_function_space.ufl_domain()

    def ufl_element(self):
        """Return The UFL element."""
        return self._ufl_function_space.ufl_element()

    def number(self):
        "Return the Argument number."
        return self._number

    def part(self):
        return self._part

    def is_cellwise_constant(self):
        "Return whether this expression is spatially constant over each cell."
        # TODO: Should in principle do like with Coefficient,
        # but that may currently simplify away some arguments
        # we want to keep, or? See issue#13.
        # When we can annotate zero with arguments, we can change this.
        return False

    def ufl_domains(self):
        """Return UFL domains."""
        return self._ufl_function_space.ufl_domains()

    def _ufl_signature_data_(self, renumbering):
        "Signature data for form arguments depend on the global numbering of the form arguments and domains."
        fsdata = self._ufl_function_space._ufl_signature_data_(renumbering)
        return ("Argument", self._number, self._part, fsdata)

    def __str__(self):
        number = str(self._number)
        if len(number) == 1:
            s = "v_%s" % number
        else:
            s = "v_{%s}" % number
        if self._part is not None:
            part = str(self._part)
            if len(part) == 1:
                s = "%s^%s" % (s, part)
            else:
                s = "%s^{%s}" % (s, part)
        return s

    def __repr__(self):
        return self._repr

    def __eq__(self, other):
        """Deliberately comparing exact type and not using isinstance here,
        meaning eventual subclasses must reimplement this function to work
        correctly, and instances of this class will compare not equal to
        instances of eventual subclasses. The overloading allows
        subclasses to distinguish between test and trial functions
        with a different non-ufl payload, such as dolfin FunctionSpace
        with different mesh. This is necessary because arguments with the
        same element and argument number are always equal from a pure ufl
        point of view, e.g. TestFunction(V1) == TestFunction(V2) if V1 and V2
        are the same ufl element but different dolfin function spaces.
        """
        return (
            type(self) is type(other) and self._number == other._number and  # noqa: W504
            self._part == other._part and self._ufl_function_space == other._ufl_function_space
        )


@ufl_type()
class Argument(FormArgument, BaseArgument):
    """UFL value: Representation of an argument to a form."""
    __slots__ = (
        "_ufl_function_space",
        "_ufl_shape",
        "_number",
        "_part",
        "_repr",
    )

    _primal = True
    _dual = False

    __getnewargs__ = BaseArgument.__getnewargs__
    __str__ = BaseArgument.__str__
    _ufl_signature_data_ = BaseArgument._ufl_signature_data_
    __eq__ = BaseArgument.__eq__

    def __new__(cls, *args, **kw):
        if args[0] and is_dual(args[0]):
            return Coargument(*args, **kw)
        return super().__new__(cls)

    def __init__(self, function_space, number, part=None):
        FormArgument.__init__(self)
        BaseArgument.__init__(self, function_space, number, part)

        self._repr = "Argument(%s, %s, %s)" % (
            repr(self._ufl_function_space), repr(self._number), repr(self._part))

    def ufl_domains(self):
        return BaseArgument.ufl_domains(self)

    def __repr__(self):
        return self._repr


@ufl_type()
class Coargument(BaseForm, BaseArgument):
    """UFL value: Representation of an argument to a form in a dual space."""
    __slots__ = (
        "_ufl_function_space",
        "_ufl_shape",
        "_arguments",
        "_coefficients",
        "ufl_operands",
        "_number",
        "_part",
        "_repr",
        "_hash"
    )

    _primal = False
    _dual = True

    def __new__(cls, *args, **kw):
        if args[0] and is_primal(args[0]):
            raise ValueError("ufl.Coargument takes in a dual space! If you want to define an argument "
                             "in the primal space you should use ufl.Argument.")
        return super().__new__(cls)

    def __init__(self, function_space, number, part=None):
        BaseArgument.__init__(self, function_space, number, part)
        BaseForm.__init__(self)

        self.ufl_operands = ()
        self._hash = None
        self._repr = "Coargument(%s, %s, %s)" % (
            repr(self._ufl_function_space), repr(self._number), repr(self._part))

    def arguments(self, outer_form=None):
        "Return all ``Argument`` objects found in form."
        if self._arguments is None:
            self._analyze_form_arguments(outer_form=outer_form)
        return self._arguments

    def _analyze_form_arguments(self, outer_form=None):
        "Analyze which Argument and Coefficient objects can be found in the form."
        # Define canonical numbering of arguments and coefficients
<<<<<<< HEAD
        self._coefficients = ()
        # Coarguments map from V* to V*, i.e. V* -> V*, or equivalently V* x V -> R.
        # So they have one argument in the primal space and one in the dual space.
        # However, when they are composed with linear forms with dual arguments, such as BaseFormOperators,
        # the primal argument is discarded when analysing the argument as Coarguments.
        if not outer_form:
            self._arguments = (Argument(self.ufl_function_space().dual(), 0), self)
        else:
            self._arguments = (self,)
=======
        # Coarguments map from V* to V*, i.e. V* -> V*, or equivalently V* x V -> R.
        # So they have one argument in the primal space and one in the dual space.
        self._arguments = (Argument(self.ufl_function_space().dual(), 0), self)
        self._coefficients = ()
>>>>>>> b6f3bf04

    def ufl_domain(self):
        return BaseArgument.ufl_domain(self)

    def equals(self, other):
        if type(other) is not Coargument:
            return False
        if self is other:
            return True
        return (self._ufl_function_space == other._ufl_function_space and  # noqa: W504
                self._number == other._number and self._part == other._part)

    def __hash__(self):
        """Hash code for use in dicts."""
        return hash(("Coargument",
                     hash(self._ufl_function_space),
                     self._number,
                     self._part))

# --- Helper functions for pretty syntax ---


def TestFunction(function_space, part=None):
    """UFL value: Create a test function argument to a form."""
    return Argument(function_space, 0, part)


def TrialFunction(function_space, part=None):
    """UFL value: Create a trial function argument to a form."""
    return Argument(function_space, 1, part)


# --- Helper functions for creating subfunctions on mixed elements ---

def Arguments(function_space, number):
    """UFL value: Create an Argument in a mixed space, and return a
    tuple with the function components corresponding to the subelements."""
    if isinstance(function_space, MixedFunctionSpace):
        return [Argument(function_space.ufl_sub_space(i), number, i)
                for i in range(function_space.num_sub_spaces())]
    else:
        return split(Argument(function_space, number))


def TestFunctions(function_space):
    """UFL value: Create a TestFunction in a mixed space, and return a
    tuple with the function components corresponding to the subelements."""
    return Arguments(function_space, 0)


def TrialFunctions(function_space):
    """UFL value: Create a TrialFunction in a mixed space, and return a
    tuple with the function components corresponding to the subelements."""
    return Arguments(function_space, 1)<|MERGE_RESOLUTION|>--- conflicted
+++ resolved
@@ -220,7 +220,6 @@
     def _analyze_form_arguments(self, outer_form=None):
         "Analyze which Argument and Coefficient objects can be found in the form."
         # Define canonical numbering of arguments and coefficients
-<<<<<<< HEAD
         self._coefficients = ()
         # Coarguments map from V* to V*, i.e. V* -> V*, or equivalently V* x V -> R.
         # So they have one argument in the primal space and one in the dual space.
@@ -230,12 +229,6 @@
             self._arguments = (Argument(self.ufl_function_space().dual(), 0), self)
         else:
             self._arguments = (self,)
-=======
-        # Coarguments map from V* to V*, i.e. V* -> V*, or equivalently V* x V -> R.
-        # So they have one argument in the primal space and one in the dual space.
-        self._arguments = (Argument(self.ufl_function_space().dual(), 0), self)
-        self._coefficients = ()
->>>>>>> b6f3bf04
 
     def ufl_domain(self):
         return BaseArgument.ufl_domain(self)
