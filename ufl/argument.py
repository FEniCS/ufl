# -*- coding: utf-8 -*-
"""This module defines the class Argument and a number of related
classes (functions), including TestFunction and TrialFunction."""

# Copyright (C) 2008-2016 Martin Sandve Alnæs
#
# This file is part of UFL (https://www.fenicsproject.org)
#
# SPDX-License-Identifier:    LGPL-3.0-or-later
#
# Modified by Anders Logg, 2008-2009.
# Modified by Massimiliano Leoni, 2016.
# Modified by Cecile Daversin-Catty, 2018.

import numbers
from ufl.core.ufl_type import ufl_type
from ufl.core.terminal import FormArgument
from ufl.split_functions import split
from ufl.finiteelement import FiniteElementBase
from ufl.domain import default_domain
from ufl.form import BaseForm
from ufl.functionspace import AbstractFunctionSpace, FunctionSpace, MixedFunctionSpace
from ufl.duals import is_primal, is_dual

# Export list for ufl.classes (TODO: not actually classes: drop? these are in ufl.*)
__all_classes__ = ["TestFunction", "TrialFunction", "TestFunctions", "TrialFunctions"]


# --- Class representing an argument (basis function) in a form ---

class BaseArgument(object):
    """UFL value: Representation of an argument to a form."""
    __slots__ = ()
    _ufl_is_abstract_ = True

    def __getnewargs__(self):
        return (self._ufl_function_space, self._number, self._part)

    def __init__(self, function_space, number, part=None):

        if isinstance(function_space, FiniteElementBase):
            # For legacy support for UFL files using cells, we map the cell to
            # the default Mesh
            element = function_space
            domain = default_domain(element.cell())
            function_space = FunctionSpace(domain, element)
        elif not isinstance(function_space, AbstractFunctionSpace):
            raise ValueError("Expecting a FunctionSpace or FiniteElement.")

        self._ufl_function_space = function_space
        self._ufl_shape = function_space.ufl_element().value_shape()

        if not isinstance(number, numbers.Integral):
            raise ValueError(f"Expecting an int for number, not {number}")
        if part is not None and not isinstance(part, numbers.Integral):
            raise ValueError(f"Expecting None or an int for part, not {part}")
        self._number = number
        self._part = part

<<<<<<< HEAD
        self._repr = "BaseArgument(%s, %s, %s)" % (
            repr(self._ufl_function_space), repr(self._number), repr(self._part))
=======
        self._repr = f"BaseArgument({self._ufl_function_space}, {self._number}, {self._part})"
>>>>>>> 772485d7

    @property
    def ufl_shape(self):
        "Return the associated UFL shape."
        return self._ufl_shape

    def ufl_function_space(self):
        "Get the function space of this Argument."
        return self._ufl_function_space

    def ufl_domain(self):
        """Return the UFL domain."""
        return self._ufl_function_space.ufl_domain()

    def ufl_element(self):
        """Return The UFL element."""
        return self._ufl_function_space.ufl_element()

    def number(self):
        "Return the Argument number."
        return self._number

    def part(self):
        return self._part

    def is_cellwise_constant(self):
        "Return whether this expression is spatially constant over each cell."
        # TODO: Should in principle do like with Coefficient,
        # but that may currently simplify away some arguments
        # we want to keep, or? See issue#13.
        # When we can annotate zero with arguments, we can change this.
        return False

    def ufl_domains(self):
        """Return UFL domains."""
        return self._ufl_function_space.ufl_domains()

    def _ufl_signature_data_(self, renumbering):
        "Signature data for form arguments depend on the global numbering of the form arguments and domains."
        fsdata = self._ufl_function_space._ufl_signature_data_(renumbering)
        return ("Argument", self._number, self._part, fsdata)

    def __str__(self):
        number = str(self._number)
        if len(number) == 1:
            s = "v_%s" % number
        else:
            s = "v_{%s}" % number
        if self._part is not None:
            part = str(self._part)
            if len(part) == 1:
                s = "%s^%s" % (s, part)
            else:
                s = "%s^{%s}" % (s, part)
        return s

    def __repr__(self):
        return self._repr

    def __eq__(self, other):
        """Deliberately comparing exact type and not using isinstance here,
        meaning eventual subclasses must reimplement this function to work
        correctly, and instances of this class will compare not equal to
        instances of eventual subclasses. The overloading allows
        subclasses to distinguish between test and trial functions
        with a different non-ufl payload, such as dolfin FunctionSpace
        with different mesh. This is necessary because arguments with the
        same element and argument number are always equal from a pure ufl
        point of view, e.g. TestFunction(V1) == TestFunction(V2) if V1 and V2
        are the same ufl element but different dolfin function spaces.
        """
        return (type(self) == type(other) and
                self._number == other._number and
                self._part == other._part and
                self._ufl_function_space == other._ufl_function_space)


@ufl_type()
class Argument(FormArgument, BaseArgument):
    """UFL value: Representation of an argument to a form."""
    __slots__ = (
        "_ufl_function_space",
        "_ufl_shape",
        "_number",
        "_part",
        "_repr",
    )

    _primal = True
    _dual = False

    __getnewargs__ = BaseArgument.__getnewargs__
    __str__ = BaseArgument.__str__
    _ufl_signature_data_ = BaseArgument._ufl_signature_data_
<<<<<<< HEAD
=======
    __eq__ = BaseArgument.__eq__
>>>>>>> 772485d7

    def __new__(cls, *args, **kw):
        if args[0] and is_dual(args[0]):
            return Coargument(*args, **kw)
        return super().__new__(cls)

    def __init__(self, function_space, number, part=None):
        FormArgument.__init__(self)
        BaseArgument.__init__(self, function_space, number, part)

        self._repr = "Argument(%s, %s, %s)" % (
            repr(self._ufl_function_space), repr(self._number), repr(self._part))

    def ufl_domains(self):
        return BaseArgument.ufl_domains(self)

    def __repr__(self):
        return self._repr


@ufl_type()
class Coargument(BaseForm, BaseArgument):
    """UFL value: Representation of an argument to a form in a dual space."""
    __slots__ = (
        "_ufl_function_space",
        "_ufl_shape",
        "_arguments",
<<<<<<< HEAD
        "_coefficients",
=======
>>>>>>> 772485d7
        "ufl_operands",
        "_number",
        "_part",
        "_repr",
        "_hash"
    )

    _primal = False
    _dual = True

    def __new__(cls, *args, **kw):
        if args[0] and is_primal(args[0]):
            raise ValueError('ufl.Coargument takes in a dual space! If you want to define an argument in the primal space you should use ufl.Argument.')
        return super().__new__(cls)

    def __init__(self, function_space, number, part=None):
        BaseArgument.__init__(self, function_space, number, part)
        BaseForm.__init__(self)

        self.ufl_operands = ()
        self._hash = None
        self._repr = "Coargument(%s, %s, %s)" % (
            repr(self._ufl_function_space), repr(self._number), repr(self._part))

    def _analyze_form_arguments(self):
        "Analyze which Argument and Coefficient objects can be found in the form."
        # Define canonical numbering of arguments and coefficients
<<<<<<< HEAD
        self._arguments = (self,)
        self._coefficients = ()
=======
        self._arguments = (Argument(self._ufl_function_space, 0),)
>>>>>>> 772485d7

    def equals(self, other):
        if type(other) is not Coargument:
            return False
        if self is other:
            return True
        return (self._ufl_function_space == other._ufl_function_space and
                self._number == other._number and self._part == other._part)

    def __hash__(self):
        """Hash code for use in dicts."""
        return hash(("Coargument",
                     hash(self._ufl_function_space),
                     self._number,
                     self._part))

# --- Helper functions for pretty syntax ---


def TestFunction(function_space, part=None):
    """UFL value: Create a test function argument to a form."""
    return Argument(function_space, 0, part)


def TrialFunction(function_space, part=None):
    """UFL value: Create a trial function argument to a form."""
    return Argument(function_space, 1, part)


# --- Helper functions for creating subfunctions on mixed elements ---

def Arguments(function_space, number):
    """UFL value: Create an Argument in a mixed space, and return a
    tuple with the function components corresponding to the subelements."""
    if isinstance(function_space, MixedFunctionSpace):
        return [Argument(function_space.ufl_sub_space(i), number, i)
                for i in range(function_space.num_sub_spaces())]
    else:
        return split(Argument(function_space, number))


def TestFunctions(function_space):
    """UFL value: Create a TestFunction in a mixed space, and return a
    tuple with the function components corresponding to the subelements."""
    return Arguments(function_space, 0)


def TrialFunctions(function_space):
    """UFL value: Create a TrialFunction in a mixed space, and return a
    tuple with the function components corresponding to the subelements."""
    return Arguments(function_space, 1)<|MERGE_RESOLUTION|>--- conflicted
+++ resolved
@@ -57,12 +57,7 @@
         self._number = number
         self._part = part
 
-<<<<<<< HEAD
-        self._repr = "BaseArgument(%s, %s, %s)" % (
-            repr(self._ufl_function_space), repr(self._number), repr(self._part))
-=======
         self._repr = f"BaseArgument({self._ufl_function_space}, {self._number}, {self._part})"
->>>>>>> 772485d7
 
     @property
     def ufl_shape(self):
@@ -157,10 +152,7 @@
     __getnewargs__ = BaseArgument.__getnewargs__
     __str__ = BaseArgument.__str__
     _ufl_signature_data_ = BaseArgument._ufl_signature_data_
-<<<<<<< HEAD
-=======
     __eq__ = BaseArgument.__eq__
->>>>>>> 772485d7
 
     def __new__(cls, *args, **kw):
         if args[0] and is_dual(args[0]):
@@ -188,10 +180,7 @@
         "_ufl_function_space",
         "_ufl_shape",
         "_arguments",
-<<<<<<< HEAD
         "_coefficients",
-=======
->>>>>>> 772485d7
         "ufl_operands",
         "_number",
         "_part",
@@ -219,12 +208,8 @@
     def _analyze_form_arguments(self):
         "Analyze which Argument and Coefficient objects can be found in the form."
         # Define canonical numbering of arguments and coefficients
-<<<<<<< HEAD
         self._arguments = (self,)
         self._coefficients = ()
-=======
-        self._arguments = (Argument(self._ufl_function_space, 0),)
->>>>>>> 772485d7
 
     def equals(self, other):
         if type(other) is not Coargument:
