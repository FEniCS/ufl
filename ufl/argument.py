--- conflicted
+++ resolved
@@ -14,21 +14,16 @@
 # Modified by Cecile Daversin-Catty, 2018.
 # Modified by Ignacia Fierro-Piccardo 2023.
 
+import numbers
 import warnings
-import numbers
-
-<<<<<<< HEAD
-=======
-from ufl.core.ufl_type import ufl_type
->>>>>>> adcc9abb
+
 from ufl.core.terminal import FormArgument
 from ufl.core.ufl_type import ufl_type
 from ufl.domain import default_domain
 from ufl.duals import is_dual, is_primal
 from ufl.finiteelement import AbstractFiniteElement
 from ufl.form import BaseForm
-from ufl.functionspace import (AbstractFunctionSpace, FunctionSpace,
-                               MixedFunctionSpace)
+from ufl.functionspace import AbstractFunctionSpace, FunctionSpace, MixedFunctionSpace
 from ufl.split_functions import split
 
 # Export list for ufl.classes (TODO: not actually classes: drop? these are in ufl.*)
@@ -48,13 +43,8 @@
         return (self._ufl_function_space, self._number, self._part)
 
     def __init__(self, function_space, number, part=None):
-<<<<<<< HEAD
-
+        """initialise."""
         if isinstance(function_space, AbstractFiniteElement):
-=======
-        """initialise."""
-        if isinstance(function_space, FiniteElementBase):
->>>>>>> adcc9abb
             # For legacy support for UFL files using cells, we map the cell to
             # the default Mesh
             element = function_space
