# -*- coding: utf-8 -*-
"""This module defines the class Argument and a number of related
classes (functions), including TestFunction and TrialFunction."""

# Copyright (C) 2008-2016 Martin Sandve Alnæs
#
# This file is part of UFL (https://www.fenicsproject.org)
#
# SPDX-License-Identifier:    LGPL-3.0-or-later
#
# Modified by Anders Logg, 2008-2009.
# Modified by Massimiliano Leoni, 2016.
# Modified by Cecile Daversin-Catty, 2018.

import numbers
from ufl.core.ufl_type import ufl_type
from ufl.core.terminal import FormArgument
from ufl.split_functions import split
from ufl.finiteelement import FiniteElementBase
from ufl.domain import default_domain
from ufl.form import BaseForm
from ufl.functionspace import AbstractFunctionSpace, FunctionSpace, MixedFunctionSpace
from ufl.duals import is_primal, is_dual

# Export list for ufl.classes (TODO: not actually classes: drop? these are in ufl.*)
__all_classes__ = ["TestFunction", "TrialFunction", "TestFunctions", "TrialFunctions"]


# --- Class representing an argument (basis function) in a form ---

class BaseArgument(object):
    """UFL value: Representation of an argument to a form."""
    __slots__ = ()
    _ufl_is_abstract_ = True

    def __getnewargs__(self):
        return (self._ufl_function_space, self._number, self._part)

    def __init__(self, function_space, number, part=None):

        if isinstance(function_space, FiniteElementBase):
            # For legacy support for UFL files using cells, we map the cell to
            # the default Mesh
            element = function_space
            domain = default_domain(element.cell())
            function_space = FunctionSpace(domain, element)
        elif not isinstance(function_space, AbstractFunctionSpace):
            raise ValueError("Expecting a FunctionSpace or FiniteElement.")

        self._ufl_function_space = function_space
        self._ufl_shape = function_space.ufl_element().value_shape()

        if not isinstance(number, numbers.Integral):
            raise ValueError(f"Expecting an int for number, not {number}")
        if part is not None and not isinstance(part, numbers.Integral):
            raise ValueError(f"Expecting None or an int for part, not {part}")
        self._number = number
        self._part = part

<<<<<<< HEAD
        self._repr = f"Argument({self._ufl_function_space}, {self._number}, {self._part})"
=======
        self._repr = "BaseArgument(%s, %s, %s)" % (
            repr(self._ufl_function_space), repr(self._number), repr(self._part))
>>>>>>> b9d3e974

    @property
    def ufl_shape(self):
        "Return the associated UFL shape."
        return self._ufl_shape

    def ufl_function_space(self):
        "Get the function space of this Argument."
        return self._ufl_function_space

    def ufl_domain(self):
        """Return the UFL domain."""
        return self._ufl_function_space.ufl_domain()

    def ufl_element(self):
        """Return The UFL element."""
        return self._ufl_function_space.ufl_element()

    def number(self):
        "Return the Argument number."
        return self._number

    def part(self):
        return self._part

    def is_cellwise_constant(self):
        "Return whether this expression is spatially constant over each cell."
        # TODO: Should in principle do like with Coefficient,
        # but that may currently simplify away some arguments
        # we want to keep, or? See issue#13.
        # When we can annotate zero with arguments, we can change this.
        return False

    def ufl_domains(self):
        """Return UFL domains."""
        return self._ufl_function_space.ufl_domains()

    def _ufl_signature_data_(self, renumbering):
        "Signature data for form arguments depend on the global numbering of the form arguments and domains."
        fsdata = self._ufl_function_space._ufl_signature_data_(renumbering)
        return ("Argument", self._number, self._part, fsdata)

    def __str__(self):
        number = str(self._number)
        if len(number) == 1:
            s = "v_%s" % number
        else:
            s = "v_{%s}" % number
        if self._part is not None:
            part = str(self._part)
            if len(part) == 1:
                s = "%s^%s" % (s, part)
            else:
                s = "%s^{%s}" % (s, part)
        return s

    def __repr__(self):
        return self._repr

    def __eq__(self, other):
        """Deliberately comparing exact type and not using isinstance here,
        meaning eventual subclasses must reimplement this function to work
        correctly, and instances of this class will compare not equal to
        instances of eventual subclasses. The overloading allows
        subclasses to distinguish between test and trial functions
        with a different non-ufl payload, such as dolfin FunctionSpace
        with different mesh. This is necessary because arguments with the
        same element and argument number are always equal from a pure ufl
        point of view, e.g. TestFunction(V1) == TestFunction(V2) if V1 and V2
        are the same ufl element but different dolfin function spaces.
        """
        return (type(self) == type(other) and
                self._number == other._number and
                self._part == other._part and
                self._ufl_function_space == other._ufl_function_space)


@ufl_type()
class Argument(FormArgument, BaseArgument):
    """UFL value: Representation of an argument to a form."""
    __slots__ = (
        "_ufl_function_space",
        "_ufl_shape",
        "_number",
        "_part",
        "_repr",
    )

    _primal = True
    _dual = False

    __getnewargs__ = BaseArgument.__getnewargs__
    __str__ = BaseArgument.__str__
    _ufl_signature_data_ = BaseArgument._ufl_signature_data_

    def __new__(cls, *args, **kw):
        if args[0] and is_dual(args[0]):
            return Coargument(*args, **kw)
        return super().__new__(cls)

    def __init__(self, function_space, number, part=None):
        FormArgument.__init__(self)
        BaseArgument.__init__(self, function_space, number, part)

        self._repr = "Argument(%s, %s, %s)" % (
            repr(self._ufl_function_space), repr(self._number), repr(self._part))

    def ufl_domains(self):
        return BaseArgument.ufl_domains(self)

    def __repr__(self):
        return self._repr


@ufl_type()
class Coargument(BaseForm, BaseArgument):
    """UFL value: Representation of an argument to a form in a dual space."""
    __slots__ = (
        "_ufl_function_space",
        "_ufl_shape",
        "_arguments",
        "ufl_operands",
        "_number",
        "_part",
        "_repr",
        "_hash"
    )

    _primal = False
    _dual = True

    def __new__(cls, *args, **kw):
        if args[0] and is_primal(args[0]):
            raise ValueError('ufl.Coargument takes in a dual space! If you want to define an argument in the primal space you should use ufl.Argument.')
        return super().__new__(cls)

    def __init__(self, function_space, number, part=None):
        BaseArgument.__init__(self, function_space, number, part)
        BaseForm.__init__(self)

        self.ufl_operands = ()
        self._hash = None
        self._repr = "Coargument(%s, %s, %s)" % (
            repr(self._ufl_function_space), repr(self._number), repr(self._part))

    def _analyze_form_arguments(self):
        "Analyze which Argument and Coefficient objects can be found in the form."
        # Define canonical numbering of arguments and coefficients
        self._arguments = (Argument(self._ufl_function_space, 0),)

    def equals(self, other):
        if type(other) is not Coargument:
            return False
        if self is other:
            return True
        return (self._ufl_function_space == other._ufl_function_space and
                self._number == other._number and self._part == other._part)

    def __hash__(self):
        """Hash code for use in dicts."""
        return hash(("Coargument",
                     hash(self._ufl_function_space),
                     self._number,
                     self._part))

# --- Helper functions for pretty syntax ---


def TestFunction(function_space, part=None):
    """UFL value: Create a test function argument to a form."""
    return Argument(function_space, 0, part)


def TrialFunction(function_space, part=None):
    """UFL value: Create a trial function argument to a form."""
    return Argument(function_space, 1, part)


# --- Helper functions for creating subfunctions on mixed elements ---

def Arguments(function_space, number):
    """UFL value: Create an Argument in a mixed space, and return a
    tuple with the function components corresponding to the subelements."""
    if isinstance(function_space, MixedFunctionSpace):
        return [Argument(function_space.ufl_sub_space(i), number, i)
                for i in range(function_space.num_sub_spaces())]
    else:
        return split(Argument(function_space, number))


def TestFunctions(function_space):
    """UFL value: Create a TestFunction in a mixed space, and return a
    tuple with the function components corresponding to the subelements."""
    return Arguments(function_space, 0)


def TrialFunctions(function_space):
    """UFL value: Create a TrialFunction in a mixed space, and return a
    tuple with the function components corresponding to the subelements."""
    return Arguments(function_space, 1)<|MERGE_RESOLUTION|>--- conflicted
+++ resolved
@@ -57,12 +57,7 @@
         self._number = number
         self._part = part
 
-<<<<<<< HEAD
-        self._repr = f"Argument({self._ufl_function_space}, {self._number}, {self._part})"
-=======
-        self._repr = "BaseArgument(%s, %s, %s)" % (
-            repr(self._ufl_function_space), repr(self._number), repr(self._part))
->>>>>>> b9d3e974
+        self._repr = f"BaseArgument({self._ufl_function_space}, {self._number}, {self._part})"
 
     @property
     def ufl_shape(self):
