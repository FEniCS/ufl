--- conflicted
+++ resolved
@@ -152,10 +152,7 @@
     __getnewargs__ = BaseArgument.__getnewargs__
     __str__ = BaseArgument.__str__
     _ufl_signature_data_ = BaseArgument._ufl_signature_data_
-<<<<<<< HEAD
-=======
     __eq__ = BaseArgument.__eq__
->>>>>>> 79ef1d4a
 
     def __new__(cls, *args, **kw):
         if args[0] and is_dual(args[0]):
@@ -166,12 +163,9 @@
         FormArgument.__init__(self)
         BaseArgument.__init__(self, function_space, number, part)
 
-<<<<<<< HEAD
-=======
         self._repr = "Argument(%s, %s, %s)" % (
             repr(self._ufl_function_space), repr(self._number), repr(self._part))
 
->>>>>>> 79ef1d4a
     def ufl_domains(self):
         return BaseArgument.ufl_domains(self)
 
@@ -179,20 +173,14 @@
         return self._repr
 
 
-<<<<<<< HEAD
-=======
 @ufl_type()
->>>>>>> 79ef1d4a
 class Coargument(BaseForm, BaseArgument):
     """UFL value: Representation of an argument to a form in a dual space."""
     __slots__ = (
         "_ufl_function_space",
         "_ufl_shape",
         "_arguments",
-<<<<<<< HEAD
-=======
         "ufl_operands",
->>>>>>> 79ef1d4a
         "_number",
         "_part",
         "_repr",
@@ -204,32 +192,23 @@
 
     def __new__(cls, *args, **kw):
         if args[0] and is_primal(args[0]):
-<<<<<<< HEAD
-            return Argument(*args, **kw)
-=======
             raise ValueError('ufl.Coargument takes in a dual space! If you want to define an argument in the primal space you should use ufl.Argument.')
->>>>>>> 79ef1d4a
         return super().__new__(cls)
 
     def __init__(self, function_space, number, part=None):
         BaseArgument.__init__(self, function_space, number, part)
         BaseForm.__init__(self)
 
-<<<<<<< HEAD
-=======
         self.ufl_operands = ()
         self._hash = None
         self._repr = "Coargument(%s, %s, %s)" % (
             repr(self._ufl_function_space), repr(self._number), repr(self._part))
 
->>>>>>> 79ef1d4a
     def _analyze_form_arguments(self):
         "Analyze which Argument and Coefficient objects can be found in the form."
         # Define canonical numbering of arguments and coefficients
         self._arguments = (Argument(self._ufl_function_space, 0),)
 
-<<<<<<< HEAD
-=======
     def equals(self, other):
         if type(other) is not Coargument:
             return False
@@ -245,7 +224,6 @@
                      self._number,
                      self._part))
 
->>>>>>> 79ef1d4a
 # --- Helper functions for pretty syntax ---
 
 
@@ -265,11 +243,7 @@
     """UFL value: Create an Argument in a mixed space, and return a
     tuple with the function components corresponding to the subelements."""
     if isinstance(function_space, MixedFunctionSpace):
-        # return [Argument(function_space.ufl_sub_space(i), number, i)
-        #         for i in range(function_space.num_sub_spaces())]
-        return [Argument(function_space.ufl_sub_spaces()[i], number, i)
-                if is_primal(function_space.ufl_sub_spaces()[i])
-                else Coargument(function_space.ufl_sub_spaces()[i], number, i)
+        return [Argument(function_space.ufl_sub_space(i), number, i)
                 for i in range(function_space.num_sub_spaces())]
     else:
         return split(Argument(function_space, number))
