--- conflicted
+++ resolved
@@ -10,11 +10,9 @@
 # Modified by Massimiliano Leoni, 2016.
 
 import numbers
-<<<<<<< HEAD
 import typing
 import warnings
-=======
->>>>>>> 7d99ab9a
+
 from math import atan2
 
 import ufl
@@ -26,21 +24,7 @@
 from ufl.core.terminal import Terminal
 from ufl.core.ufl_type import ufl_type
 
-<<<<<<< HEAD
-=======
-# Precision for float formatting
-precision = None
-
-
-def format_float(x):
-    """Format float value based on global UFL precision."""
-    if precision:
-        return "{:.{prec}}".format(float(x), prec=precision)
-    else:
-        return f"{float(x)}"
-
-
->>>>>>> 7d99ab9a
+
 # --- Base classes for constant types ---
 
 
@@ -357,12 +341,7 @@
 
     def __repr__(self):
         """Representation."""
-<<<<<<< HEAD
         return "%s(%s)" % (type(self).__name__, float(self._value))
-=======
-        r = f"{type(self).__name__}({format_float(self._value)})"
-        return r
->>>>>>> 7d99ab9a
 
 
 @ufl_type(wraps_type=int, is_literal=True)
