--- conflicted
+++ resolved
@@ -12,11 +12,7 @@
 
 from math import atan2
 
-<<<<<<< HEAD
-=======
 import ufl
-from ufl.log import error, UFLValueError
->>>>>>> b9d3e974
 from ufl.core.expr import Expr
 from ufl.core.terminal import Terminal
 from ufl.core.multiindex import Index, FixedIndex
