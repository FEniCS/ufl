"""Types for representing a geometric domain."""

# Copyright (C) 2008-2016 Martin Sandve Alnæs
#
# This file is part of UFL (https://www.fenicsproject.org)
#
# SPDX-License-Identifier:    LGPL-3.0-or-later

from __future__ import annotations  # To avoid cyclic import when type-hinting.

import numbers
from collections.abc import Iterable, Sequence
from typing import TYPE_CHECKING, Union

if TYPE_CHECKING:
    from ufl.core.expr import Expr
    from ufl.finiteelement import AbstractFiniteElement  # To avoid cyclic import when type-hinting.
    from ufl.form import Form
from ufl.cell import AbstractCell
from ufl.core.ufl_id import attach_ufl_id
from ufl.core.ufl_type import UFLObject
from ufl.corealg.traversal import traverse_unique_terminals
from ufl.sobolevspace import H1

# Export list for ufl.classes
__all_classes__ = ["AbstractDomain", "Mesh", "MeshView"]


class AbstractDomain(object):
    """Symbolic representation of a geometric domain.

    Domain has only a geometric and a topological dimension.
    """

    def __init__(self, topological_dimension, geometric_dimension):
        """Initialise."""
        # Validate dimensions
        if not isinstance(geometric_dimension, numbers.Integral):
            raise ValueError(
                f"Expecting integer geometric dimension, not {geometric_dimension.__class__}"
            )
        if not isinstance(topological_dimension, numbers.Integral):
            raise ValueError(
                f"Expecting integer topological dimension, not {topological_dimension.__class__}"
            )
        if topological_dimension > geometric_dimension:
            raise ValueError("Topological dimension cannot be larger than geometric dimension.")

        # Store validated dimensions
        self._topological_dimension = topological_dimension
        self._geometric_dimension = geometric_dimension

    def geometric_dimension(self):
        """Return the dimension of the space this domain is embedded in."""
        return self._geometric_dimension

    def topological_dimension(self):
        """Return the dimension of the topology of this domain."""
        return self._topological_dimension

    @property
    def meshes(self):
        """Return the component meshes."""
        raise NotImplementedError("meshes() method not implemented")

    def __len__(self):
        """Return number of component meshes."""
        return len(self.meshes)

    def __getitem__(self, i):
        """Return i-th component mesh."""
        if i >= len(self):
            raise ValueError(f"index ({i}) >= num. component meshes ({len(self)})")
        return self.meshes[i]

    def __iter__(self):
        """Return iterable component meshes."""
        return iter(self.meshes)

    def iterable_like(
        self, element: AbstractFiniteElement
    ) -> Union[Iterable["Mesh"], "MeshSequence"]:
        """Return iterable object that is iterable like ``element``."""
        raise NotImplementedError("iterable_like() method not implemented")

    def can_make_function_space(self, element: AbstractFiniteElement) -> bool:
        """Check whether this mesh can make a function space with ``element``."""
        raise NotImplementedError("can_make_function_space() method not implemented")


# TODO: Would it be useful to have a domain representing R^d? E.g. for
# Expression.
# class EuclideanSpace(AbstractDomain):
#     def __init__(self, geometric_dimension):
#         AbstractDomain.__init__(self, geometric_dimension, geometric_dimension)


@attach_ufl_id
class Mesh(AbstractDomain, UFLObject):
    """Symbolic representation of a mesh."""

    def __init__(self, coordinate_element, ufl_id=None, cargo=None):
        """Initialise."""
        self._ufl_id = self._init_ufl_id(ufl_id)

        # Store reference to object that will not be used by UFL
        self._ufl_cargo = cargo
        if cargo is not None and cargo.ufl_id() != self._ufl_id:
            raise ValueError("Expecting cargo object (e.g. dolfin.Mesh) to have the same ufl_id.")

        # No longer accepting coordinates provided as a Coefficient
        from ufl.coefficient import Coefficient

        if isinstance(coordinate_element, (Coefficient, AbstractCell)):
            raise ValueError("Expecting a coordinate element in the ufl.Mesh construct.")

        # Store coordinate element
        self._ufl_coordinate_element = coordinate_element

        # Derive dimensions from element
        (gdim,) = coordinate_element.reference_value_shape
        tdim = coordinate_element.cell.topological_dimension()
        AbstractDomain.__init__(self, tdim, gdim)

    def ufl_cargo(self):
        """Return carried object that will not be used by UFL."""
        return self._ufl_cargo

    def ufl_coordinate_element(self):
        """Get the coordinate element."""
        return self._ufl_coordinate_element

    def ufl_cell(self):
        """Get the cell."""
        return self._ufl_coordinate_element.cell

    def is_piecewise_linear_simplex_domain(self):
        """Check if the domain is a piecewise linear simplex."""
        ce = self._ufl_coordinate_element
        return ce.embedded_superdegree <= 1 and ce in H1 and self.ufl_cell().is_simplex()

    def __repr__(self):
        """Representation."""
        r = "Mesh(%s, %s)" % (repr(self._ufl_coordinate_element), repr(self._ufl_id))
        return r

    def __str__(self):
        """Format as a string."""
        return "<Mesh #%s>" % (self._ufl_id,)

    def _ufl_hash_data_(self):
        """UFL hash data."""
        return (self._ufl_id, self._ufl_coordinate_element)

    def _ufl_signature_data_(self, renumbering):
        """UFL signature data."""
        return ("Mesh", renumbering[self], self._ufl_coordinate_element)

    # NB! Dropped __lt__ here, don't want users to write 'mesh1 <
    # mesh2'.
    def _ufl_sort_key_(self):
        """UFL sort key."""
        typespecific = (self._ufl_id, self._ufl_coordinate_element)
        return (self.geometric_dimension(), self.topological_dimension(), "Mesh", typespecific)

    @property
    def meshes(self):
        """Return the component meshes."""
        return (self,)

    def iterable_like(self, element: AbstractFiniteElement) -> Iterable["Mesh"]:
        """Return iterable object that is iterable like ``element``."""
        return iter(self for _ in range(element.num_sub_elements))

    def can_make_function_space(self, element: AbstractFiniteElement) -> bool:
        """Check whether this mesh can make a function space with ``element``."""
        # Can use with any element.
        return True


class MeshSequence(AbstractDomain, UFLObject):
    """Symbolic representation of a mixed mesh.

    This class represents a collection of meshes that, along with
    a :class:`MixedElement`, represent a mixed function space defined on
    multiple domains. This abstraction allows for defining the
    mixed function space with the conventional :class:`FunctionSpace`
    class and integrating multi-domain problems seamlessly.

    Currently, all component meshes must have the same cell type (and
    thus the same topological dimension).

    Currently, one can only perform cell integrations when
    :class:`MeshSequence`es are used.

    .. code-block:: python3

        cell = triangle
        mesh0 = Mesh(FiniteElement("Lagrange", cell, 1, (2,), identity_pullback, H1))
        mesh1 = Mesh(FiniteElement("Lagrange", cell, 1, (2,), identity_pullback, H1))
        domain = MeshSequence([mesh0, mesh1])
        elem0 = FiniteElement("Lagrange", cell, 1, (), identity_pullback, H1)
        elem1 = FiniteElement("Lagrange", cell, 2, (), identity_pullback, H1)
        elem = MixedElement([elem0, elem1])
        V = FunctionSpace(domain, elem)
        v = TestFunction(V)
        v0, v1 = split(v)

    """

    def __init__(self, meshes: Sequence[Mesh]):
        """Initialise."""
        if any(isinstance(m, MeshSequence) for m in meshes):
            raise NotImplementedError("""
                Currently component meshes can not include MeshSequence instances""")
        # currently only support single cell type.
        (self._ufl_cell,) = set(m.ufl_cell() for m in meshes)
        (gdim,) = set(m.geometric_dimension() for m in meshes)
        # TODO: Need to change for more general mixed meshes.
        (tdim,) = set(m.topological_dimension() for m in meshes)
        AbstractDomain.__init__(self, tdim, gdim)
        self._meshes = tuple(meshes)

    def ufl_cell(self):
        """Get the cell."""
        # TODO: Might need MixedCell class for more general mixed meshes.
        return self._ufl_cell

    def __repr__(self):
        """Representation."""
        return "MeshSequence(%s)" % (repr(self._meshes),)

    def __str__(self):
        """Format as a string."""
        return "<MeshSequence #%s>" % (self._meshes,)

    def _ufl_hash_data_(self):
        """UFL hash data."""
        return ("MeshSequence", tuple(m._ufl_hash_data_() for m in self._meshes))

    def _ufl_signature_data_(self, renumbering):
        """UFL signature data."""
        return ("MeshSequence", tuple(m._ufl_signature_data_(renumbering) for m in self._meshes))

    def _ufl_sort_key_(self):
        """UFL sort key."""
        return ("MeshSequence", tuple(m._ufl_sort_key_() for m in self._meshes))

    @property
    def meshes(self):
        """Return the component meshes."""
        return self._meshes

    def iterable_like(self, element: AbstractFiniteElement) -> "MeshSequence":
        """Return iterable object that is iterable like ``element``."""
        if len(self) != element.num_sub_elements:
            raise RuntimeError(f"""len(self) ({len(self)}) !=
                element.num_sub_elements ({element.num_sub_elements})""")
        return self

    def can_make_function_space(self, element: AbstractFiniteElement) -> bool:
        """Check whether this mesh can make a function space with ``element``."""
        if len(self) != element.num_sub_elements:
            return False
        else:
            return all(d.can_make_function_space(e) for d, e in zip(self, element.sub_elements))


@attach_ufl_id
class MeshView(AbstractDomain, UFLObject):
    """Symbolic representation of a mesh."""

    def __init__(self, mesh, topological_dimension, ufl_id=None):
        """Initialise."""
        self._ufl_id = self._init_ufl_id(ufl_id)

        # Store mesh
        self._ufl_mesh = mesh

        # Derive dimensions from element
        coordinate_element = mesh.ufl_coordinate_element()
        (gdim,) = coordinate_element.value_shape
        tdim = coordinate_element.cell.topological_dimension()
        AbstractDomain.__init__(self, tdim, gdim)

    def ufl_mesh(self):
        """Get the mesh."""
        return self._ufl_mesh

    def ufl_cell(self):
        """Get the cell."""
        return self._ufl_mesh.ufl_cell()

    def is_piecewise_linear_simplex_domain(self):
        """Check if the domain is a piecewise linear simplex."""
        return self._ufl_mesh.is_piecewise_linear_simplex_domain()

    def __repr__(self):
        """Representation."""
        tdim = self.topological_dimension()
        r = "MeshView(%s, %s, %s)" % (repr(self._ufl_mesh), repr(tdim), repr(self._ufl_id))
        return r

    def __str__(self):
        """Format as a string."""
        return "<MeshView #%s of dimension %d over mesh %s>" % (
            self._ufl_id,
            self.topological_dimension(),
            self._ufl_mesh,
        )

    def _ufl_hash_data_(self):
        """UFL hash data."""
        return (self._ufl_id,) + self._ufl_mesh._ufl_hash_data_()

    def _ufl_signature_data_(self, renumbering):
        """UFL signature data."""
        return ("MeshView", renumbering[self], self._ufl_mesh._ufl_signature_data_(renumbering))

    # NB! Dropped __lt__ here, don't want users to write 'mesh1 <
    # mesh2'.
    def _ufl_sort_key_(self):
        """UFL sort key."""
        typespecific = (self._ufl_id, self._ufl_mesh)
        return (self.geometric_dimension(), self.topological_dimension(), "MeshView", typespecific)


def as_domain(domain):
    """Convert any valid object to an AbstractDomain type."""
    if isinstance(domain, AbstractDomain):
        # Modern UFL files and dolfin behaviour
        (domain,) = set(domain.meshes)
        return domain
    try:
        return extract_unique_domain(domain)
    except AttributeError:
        domain = domain.ufl_domain()
        (domain,) = set(domain.meshes)
        return domain


def sort_domains(domains: Sequence[AbstractDomain]):
    """Sort domains in a canonical ordering.

    Args:
        domains: Sequence of domains.

    Returns:
        `tuple` of sorted domains.

    """
    return tuple(sorted(domains, key=lambda domain: domain._ufl_sort_key_()))


def join_domains(domains: Sequence[AbstractDomain], expand_mesh_sequence: bool = True):
    """Take a list of domains and return a set with only unique domain objects.

    Args:
        domains: Sequence of domains.
        expand_mesh_sequence: If True, MeshSequence components are expanded.

    Returns:
        `set` of domains.

    """
    # Use hashing to join domains, ignore None
<<<<<<< HEAD
    joined_domains = set(domains) - set((None,))
    if expand_mixed_mesh:
        unrolled_joined_domains = set()
        for domain in joined_domains:
            unrolled_joined_domains.update(domain.meshes)
        joined_domains = unrolled_joined_domains

    if not joined_domains:
=======
    domains_ = set(domains) - set((None,))
    if expand_mesh_sequence:
        domains = set()
        for domain in domains_:
            domains.update(domain.meshes)
    else:
        domains = domains_
    if not domains:
>>>>>>> e6e42049
        return ()

    # Check geometric dimension compatibility
    gdims = set()
    for domain in joined_domains:
        gdims.add(domain.geometric_dimension())
    if len(gdims) != 1:
        raise ValueError("Found domains with different geometric dimensions.")

    return joined_domains


# TODO: Move these to an analysis module?


def extract_domains(expr: Union[Expr, Form], expand_mesh_sequence: bool = True):
    """Return all domains expression is defined on.

    Args:
        expr: Expr or Form.
        expand_mesh_sequence: If True, MeshSequence components are expanded.

    Returns:
        `tuple` of domains.

    """
    from ufl.form import Form

    if isinstance(expr, Form):
        if not expand_mesh_sequence:
            raise NotImplementedError("""
                Currently, can only extract domains from a Form with expand_mesh_sequence=True""")
        # Be consistent with the numbering used in signature.
        return tuple(expr.domain_numbering().keys())
    else:
        domainlist = []
        for t in traverse_unique_terminals(expr):
            domainlist.extend(t.ufl_domains())
        return sort_domains(join_domains(domainlist, expand_mesh_sequence=expand_mesh_sequence))


def extract_unique_domain(expr, expand_mesh_sequence: bool = True):
    """Return the single unique domain expression is defined on or throw an error.

    Args:
        expr: Expr or Form.
        expand_mesh_sequence: If True, MeshSequence components are expanded.

    Returns:
        domain.

    """
    domains = extract_domains(expr, expand_mesh_sequence=expand_mesh_sequence)
    if len(domains) == 1:
        return domains[0]
    elif domains:
        raise ValueError("Found multiple domains, cannot return just one.")
    else:
        return None


def find_geometric_dimension(expr):
    """Find the geometric dimension of an expression."""
    gdims = set()
    for t in traverse_unique_terminals(expr):
        # Can have multiple domains of the same cell type.
        domains = extract_domains(t)
        if len(domains) > 0:
            (gdim,) = set(domain.geometric_dimension() for domain in domains)
            gdims.add(gdim)

    if len(gdims) != 1:
        raise ValueError("Cannot determine geometric dimension from expression.")
    (gdim,) = gdims
    return gdim<|MERGE_RESOLUTION|>--- conflicted
+++ resolved
@@ -364,25 +364,14 @@
 
     """
     # Use hashing to join domains, ignore None
-<<<<<<< HEAD
     joined_domains = set(domains) - set((None,))
-    if expand_mixed_mesh:
+    if expand_mesh_sequence:
         unrolled_joined_domains = set()
         for domain in joined_domains:
             unrolled_joined_domains.update(domain.meshes)
         joined_domains = unrolled_joined_domains
 
     if not joined_domains:
-=======
-    domains_ = set(domains) - set((None,))
-    if expand_mesh_sequence:
-        domains = set()
-        for domain in domains_:
-            domains.update(domain.meshes)
-    else:
-        domains = domains_
-    if not domains:
->>>>>>> e6e42049
         return ()
 
     # Check geometric dimension compatibility
