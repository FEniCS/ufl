--- conflicted
+++ resolved
@@ -10,11 +10,7 @@
 
 import numbers
 from collections.abc import Iterable, Sequence
-<<<<<<< HEAD
 from typing import TYPE_CHECKING, Any, Optional, Union
-=======
-from typing import TYPE_CHECKING
->>>>>>> 6e94c2a2
 
 if TYPE_CHECKING:
     from ufl.core.expr import Expr
@@ -75,11 +71,7 @@
         """Return iterable component meshes."""
         return iter(self.meshes)
 
-<<<<<<< HEAD
-    def iterable_like(self, element: AbstractFiniteElement) -> Union[Iterable[Mesh], MeshSequence]:
-=======
     def iterable_like(self, element: AbstractFiniteElement) -> Iterable[Mesh] | MeshSequence:
->>>>>>> 6e94c2a2
         """Return iterable object that is iterable like ``element``."""
         raise NotImplementedError("iterable_like() method not implemented")
 
@@ -169,11 +161,7 @@
 
     def __repr__(self):
         """Representation."""
-<<<<<<< HEAD
-        r = "Mesh(%s, %s)" % (repr(self._ufl_coordinate_elements), repr(self._ufl_id))
-=======
-        r = f"Mesh({self._ufl_coordinate_element!r}, {self._ufl_id!r})"
->>>>>>> 6e94c2a2
+        r = f"Mesh({self._ufl_coordinate_elements!r}, {self._ufl_id!r})"
         return r
 
     def __str__(self):
@@ -296,67 +284,6 @@
             return all(d.can_make_function_space(e) for d, e in zip(self, element.sub_elements))
 
 
-<<<<<<< HEAD
-=======
-@attach_ufl_id
-class MeshView(AbstractDomain, UFLObject):
-    """Symbolic representation of a mesh."""
-
-    def __init__(self, mesh, topological_dimension, ufl_id=None):
-        """Initialise."""
-        self._ufl_id = self._init_ufl_id(ufl_id)
-
-        # Store mesh
-        self._ufl_mesh = mesh
-
-        # Derive dimensions from element
-        coordinate_element = mesh.ufl_coordinate_element()
-        (gdim,) = coordinate_element.value_shape
-        tdim = coordinate_element.cell.topological_dimension()
-        AbstractDomain.__init__(self, tdim, gdim)
-
-    def ufl_mesh(self):
-        """Get the mesh."""
-        return self._ufl_mesh
-
-    def ufl_cell(self):
-        """Get the cell."""
-        return self._ufl_mesh.ufl_cell()
-
-    def is_piecewise_linear_simplex_domain(self):
-        """Check if the domain is a piecewise linear simplex."""
-        return self._ufl_mesh.is_piecewise_linear_simplex_domain()
-
-    def __repr__(self):
-        """Representation."""
-        tdim = self.topological_dimension()
-        r = f"MeshView({self._ufl_mesh!r}, {tdim!r}, {self._ufl_id!r})"
-        return r
-
-    def __str__(self):
-        """Format as a string."""
-        return (
-            f"<MeshView #{self._ufl_id} of dimension {self.topological_dimension()} over"
-            f" mesh {self._ufl_mesh}>"
-        )
-
-    def _ufl_hash_data_(self):
-        """UFL hash data."""
-        return (self._ufl_id,) + self._ufl_mesh._ufl_hash_data_()
-
-    def _ufl_signature_data_(self, renumbering):
-        """UFL signature data."""
-        return ("MeshView", renumbering[self], self._ufl_mesh._ufl_signature_data_(renumbering))
-
-    # NB! Dropped __lt__ here, don't want users to write 'mesh1 <
-    # mesh2'.
-    def _ufl_sort_key_(self):
-        """UFL sort key."""
-        typespecific = (self._ufl_id, self._ufl_mesh)
-        return (self.geometric_dimension(), self.topological_dimension(), "MeshView", typespecific)
-
-
->>>>>>> 6e94c2a2
 def as_domain(domain):
     """Convert any valid object to an AbstractDomain type."""
     if isinstance(domain, AbstractDomain):
@@ -408,13 +335,8 @@
 
     # Check geometric dimension compatibility
     gdims = set()
-<<<<<<< HEAD
-    for domain in domains:
+    for domain in joined_domains:
         gdims.add(domain.geometric_dimension)
-=======
-    for domain in joined_domains:
-        gdims.add(domain.geometric_dimension())
->>>>>>> 6e94c2a2
     if len(gdims) != 1:
         raise ValueError("Found domains with different geometric dimensions.")
 
