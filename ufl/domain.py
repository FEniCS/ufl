"""Types for representing a geometric domain."""

# Copyright (C) 2008-2016 Martin Sandve Alnæs
#
# This file is part of UFL (https://www.fenicsproject.org)
#
# SPDX-License-Identifier:    LGPL-3.0-or-later

import numbers
import warnings

from ufl.cell import AbstractCell
from ufl.core.ufl_id import attach_ufl_id
from ufl.core.ufl_type import UFLObject
from ufl.corealg.traversal import traverse_unique_terminals
from ufl.sobolevspace import H1

# Export list for ufl.classes
__all_classes__ = ["AbstractDomain", "Mesh", "MeshView"]


<<<<<<< HEAD
class AbstractDomain(UFLObject):
    """Symbolic representation of a geometric domain with only a geometric and topological dimension."""
=======
class AbstractDomain(object):
    """Symbolic representation of a geometric domain.

    Domain has only a geometric and a topological dimension.
    """
>>>>>>> b15d8d3f

    def __init__(self, topological_dimension, geometric_dimension):
        """Initialise."""
        # Validate dimensions
        if not isinstance(geometric_dimension, numbers.Integral):
            raise ValueError(
                f"Expecting integer geometric dimension, not {geometric_dimension.__class__}"
            )
        if not isinstance(topological_dimension, numbers.Integral):
            raise ValueError(
                f"Expecting integer topological dimension, not {topological_dimension.__class__}"
            )
        if topological_dimension > geometric_dimension:
            raise ValueError("Topological dimension cannot be larger than geometric dimension.")

        # Store validated dimensions
        self._topological_dimension = topological_dimension
        self._geometric_dimension = geometric_dimension

    def geometric_dimension(self):
        """Return the dimension of the space this domain is embedded in."""
        return self._geometric_dimension

    def topological_dimension(self):
        """Return the dimension of the topology of this domain."""
        return self._topological_dimension


# TODO: Would it be useful to have a domain representing R^d? E.g. for
# Expression.
# class EuclideanSpace(AbstractDomain):
#     def __init__(self, geometric_dimension):
#         AbstractDomain.__init__(self, geometric_dimension, geometric_dimension)


@attach_ufl_id
class Mesh(AbstractDomain, UFLObject):
    """Symbolic representation of a mesh."""

    def __init__(self, coordinate_element, ufl_id=None, cargo=None):
        """Initialise."""
        self._ufl_id = self._init_ufl_id(ufl_id)

        # Store reference to object that will not be used by UFL
        self._ufl_cargo = cargo
        if cargo is not None and cargo.ufl_id() != self._ufl_id:
            raise ValueError("Expecting cargo object (e.g. dolfin.Mesh) to have the same ufl_id.")

        # No longer accepting coordinates provided as a Coefficient
        from ufl.coefficient import Coefficient

        if isinstance(coordinate_element, (Coefficient, AbstractCell)):
            raise ValueError("Expecting a coordinate element in the ufl.Mesh construct.")

        # Store coordinate element
        self._ufl_coordinate_element = coordinate_element

        # Derive dimensions from element
        (gdim,) = coordinate_element.reference_value_shape
        tdim = coordinate_element.cell.topological_dimension()
        AbstractDomain.__init__(self, tdim, gdim)

    def ufl_cargo(self):
        """Return carried object that will not be used by UFL."""
        return self._ufl_cargo

    def ufl_coordinate_element(self):
        """Get the coordinate element."""
        return self._ufl_coordinate_element

    def ufl_cell(self):
        """Get the cell."""
        return self._ufl_coordinate_element.cell

    def is_piecewise_linear_simplex_domain(self):
        """Check if the domain is a piecewise linear simplex."""
        ce = self._ufl_coordinate_element
        return ce.embedded_superdegree <= 1 and ce in H1 and self.ufl_cell().is_simplex()

    def __repr__(self):
        """Representation."""
        r = "Mesh(%s, %s)" % (repr(self._ufl_coordinate_element), repr(self._ufl_id))
        return r

    def __str__(self):
        """Format as a string."""
        return "<Mesh #%s>" % (self._ufl_id,)

    def _ufl_hash_data_(self):
        """UFL hash data."""
        return (self._ufl_id, self._ufl_coordinate_element)

    def _ufl_signature_data_(self, renumbering):
        """UFL signature data."""
        return ("Mesh", renumbering[self], self._ufl_coordinate_element)

    # NB! Dropped __lt__ here, don't want users to write 'mesh1 <
    # mesh2'.
    def _ufl_sort_key_(self):
        """UFL sort key."""
        typespecific = (self._ufl_id, self._ufl_coordinate_element)
        return (self.geometric_dimension(), self.topological_dimension(), "Mesh", typespecific)


@attach_ufl_id
class MeshView(AbstractDomain, UFLObject):
    """Symbolic representation of a mesh."""

    def __init__(self, mesh, topological_dimension, ufl_id=None):
        """Initialise."""
        self._ufl_id = self._init_ufl_id(ufl_id)

        # Store mesh
        self._ufl_mesh = mesh

        # Derive dimensions from element
        coordinate_element = mesh.ufl_coordinate_element()
        (gdim,) = coordinate_element.value_shape
        tdim = coordinate_element.cell.topological_dimension()
        AbstractDomain.__init__(self, tdim, gdim)

    def ufl_mesh(self):
        """Get the mesh."""
        return self._ufl_mesh

    def ufl_cell(self):
        """Get the cell."""
        return self._ufl_mesh.ufl_cell()

    def is_piecewise_linear_simplex_domain(self):
        """Check if the domain is a piecewise linear simplex."""
        return self._ufl_mesh.is_piecewise_linear_simplex_domain()

    def __repr__(self):
        """Representation."""
        tdim = self.topological_dimension()
        r = "MeshView(%s, %s, %s)" % (repr(self._ufl_mesh), repr(tdim), repr(self._ufl_id))
        return r

    def __str__(self):
        """Format as a string."""
        return "<MeshView #%s of dimension %d over mesh %s>" % (
            self._ufl_id,
            self.topological_dimension(),
            self._ufl_mesh,
        )

    def _ufl_hash_data_(self):
        """UFL hash data."""
        return (self._ufl_id,) + self._ufl_mesh._ufl_hash_data_()

    def _ufl_signature_data_(self, renumbering):
        """UFL signature data."""
        return ("MeshView", renumbering[self], self._ufl_mesh._ufl_signature_data_(renumbering))

    # NB! Dropped __lt__ here, don't want users to write 'mesh1 <
    # mesh2'.
    def _ufl_sort_key_(self):
        """UFL sort key."""
        typespecific = (self._ufl_id, self._ufl_mesh)
        return (self.geometric_dimension(), self.topological_dimension(), "MeshView", typespecific)


def as_domain(domain):
    """Convert any valid object to an AbstractDomain type."""
    if isinstance(domain, AbstractDomain):
        # Modern UFL files and dolfin behaviour
        return domain

    try:
        return extract_unique_domain(domain)
    except AttributeError:
        return domain.ufl_domain()


def sort_domains(domains):
    """Sort domains in a canonical ordering."""
    return tuple(sorted(domains, key=lambda domain: domain._ufl_sort_key_()))


def join_domains(domains):
    """Take a list of domains and return a tuple with only unique domain objects.

    Checks that domains with the same id are compatible.
    """
    # Use hashing to join domains, ignore None
    domains = set(domains) - set((None,))
    if not domains:
        return ()

    # Check geometric dimension compatibility
    gdims = set()
    for domain in domains:
        gdims.add(domain.geometric_dimension())
    if len(gdims) != 1:
        raise ValueError("Found domains with different geometric dimensions.")
    (gdim,) = gdims

    # Split into legacy and modern style domains
    legacy_domains = []
    modern_domains = []
    for domain in domains:
        if isinstance(domain, Mesh) and domain.ufl_id() < 0:
            assert domain.ufl_cargo() is None
            legacy_domains.append(domain)
        else:
            modern_domains.append(domain)

    # Handle legacy domains checking
    if legacy_domains:
        warnings.warn(
            "The use of Legacy domains will be deprecated by December 2023. "
            "Please, use FunctionSpace instead",
            DeprecationWarning,
        )
        if modern_domains:
            raise ValueError(
                "Found both a new-style domain and a legacy default domain. "
                "These should not be used interchangeably. To find the legacy "
                "domain, note that it is automatically created from a cell so "
                "look for constructors taking a cell."
            )
        return tuple(legacy_domains)

    # Handle modern domains checking (assuming correct by construction)
    return tuple(modern_domains)


# TODO: Move these to an analysis module?


def extract_domains(expr):
    """Return all domains expression is defined on."""
    domainlist = []
    for t in traverse_unique_terminals(expr):
        domainlist.extend(t.ufl_domains())
    return sorted(join_domains(domainlist))


def extract_unique_domain(expr):
    """Return the single unique domain expression is defined on or throw an error."""
    domains = extract_domains(expr)
    if len(domains) == 1:
        return domains[0]
    elif domains:
        raise ValueError("Found multiple domains, cannot return just one.")
    else:
        return None


def find_geometric_dimension(expr):
    """Find the geometric dimension of an expression."""
    gdims = set()
    for t in traverse_unique_terminals(expr):
        domain = extract_unique_domain(t)
        if domain is not None:
            gdims.add(domain.geometric_dimension())

    if len(gdims) != 1:
        raise ValueError("Cannot determine geometric dimension from expression.")
    (gdim,) = gdims
    return gdim<|MERGE_RESOLUTION|>--- conflicted
+++ resolved
@@ -19,16 +19,11 @@
 __all_classes__ = ["AbstractDomain", "Mesh", "MeshView"]
 
 
-<<<<<<< HEAD
 class AbstractDomain(UFLObject):
-    """Symbolic representation of a geometric domain with only a geometric and topological dimension."""
-=======
-class AbstractDomain(object):
     """Symbolic representation of a geometric domain.
 
     Domain has only a geometric and a topological dimension.
     """
->>>>>>> b15d8d3f
 
     def __init__(self, topological_dimension, geometric_dimension):
         """Initialise."""
