"""This module provides basic mathematical functions."""
# Copyright (C) 2008-2016 Martin Sandve Alnæs
#
# This file is part of UFL (https://www.fenicsproject.org)
#
# SPDX-License-Identifier:    LGPL-3.0-or-later
#
# Modified by Anders Logg, 2008
# Modified by Kristian B. Oelgaard, 2011

import cmath
import math
import numbers
import warnings

from ufl.constantvalue import (
    ComplexValue,
    ConstantValue,
    FloatValue,
    IntValue,
    RealValue,
    Zero,
    as_ufl,
    is_true_ufl_scalar,
)
from ufl.core.operator import Operator

"""
TODO: Include additional functions available in <cmath> (need derivatives as well):

Exponential and logarithmic functions:
log10    Compute common logarithm (function)

TODO: Any other useful special functions?

About bessel functions:
http://en.wikipedia.org/wiki/Bessel_function

Portable implementations of bessel functions:
http://www.boost.org/doc/libs/1_47_0/libs/math/doc/sf_and_dist/html/math_toolkit/main_overview/tr1.html

Implementation in C++ std::tr1:: or boost::math::tr1::
- BesselK: cyl_bessel_k(nu, x)
- BesselI: cyl_bessel_i(nu, x)
- BesselJ: cyl_bessel_j(nu, x)
- BesselY: cyl_neumann(nu, x)
"""


# --- Function representations ---

<<<<<<< HEAD
=======

@ufl_type(is_abstract=True, is_scalar=True, num_ops=1)
>>>>>>> b15d8d3f
class MathFunction(Operator):
    """Base class for all unary scalar math functions."""

    # Freeze member variables for objects in this class
    __slots__ = ("_name",)

    def __init__(self, name, argument):
        """Initialise."""
        Operator.__init__(self, (argument,))
        if not is_true_ufl_scalar(argument):
            raise ValueError("Expecting scalar argument.")
        self._name = name

    def evaluate(self, x, mapping, component, index_values):
        """Evaluate."""
        a = self.ufl_operands[0].evaluate(x, mapping, component, index_values)
        try:
            if isinstance(a, numbers.Real):
                res = getattr(math, self._name)(a)
            else:
                res = getattr(cmath, self._name)(a)
        except ValueError:
            warnings.warn(
                "Value error in evaluation of function %s with argument %s." % (self._name, a)
            )
            raise
        return res

    def __str__(self):
        """Format as a string."""
        return "%s(%s)" % (self._name, self.ufl_operands[0])


class Sqrt(MathFunction):
    """Square root."""

    __slots__ = ()

    def __new__(cls, argument):
        """Create a new Sqrt."""
        if isinstance(argument, (RealValue, Zero, numbers.Real)):
            if float(argument) < 0:
                return ComplexValue(cmath.sqrt(complex(argument)))
            else:
                return FloatValue(math.sqrt(float(argument)))
        if isinstance(argument, (ComplexValue, complex)):
            return ComplexValue(cmath.sqrt(complex(argument)))
        return MathFunction.__new__(cls)

    def __init__(self, argument):
        """Initialise."""
        MathFunction.__init__(self, "sqrt", argument)


class Exp(MathFunction):
    """Exponentiation.."""

    __slots__ = ()

    def __new__(cls, argument):
        """Create a new Exp."""
        if isinstance(argument, (RealValue, Zero)):
            return FloatValue(math.exp(float(argument)))
        if isinstance(argument, (ComplexValue)):
            return ComplexValue(cmath.exp(complex(argument)))
        return MathFunction.__new__(cls)

    def __init__(self, argument):
        """Initialise."""
        MathFunction.__init__(self, "exp", argument)


class Ln(MathFunction):
    """Natural logarithm."""

    __slots__ = ()

    def __new__(cls, argument):
        """Create a new Ln."""
        if isinstance(argument, (RealValue, Zero)):
            return FloatValue(math.log(float(argument)))
        if isinstance(argument, (ComplexValue)):
            return ComplexValue(cmath.log(complex(argument)))
        return MathFunction.__new__(cls)

    def __init__(self, argument):
        """Initialise."""
        MathFunction.__init__(self, "ln", argument)

    def evaluate(self, x, mapping, component, index_values):
        """Evaluate."""
        a = self.ufl_operands[0].evaluate(x, mapping, component, index_values)
        try:
            return math.log(a)
        except TypeError:
            return cmath.log(a)


class Cos(MathFunction):
    """Cosine."""

    __slots__ = ()

    def __new__(cls, argument):
        """Create a new Cos."""
        if isinstance(argument, (RealValue, Zero)):
            return FloatValue(math.cos(float(argument)))
        if isinstance(argument, (ComplexValue)):
            return ComplexValue(cmath.cos(complex(argument)))
        return MathFunction.__new__(cls)

    def __init__(self, argument):
        """Initialise."""
        MathFunction.__init__(self, "cos", argument)


class Sin(MathFunction):
    """Sine."""

    __slots__ = ()

    def __new__(cls, argument):
        """Create a new Sin."""
        if isinstance(argument, (RealValue, Zero)):
            return FloatValue(math.sin(float(argument)))
        if isinstance(argument, (ComplexValue)):
            return ComplexValue(cmath.sin(complex(argument)))
        return MathFunction.__new__(cls)

    def __init__(self, argument):
        """Initialise."""
        MathFunction.__init__(self, "sin", argument)


class Tan(MathFunction):
    """Tangent."""

    __slots__ = ()

    def __new__(cls, argument):
        """Create a new Tan."""
        if isinstance(argument, (RealValue, Zero)):
            return FloatValue(math.tan(float(argument)))
        if isinstance(argument, (ComplexValue)):
            return ComplexValue(cmath.tan(complex(argument)))
        return MathFunction.__new__(cls)

    def __init__(self, argument):
        """Initialise."""
        MathFunction.__init__(self, "tan", argument)


class Cosh(MathFunction):
    """Hyperbolic cosine."""

    __slots__ = ()

    def __new__(cls, argument):
        """Create a new Cosh."""
        if isinstance(argument, (RealValue, Zero)):
            return FloatValue(math.cosh(float(argument)))
        if isinstance(argument, (ComplexValue)):
            return ComplexValue(cmath.cosh(complex(argument)))
        return MathFunction.__new__(cls)

    def __init__(self, argument):
        """Initialise."""
        MathFunction.__init__(self, "cosh", argument)


class Sinh(MathFunction):
    """Hyperbolic sine."""

    __slots__ = ()

    def __new__(cls, argument):
        """Create a new Sinh."""
        if isinstance(argument, (RealValue, Zero)):
            return FloatValue(math.sinh(float(argument)))
        if isinstance(argument, (ComplexValue)):
            return ComplexValue(cmath.sinh(complex(argument)))
        return MathFunction.__new__(cls)

    def __init__(self, argument):
        """Initialise."""
        MathFunction.__init__(self, "sinh", argument)


class Tanh(MathFunction):
    """Hyperbolic tangent."""

    __slots__ = ()

    def __new__(cls, argument):
        """Create a new Tanh."""
        if isinstance(argument, (RealValue, Zero)):
            return FloatValue(math.tanh(float(argument)))
        if isinstance(argument, (ComplexValue)):
            return ComplexValue(cmath.tanh(complex(argument)))
        return MathFunction.__new__(cls)

    def __init__(self, argument):
        """Initialise."""
        MathFunction.__init__(self, "tanh", argument)


class Acos(MathFunction):
    """Inverse cosine."""

    __slots__ = ()

    def __new__(cls, argument):
        """Create a new Acos."""
        if isinstance(argument, (RealValue, Zero)):
            return FloatValue(math.acos(float(argument)))
        if isinstance(argument, (ComplexValue)):
            return ComplexValue(cmath.acos(complex(argument)))
        return MathFunction.__new__(cls)

    def __init__(self, argument):
        """Initialise."""
        MathFunction.__init__(self, "acos", argument)


class Asin(MathFunction):
    """Inverse sine."""

    __slots__ = ()

    def __new__(cls, argument):
        """Create a new Asin."""
        if isinstance(argument, (RealValue, Zero)):
            return FloatValue(math.asin(float(argument)))
        if isinstance(argument, (ComplexValue)):
            return ComplexValue(cmath.asin(complex(argument)))
        return MathFunction.__new__(cls)

    def __init__(self, argument):
        """Initialise."""
        MathFunction.__init__(self, "asin", argument)


class Atan(MathFunction):
    """Inverse tangent."""

    __slots__ = ()

    def __new__(cls, argument):
        """Create a new Atan."""
        if isinstance(argument, (RealValue, Zero)):
            return FloatValue(math.atan(float(argument)))
        if isinstance(argument, (ComplexValue)):
            return ComplexValue(cmath.atan(complex(argument)))
        return MathFunction.__new__(cls)

    def __init__(self, argument):
        """Initialise."""
        MathFunction.__init__(self, "atan", argument)


class Atan2(Operator):
    """Inverse tangent with two inputs."""

    __slots__ = ()

    def __new__(cls, arg1, arg2):
        """Create a new Atan2."""
        if isinstance(arg1, (RealValue, Zero)) and isinstance(arg2, (RealValue, Zero)):
            return FloatValue(math.atan2(float(arg1), float(arg2)))
        if isinstance(arg1, (ComplexValue)) or isinstance(arg2, (ComplexValue)):
            raise TypeError("Atan2 does not support complex numbers.")
        return Operator.__new__(cls)

    def __init__(self, arg1, arg2):
        """Initialise."""
        Operator.__init__(self, (arg1, arg2))
        if isinstance(arg1, (ComplexValue, complex)) or isinstance(arg2, (ComplexValue, complex)):
            raise TypeError("Atan2 does not support complex numbers.")
        if not is_true_ufl_scalar(arg1):
            raise ValueError("Expecting scalar argument 1.")
        if not is_true_ufl_scalar(arg2):
            raise ValueError("Expecting scalar argument 2.")

    def evaluate(self, x, mapping, component, index_values):
        """Evaluate."""
        a = self.ufl_operands[0].evaluate(x, mapping, component, index_values)
        b = self.ufl_operands[1].evaluate(x, mapping, component, index_values)
        try:
            res = math.atan2(a, b)
        except TypeError:
            raise ValueError("Atan2 does not support complex numbers.")
        except ValueError:
            warnings.warn(
                "Value error in evaluation of function atan2 with arguments %s, %s." % (a, b)
            )
            raise
        return res

    def __str__(self):
        """Format as a string."""
        return "atan2(%s,%s)" % (self.ufl_operands[0], self.ufl_operands[1])


class Erf(MathFunction):
    """Erf function."""

    __slots__ = ()

    def __new__(cls, argument):
        """Create a new Erf."""
        if isinstance(argument, (RealValue, Zero)):
            return FloatValue(math.erf(float(argument)))
        if isinstance(argument, (ConstantValue)):
            return ComplexValue(math.erf(complex(argument)))
        return MathFunction.__new__(cls)

    def __init__(self, argument):
        """Initialise."""
        MathFunction.__init__(self, "erf", argument)

    def evaluate(self, x, mapping, component, index_values):
        """Evaluate."""
        a = self.ufl_operands[0].evaluate(x, mapping, component, index_values)
        return math.erf(a)


class BesselFunction(Operator):
    """Base class for all bessel functions."""

    __slots__ = "_name"

    def __init__(self, name, nu, argument):
        """Initialise."""
        if not is_true_ufl_scalar(nu):
            raise ValueError("Expecting scalar nu.")
        if not is_true_ufl_scalar(argument):
            raise ValueError("Expecting scalar argument.")

        # Use integer representation if suitable
        fnu = float(nu)
        inu = int(nu)
        if fnu == inu:
            nu = as_ufl(inu)
        else:
            nu = as_ufl(fnu)

        Operator.__init__(self, (nu, argument))

        self._name = name

    def evaluate(self, x, mapping, component, index_values):
        """Evaluate."""
        a = self.ufl_operands[1].evaluate(x, mapping, component, index_values)
        try:
            import scipy.special
        except ImportError:
            raise ValueError(
                "You must have scipy installed to evaluate bessel functions in python."
            )
        name = self._name[-1]
        if isinstance(self.ufl_operands[0], IntValue):
            nu = int(self.ufl_operands[0])
            functype = "n" if name != "i" else "v"
        else:
            nu = self.ufl_operands[0].evaluate(x, mapping, component, index_values)
            functype = "v"
        func = getattr(scipy.special, name + functype)
        return func(nu, a)

    def __str__(self):
        """Format as a string."""
        return "%s(%s, %s)" % (self._name, self.ufl_operands[0], self.ufl_operands[1])


class BesselJ(BesselFunction):
    """Bessel J function."""

    __slots__ = ()

    def __init__(self, nu, argument):
        """Initialise."""
        BesselFunction.__init__(self, "cyl_bessel_j", nu, argument)


class BesselY(BesselFunction):
    """Bessel Y function."""

    __slots__ = ()

    def __init__(self, nu, argument):
        """Initialise."""
        BesselFunction.__init__(self, "cyl_bessel_y", nu, argument)


class BesselI(BesselFunction):
    """Bessel I function."""

    __slots__ = ()

    def __init__(self, nu, argument):
        """Initialise."""
        BesselFunction.__init__(self, "cyl_bessel_i", nu, argument)


class BesselK(BesselFunction):
    """Bessel K function."""

    __slots__ = ()

    def __init__(self, nu, argument):
        """Initialise."""
        BesselFunction.__init__(self, "cyl_bessel_k", nu, argument)<|MERGE_RESOLUTION|>--- conflicted
+++ resolved
@@ -49,11 +49,7 @@
 
 # --- Function representations ---
 
-<<<<<<< HEAD
-=======
-
-@ufl_type(is_abstract=True, is_scalar=True, num_ops=1)
->>>>>>> b15d8d3f
+
 class MathFunction(Operator):
     """Base class for all unary scalar math functions."""
 
