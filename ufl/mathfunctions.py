# -*- coding: utf-8 -*-
"""This module provides basic mathematical functions."""

# Copyright (C) 2008-2016 Martin Sandve Alnæs
#
# This file is part of UFL (https://www.fenicsproject.org)
#
# SPDX-License-Identifier:    LGPL-3.0-or-later
#
# Modified by Anders Logg, 2008
# Modified by Kristian B. Oelgaard, 2011

import cmath
import math
import numbers
import warnings

from ufl.constantvalue import (ComplexValue, ConstantValue, FloatValue, IntValue, RealValue, Zero, as_ufl,
                               is_true_ufl_scalar)
from ufl.core.operator import Operator
from ufl.core.ufl_type import ufl_type
<<<<<<< HEAD
=======
from ufl.constantvalue import (is_true_ufl_scalar, Zero, RealValue, FloatValue, IntValue, ComplexValue,
                               ConstantValue, as_ufl)
>>>>>>> 0bafaf5b

"""
TODO: Include additional functions available in <cmath> (need derivatives as well):

Exponential and logarithmic functions:
log10    Compute common logarithm (function)

TODO: Any other useful special functions?

About bessel functions:
http://en.wikipedia.org/wiki/Bessel_function

Portable implementations of bessel functions:
http://www.boost.org/doc/libs/1_47_0/libs/math/doc/sf_and_dist/html/math_toolkit/main_overview/tr1.html

Implementation in C++ std::tr1:: or boost::math::tr1::
- BesselK: cyl_bessel_k(nu, x)
- BesselI: cyl_bessel_i(nu, x)
- BesselJ: cyl_bessel_j(nu, x)
- BesselY: cyl_neumann(nu, x)
"""


# --- Function representations ---

@ufl_type(is_abstract=True, is_scalar=True, num_ops=1)
class MathFunction(Operator):
    "Base class for all unary scalar math functions."
    # Freeze member variables for objects in this class
    __slots__ = ("_name",)

    def __init__(self, name, argument):
        Operator.__init__(self, (argument,))
        if not is_true_ufl_scalar(argument):
            raise ValueError("Expecting scalar argument.")
        self._name = name

    def evaluate(self, x, mapping, component, index_values):
        a = self.ufl_operands[0].evaluate(x, mapping, component, index_values)
        try:
            if isinstance(a, numbers.Real):
                res = getattr(math, self._name)(a)
            else:
                res = getattr(cmath, self._name)(a)
        except ValueError:
            warnings.warn('Value error in evaluation of function %s with argument %s.' % (self._name, a))
            raise
        return res

    def __str__(self):
        return "%s(%s)" % (self._name, self.ufl_operands[0])


@ufl_type()
class Sqrt(MathFunction):
    __slots__ = ()

    def __new__(cls, argument):
        if isinstance(argument, (RealValue, Zero, numbers.Real)):
            if float(argument) < 0:
                return ComplexValue(cmath.sqrt(complex(argument)))
            else:
                return FloatValue(math.sqrt(float(argument)))
        if isinstance(argument, (ComplexValue, complex)):
            return ComplexValue(cmath.sqrt(complex(argument)))
        return MathFunction.__new__(cls)

    def __init__(self, argument):
        MathFunction.__init__(self, "sqrt", argument)


@ufl_type()
class Exp(MathFunction):
    __slots__ = ()

    def __new__(cls, argument):
        if isinstance(argument, (RealValue, Zero)):
            return FloatValue(math.exp(float(argument)))
        if isinstance(argument, (ComplexValue)):
            return ComplexValue(cmath.exp(complex(argument)))
        return MathFunction.__new__(cls)

    def __init__(self, argument):
        MathFunction.__init__(self, "exp", argument)


@ufl_type()
class Ln(MathFunction):
    __slots__ = ()

    def __new__(cls, argument):
        if isinstance(argument, (RealValue, Zero)):
            return FloatValue(math.log(float(argument)))
        if isinstance(argument, (ComplexValue)):
            return ComplexValue(cmath.log(complex(argument)))
        return MathFunction.__new__(cls)

    def __init__(self, argument):
        MathFunction.__init__(self, "ln", argument)

    def evaluate(self, x, mapping, component, index_values):
        a = self.ufl_operands[0].evaluate(x, mapping, component, index_values)
        try:
            return math.log(a)
        except TypeError:
            return cmath.log(a)


@ufl_type()
class Cos(MathFunction):
    __slots__ = ()

    def __new__(cls, argument):
        if isinstance(argument, (RealValue, Zero)):
            return FloatValue(math.cos(float(argument)))
        if isinstance(argument, (ComplexValue)):
            return ComplexValue(cmath.cos(complex(argument)))
        return MathFunction.__new__(cls)

    def __init__(self, argument):
        MathFunction.__init__(self, "cos", argument)


@ufl_type()
class Sin(MathFunction):
    __slots__ = ()

    def __new__(cls, argument):
        if isinstance(argument, (RealValue, Zero)):
            return FloatValue(math.sin(float(argument)))
        if isinstance(argument, (ComplexValue)):
            return ComplexValue(cmath.sin(complex(argument)))
        return MathFunction.__new__(cls)

    def __init__(self, argument):
        MathFunction.__init__(self, "sin", argument)


@ufl_type()
class Tan(MathFunction):
    __slots__ = ()

    def __new__(cls, argument):
        if isinstance(argument, (RealValue, Zero)):
            return FloatValue(math.tan(float(argument)))
        if isinstance(argument, (ComplexValue)):
            return ComplexValue(cmath.tan(complex(argument)))
        return MathFunction.__new__(cls)

    def __init__(self, argument):
        MathFunction.__init__(self, "tan", argument)


@ufl_type()
class Cosh(MathFunction):
    __slots__ = ()

    def __new__(cls, argument):
        if isinstance(argument, (RealValue, Zero)):
            return FloatValue(math.cosh(float(argument)))
        if isinstance(argument, (ComplexValue)):
            return ComplexValue(cmath.cosh(complex(argument)))
        return MathFunction.__new__(cls)

    def __init__(self, argument):
        MathFunction.__init__(self, "cosh", argument)


@ufl_type()
class Sinh(MathFunction):
    __slots__ = ()

    def __new__(cls, argument):
        if isinstance(argument, (RealValue, Zero)):
            return FloatValue(math.sinh(float(argument)))
        if isinstance(argument, (ComplexValue)):
            return ComplexValue(cmath.sinh(complex(argument)))
        return MathFunction.__new__(cls)

    def __init__(self, argument):
        MathFunction.__init__(self, "sinh", argument)


@ufl_type()
class Tanh(MathFunction):
    __slots__ = ()

    def __new__(cls, argument):
        if isinstance(argument, (RealValue, Zero)):
            return FloatValue(math.tanh(float(argument)))
        if isinstance(argument, (ComplexValue)):
            return ComplexValue(cmath.tanh(complex(argument)))
        return MathFunction.__new__(cls)

    def __init__(self, argument):
        MathFunction.__init__(self, "tanh", argument)


@ufl_type()
class Acos(MathFunction):
    __slots__ = ()

    def __new__(cls, argument):
        if isinstance(argument, (RealValue, Zero)):
            return FloatValue(math.acos(float(argument)))
        if isinstance(argument, (ComplexValue)):
            return ComplexValue(cmath.acos(complex(argument)))
        return MathFunction.__new__(cls)

    def __init__(self, argument):
        MathFunction.__init__(self, "acos", argument)


@ufl_type()
class Asin(MathFunction):
    __slots__ = ()

    def __new__(cls, argument):
        if isinstance(argument, (RealValue, Zero)):
            return FloatValue(math.asin(float(argument)))
        if isinstance(argument, (ComplexValue)):
            return ComplexValue(cmath.asin(complex(argument)))
        return MathFunction.__new__(cls)

    def __init__(self, argument):
        MathFunction.__init__(self, "asin", argument)


@ufl_type()
class Atan(MathFunction):
    __slots__ = ()

    def __new__(cls, argument):
        if isinstance(argument, (RealValue, Zero)):
            return FloatValue(math.atan(float(argument)))
        if isinstance(argument, (ComplexValue)):
            return ComplexValue(cmath.atan(complex(argument)))
        return MathFunction.__new__(cls)

    def __init__(self, argument):
        MathFunction.__init__(self, "atan", argument)


@ufl_type(is_scalar=True, num_ops=2)
class Atan2(Operator):
    __slots__ = ()

    def __new__(cls, arg1, arg2):
        if isinstance(arg1, (RealValue, Zero)) and isinstance(arg2, (RealValue, Zero)):
            return FloatValue(math.atan2(float(arg1), float(arg2)))
        if isinstance(arg1, (ComplexValue)) or isinstance(arg2, (ComplexValue)):
            raise TypeError("Atan2 does not support complex numbers.")
        return Operator.__new__(cls)

    def __init__(self, arg1, arg2):
        Operator.__init__(self, (arg1, arg2))
        if isinstance(arg1, (ComplexValue, complex)) or isinstance(arg2, (ComplexValue, complex)):
            raise TypeError("Atan2 does not support complex numbers.")
        if not is_true_ufl_scalar(arg1):
            raise ValueError("Expecting scalar argument 1.")
        if not is_true_ufl_scalar(arg2):
            raise ValueError("Expecting scalar argument 2.")

    def evaluate(self, x, mapping, component, index_values):
        a = self.ufl_operands[0].evaluate(x, mapping, component, index_values)
        b = self.ufl_operands[1].evaluate(x, mapping, component, index_values)
        try:
            res = math.atan2(a, b)
        except TypeError:
            raise ValueError('Atan2 does not support complex numbers.')
        except ValueError:
            warnings.warn('Value error in evaluation of function atan_2 with arguments %s, %s.' % (a, b))
            raise
        return res

    def __str__(self):
        return "atan_2(%s,%s)" % (self.ufl_operands[0], self.ufl_operands[1])


@ufl_type()
class Erf(MathFunction):
    __slots__ = ()

    def __new__(cls, argument):
        if isinstance(argument, (RealValue, Zero)):
            return FloatValue(math.erf(float(argument)))
        if isinstance(argument, (ConstantValue)):
            return ComplexValue(math.erf(complex(argument)))
        return MathFunction.__new__(cls)

    def __init__(self, argument):
        MathFunction.__init__(self, "erf", argument)

    def evaluate(self, x, mapping, component, index_values):
        a = self.ufl_operands[0].evaluate(x, mapping, component, index_values)
        return math.erf(a)


@ufl_type(is_abstract=True, is_scalar=True, num_ops=2)
class BesselFunction(Operator):
    "Base class for all bessel functions"
    __slots__ = ("_name")

    def __init__(self, name, nu, argument):
        if not is_true_ufl_scalar(nu):
            raise ValueError("Expecting scalar nu.")
        if not is_true_ufl_scalar(argument):
            raise ValueError("Expecting scalar argument.")

        # Use integer representation if suitable
        fnu = float(nu)
        inu = int(nu)
        if fnu == inu:
            nu = as_ufl(inu)
        else:
            nu = as_ufl(fnu)

        Operator.__init__(self, (nu, argument))

        self._name = name

    def evaluate(self, x, mapping, component, index_values):
        a = self.ufl_operands[1].evaluate(x, mapping, component, index_values)
        try:
            import scipy.special
        except ImportError:
            raise ValueError("You must have scipy installed to evaluate bessel functions in python.")
        name = self._name[-1]
        if isinstance(self.ufl_operands[0], IntValue):
            nu = int(self.ufl_operands[0])
            functype = 'n' if name != 'i' else 'v'
        else:
            nu = self.ufl_operands[0].evaluate(x, mapping, component,
                                               index_values)
            functype = 'v'
        func = getattr(scipy.special, name + functype)
        return func(nu, a)

    def __str__(self):
        return "%s(%s, %s)" % (self._name, self.ufl_operands[0],
                               self.ufl_operands[1])


@ufl_type()
class BesselJ(BesselFunction):
    __slots__ = ()

    def __init__(self, nu, argument):
        BesselFunction.__init__(self, "cyl_bessel_j", nu, argument)


@ufl_type()
class BesselY(BesselFunction):
    __slots__ = ()

    def __init__(self, nu, argument):
        BesselFunction.__init__(self, "cyl_bessel_y", nu, argument)


@ufl_type()
class BesselI(BesselFunction):
    __slots__ = ()

    def __init__(self, nu, argument):
        BesselFunction.__init__(self, "cyl_bessel_i", nu, argument)


@ufl_type()
class BesselK(BesselFunction):
    __slots__ = ()

    def __init__(self, nu, argument):
        BesselFunction.__init__(self, "cyl_bessel_k", nu, argument)<|MERGE_RESOLUTION|>--- conflicted
+++ resolved
@@ -15,15 +15,11 @@
 import numbers
 import warnings
 
-from ufl.constantvalue import (ComplexValue, ConstantValue, FloatValue, IntValue, RealValue, Zero, as_ufl,
+from ufl.constantvalue import (ComplexValue, ConstantValue, FloatValue,
+                               IntValue, RealValue, Zero, as_ufl,
                                is_true_ufl_scalar)
 from ufl.core.operator import Operator
 from ufl.core.ufl_type import ufl_type
-<<<<<<< HEAD
-=======
-from ufl.constantvalue import (is_true_ufl_scalar, Zero, RealValue, FloatValue, IntValue, ComplexValue,
-                               ConstantValue, as_ufl)
->>>>>>> 0bafaf5b
 
 """
 TODO: Include additional functions available in <cmath> (need derivatives as well):
