# -*- coding: utf-8 -*-
"""Various string formatting utilities."""

# Copyright (C) 2008-2016 Martin Sandve Alnæs and Anders Logg
#
# This file is part of UFL (https://www.fenicsproject.org)
#
# SPDX-License-Identifier:    LGPL-3.0-or-later


def camel2underscore(name):
    """Convert a CamelCaps string to underscore_syntax."""
    letters = []
    lastlower = False
    for i in name:
        thislower = i.islower()
        if not thislower:
            # Don't insert _ between multiple upper case letters
            if lastlower:
                letters.append("_")
            i = i.lower()  # noqa: E741
        lastlower = thislower
        letters.append(i)
    return "".join(letters)


def lstr(a):
    """Pretty-print list or tuple, invoking str() on items instead of repr() like str() does."""
    if isinstance(a, list):
        return "[" + ", ".join(lstr(item) for item in a) + "]"
    elif isinstance(a, tuple):
        return "(" + ", ".join(lstr(item) for item in a) + ")"
    return str(a)


def tstr(t, colsize=80):
    """Pretty-print list of tuples of key-value pairs."""
    if not t:
        return ""

    # Compute maximum key length
    keylen = max(len(str(item[0])) for item in t)

    # Key-length cannot be larger than colsize
    if keylen > colsize:
        return str(t)

    # Pretty-print table
    s = ""
    for (key, value) in t:
        key = str(key)
        if isinstance(value, str):
            value = "'%s'" % value
        else:
            value = str(value)
        s += key + ":" + " " * (keylen - len(key) + 1)
        space = ""
        while len(value) > 0:
            end = min(len(value), colsize - keylen)
            s += space + value[:end] + "\n"
            value = value[end:]
            space = " " * (keylen + 2)
    return s


def istr(o):
    """Format object as string, inserting ? for None."""
    if o is None:
        return "?"
    else:
        return str(o)


def estr(elements):
    """Format list of elements for printing."""
<<<<<<< HEAD
    return ", ".join(f"{e!r}" for e in elements)
=======
    return ", ".join(e.shortstr() for e in elements)


def _indent_string(n):
    return "    " * n


def _tree_format_expression(expression, indentation, parentheses):
    ind = _indent_string(indentation)
    if expression._ufl_is_terminal_:
        s = "%s%s" % (ind, repr(expression))
    else:
        sops = [_tree_format_expression(o, indentation + 1, parentheses) for o in expression.ufl_operands]
        s = "%s%s\n" % (ind, expression._ufl_class_.__name__)
        if parentheses and len(sops) > 1:
            s += "%s(\n" % (ind,)
        s += "\n".join(sops)
        if parentheses and len(sops) > 1:
            s += "\n%s)" % (ind,)
    return s


def tree_format(expression, indentation=0, parentheses=True):
    from ufl.core.expr import Expr
    from ufl.form import Form
    from ufl.integral import Integral

    s = ""

    if isinstance(expression, Form):
        form = expression
        integrals = form.integrals()
        integral_types = sorted(set(itg.integral_type() for itg in integrals))
        itgs = []
        for integral_type in integral_types:
            itgs += list(form.integrals_by_type(integral_type))

        ind = _indent_string(indentation)
        s += ind + "Form:\n"
        s += "\n".join(tree_format(itg, indentation + 1, parentheses) for itg in itgs)

    elif isinstance(expression, Integral):
        ind = _indent_string(indentation)
        s += ind + "Integral:\n"
        ind = _indent_string(indentation + 1)
        s += ind + "integral type: %s\n" % expression.integral_type()
        s += ind + "subdomain id: %s\n" % expression.subdomain_id()
        s += ind + "integrand:\n"
        s += tree_format(expression._integrand, indentation + 2, parentheses)

    elif isinstance(expression, Expr):
        s += _tree_format_expression(expression, indentation, parentheses)

    else:
        raise ValueError(f"Invalid object type {type(expression)}")

    return s
>>>>>>> 0bafaf5b
<|MERGE_RESOLUTION|>--- conflicted
+++ resolved
@@ -73,10 +73,7 @@
 
 def estr(elements):
     """Format list of elements for printing."""
-<<<<<<< HEAD
-    return ", ".join(f"{e!r}" for e in elements)
-=======
-    return ", ".join(e.shortstr() for e in elements)
+    return ", ".join(f"{e}" for e in elements)
 
 
 def _indent_string(n):
@@ -132,5 +129,4 @@
     else:
         raise ValueError(f"Invalid object type {type(expression)}")
 
-    return s
->>>>>>> 0bafaf5b
+    return s