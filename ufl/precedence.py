--- conflicted
+++ resolved
@@ -40,13 +40,9 @@
 
 
 def build_precedence_list():
-<<<<<<< HEAD
-    from ufl.classes import (Abs, BesselFunction, Division, Indexed, IndexSum, MathFunction, Operator, Power, Product,
-                             Sum, Terminal)
-=======
-    from ufl.classes import (Operator, Terminal, Sum, IndexSum, Product, Division, Power,
-                             MathFunction, BesselFunction, Abs, Indexed)
->>>>>>> 0bafaf5b
+    from ufl.classes import (Abs, BesselFunction, Division, Indexed, IndexSum,
+                             MathFunction, Operator, Power, Product, Sum,
+                             Terminal)
 
     # TODO: Fill in other types...
     # Power <= Transposed
