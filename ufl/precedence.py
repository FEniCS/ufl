--- conflicted
+++ resolved
@@ -40,15 +40,9 @@
 
 
 def build_precedence_list():
-<<<<<<< HEAD
-    from ufl.classes import (Abs, BesselFunction, Division, Indexed, IndexSum,
-                             MathFunction, Operator, Power, Product, Sum,
-                             Terminal)
-=======
     """Build precedence list."""
-    from ufl.classes import (Operator, Terminal, Sum, IndexSum, Product, Division, Power,
-                             MathFunction, BesselFunction, Abs, Indexed)
->>>>>>> adcc9abb
+    from ufl.classes import (Abs, BesselFunction, Division, Indexed, IndexSum, MathFunction, Operator, Power, Product,
+                             Sum, Terminal)
 
     # TODO: Fill in other types...
     # Power <= Transposed
