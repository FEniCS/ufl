"""Precedence handling."""

# Copyright (C) 2008-2016 Martin Sandve Alnæs
#
# This file is part of UFL (https://www.fenicsproject.org)
#
# SPDX-License-Identifier:    LGPL-3.0-or-later

import warnings

# FIXME: This code is crap...


def parstr(child, parent, pre="(", post=")", format=str):
    """Parstr."""
    # Execute when needed instead of on import, which leads to all
    # kinds of circular trouble.  Fixing this could be an optimization
    # of str(expr) though.
    if not hasattr(parent, "_precedence"):
        assign_precedences(build_precedence_list())

    # We want child to be evaluated fully first, and if the parent has
    # higher precedence we later wrap in ().
    s = format(child)

    # Operators where operands are always parenthesized because
    # precedence is not defined below
    if parent._precedence == 0:
        return pre + s + post

    # If parent operator binds stronger than child, must parenthesize
    # child
    # FIXME: Is this correct for all possible positions of () in a + b + c?
    # FIXME: Left-right rule
    if parent._precedence > child._precedence:  # parent = indexed, child = terminal
        return pre + s + post

    # Nothing needed
    return s


def build_precedence_list():
    """Build precedence list."""
<<<<<<< HEAD
    from ufl.algebra import Abs, Division, Power, Product, Sum
    from ufl.core.operator import Operator
    from ufl.core.terminal import Terminal
    from ufl.indexed import Indexed
    from ufl.indexsum import IndexSum
    from ufl.mathfunctions import BesselFunction, MathFunction
=======
    from ufl.classes import (
        Abs,
        BesselFunction,
        Division,
        Indexed,
        IndexSum,
        MathFunction,
        Operator,
        Power,
        Product,
        Sum,
        Terminal,
    )
>>>>>>> b15d8d3f

    # TODO: Fill in other types...
    # Power <= Transposed

    precedence_list = []
    # Default operator behaviour: should always add parentheses
    precedence_list.append((Operator,))

    precedence_list.append((Sum,))

    # sum_i a + b = (sum_i a) + b != sum_i (a + b), sum_i binds
    # stronger than +, but weaker than product
    precedence_list.append((IndexSum,))

    precedence_list.append(
        (
            Product,
            Division,
        )
    )

    # NB! Depends on language!
    precedence_list.append((Power, MathFunction, BesselFunction, Abs))

    precedence_list.append((Indexed,))

    # Default terminal behaviour: should never add parentheses
    precedence_list.append((Terminal,))
    return precedence_list


def build_precedence_mapping(precedence_list):
    """Given a precedence list, build a dict with class->int mappings.

    Utility function used by some external code.
    """
<<<<<<< HEAD
    from ufl.classes import abstract_classes, all_ufl_classes
    from ufl.core.expr import Expr
=======
    from ufl.classes import Expr, abstract_classes, all_ufl_classes

>>>>>>> b15d8d3f
    pm = {}
    missing = set()
    # Assign integer values for each precedence level
    k = 0
    for p in precedence_list:
        for c in p:
            pm[c] = k
        k += 1
    # Check for missing classes, fill in subclasses
    for c in all_ufl_classes:
        if c not in abstract_classes and c not in pm:
            b = c.__bases__[0]
            while b is not Expr:
                if b in pm:
                    pm[c] = pm[b]
                    break
                b = b.__bases__[0]
            if c not in pm:
                missing.add(c)
    return pm, missing


def assign_precedences(precedence_list):
    """Given a precedence list, assign ints to class._precedence."""
    pm, missing = build_precedence_mapping(precedence_list)
    for c, p in sorted(pm.items(), key=lambda x: x[0].__name__):
        c._precedence = p
    if missing:
        warnings.warn(
            "Missing precedence levels for classes:\n"
            + "\n".join(f"  {c}" for c in sorted(missing))
        )<|MERGE_RESOLUTION|>--- conflicted
+++ resolved
@@ -41,28 +41,12 @@
 
 def build_precedence_list():
     """Build precedence list."""
-<<<<<<< HEAD
     from ufl.algebra import Abs, Division, Power, Product, Sum
     from ufl.core.operator import Operator
     from ufl.core.terminal import Terminal
     from ufl.indexed import Indexed
     from ufl.indexsum import IndexSum
     from ufl.mathfunctions import BesselFunction, MathFunction
-=======
-    from ufl.classes import (
-        Abs,
-        BesselFunction,
-        Division,
-        Indexed,
-        IndexSum,
-        MathFunction,
-        Operator,
-        Power,
-        Product,
-        Sum,
-        Terminal,
-    )
->>>>>>> b15d8d3f
 
     # TODO: Fill in other types...
     # Power <= Transposed
@@ -99,13 +83,9 @@
 
     Utility function used by some external code.
     """
-<<<<<<< HEAD
     from ufl.classes import abstract_classes, all_ufl_classes
     from ufl.core.expr import Expr
-=======
-    from ufl.classes import Expr, abstract_classes, all_ufl_classes
 
->>>>>>> b15d8d3f
     pm = {}
     missing = set()
     # Assign integer values for each precedence level
