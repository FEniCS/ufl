# -*- coding: utf-8 -*-
"""This module defines the Matrix class."""

# Copyright (C) 2021 India Marsden
#
# This file is part of UFL (https://www.fenicsproject.org)
#
# SPDX-License-Identifier:    LGPL-3.0-or-later
#
# Modified by Nacime Bouziani, 2021-2022.

from ufl.form import BaseForm
from ufl.core.ufl_type import ufl_type
from ufl.argument import Argument
from ufl.functionspace import AbstractFunctionSpace
from ufl.utils.counted import Counted


# --- The Matrix class represents a matrix, an assembled two form ---

@ufl_type()
class Matrix(BaseForm, Counted):
    """An assemble linear operator between two function spaces."""

    __slots__ = (
        "_count",
        "_counted_class",
        "_ufl_function_spaces",
        "ufl_operands",
        "_repr",
        "_hash",
        "_ufl_shape",
<<<<<<< HEAD
        "_arguments",
        "_coefficients",
        "_domains")
    _globalcount = 0
=======
        "_arguments")
>>>>>>> 55c281d7

    def __getnewargs__(self):
        return (self._ufl_function_spaces[0], self._ufl_function_spaces[1],
                self._count)

    def __init__(self, row_space, column_space, count=None):
        BaseForm.__init__(self)
        Counted.__init__(self, count, Matrix)

        if not isinstance(row_space, AbstractFunctionSpace):
            raise ValueError("Expecting a FunctionSpace as the row space.")

        if not isinstance(column_space, AbstractFunctionSpace):
            raise ValueError("Expecting a FunctionSpace as the column space.")

        self._ufl_function_spaces = (row_space, column_space)

        self.ufl_operands = ()
        self._domains = None
        self._hash = None
        self._repr = f"Matrix({self._ufl_function_spaces[0]!r}, {self._ufl_function_spaces[1]!r}, {self._count!r})"

    def ufl_function_spaces(self):
        "Get the tuple of function spaces of this coefficient."
        return self._ufl_function_spaces

    def _analyze_form_arguments(self):
        "Define arguments of a matrix when considered as a form."
        self._arguments = (Argument(self._ufl_function_spaces[0], 0),
                           Argument(self._ufl_function_spaces[1], 1))
        self._coefficients = ()

    def _analyze_domains(self):
        """Analyze which domains can be found in a Matrix."""
        from ufl.domain import join_domains
        # Collect unique domains
        self._domains = join_domains([fs.ufl_domain() for fs in self._ufl_function_spaces])

    def __str__(self):
        count = str(self._count)
        if len(count) == 1:
            return f"A_{count}"
        else:
            return f"A_{{{count}}}"

    def __repr__(self):
        return self._repr

    def __hash__(self):
        "Hash code for use in dicts "
        if self._hash is None:
            self._hash = hash(self._repr)
        return self._hash

    def equals(self, other):
        if type(other) is not Matrix:
            return False
        if self is other:
            return True
        return self._count == other._count and self._ufl_function_spaces == other._ufl_function_spaces<|MERGE_RESOLUTION|>--- conflicted
+++ resolved
@@ -30,14 +30,9 @@
         "_repr",
         "_hash",
         "_ufl_shape",
-<<<<<<< HEAD
         "_arguments",
         "_coefficients",
         "_domains")
-    _globalcount = 0
-=======
-        "_arguments")
->>>>>>> 55c281d7
 
     def __getnewargs__(self):
         return (self._ufl_function_spaces[0], self._ufl_function_spaces[1],
