--- conflicted
+++ resolved
@@ -23,14 +23,9 @@
 
     def __init__(self, *operands):
         Operator.__init__(self, operands)
-<<<<<<< HEAD
-        if not all(isinstance(i, Expr) for i in operands):
-            raise ValueError("Expecting Expr in ExprList.")
-=======
         # Enable Cofunction/Coargument for BaseForm differentiation
         if not all(isinstance(i, (Expr, Cofunction, Coargument)) for i in operands):
-            error("Expecting Expr, Cofunction or Coargument in ExprList.")
->>>>>>> b9d3e974
+            raise ValueError("Expecting Expr, Cofunction or Coargument in ExprList.")
 
     def __getitem__(self, i):
         return self.ufl_operands[i]
