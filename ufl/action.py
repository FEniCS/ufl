"""This module defines the Action class."""
# Copyright (C) 2021 India Marsden
#
# This file is part of UFL (https://www.fenicsproject.org)
#
# SPDX-License-Identifier:    LGPL-3.0-or-later
#
# Modified by Nacime Bouziani, 2021-2022.

from itertools import chain

from ufl import matrix  # noqa 401
from ufl.algebra import Sum
from ufl.argument import Argument, Coargument
from ufl.coefficient import BaseCoefficient, Coefficient
from ufl.constantvalue import Zero
from ufl.core.interpolate import Interpolate
from ufl.core.ufl_type import ufl_type
from ufl.differentiation import CoefficientDerivative
from ufl.form import BaseForm, Form, FormSum, ZeroBaseForm

# --- The Action class represents the action of a numerical object that needs
#     to be computed at assembly time ---


@ufl_type()
class Action(BaseForm):
    """UFL base form type: respresents the action of an object on another.

    For example:
        res = Ax
    A would be the first argument, left and x would be the second argument,
    right.

    Action objects will result when the action of an assembled object
    (e.g. a Matrix) is taken. This delays the evaluation of the action until
    assembly occurs.
    """

    __slots__ = (
        "_arguments",
        "_coefficients",
        "_domains",
        "_hash",
        "_left",
        "_repr",
        "_right",
        "ufl_operands",
    )

    def __new__(cls, *args, **kw):
        """Create a new Action."""
        left, right = args

        # Check trivial case
        if left == 0 or right == 0:
            if isinstance(left, Zero):
                # There is no point in checking the action arguments
                # if `left` is a `ufl.Zero` as those objects don't have arguments.
                # We can also not reliably determine the `ZeroBaseForm` arguments.
                return ZeroBaseForm(())
            # Still need to work out the ZeroBaseForm arguments.
            new_arguments, _ = _get_action_form_arguments(left, right)
            return ZeroBaseForm(new_arguments)

        # Coarguments (resp. Argument) from V* to V* (resp. from V to V) are identity matrices,
        # i.e. we have: V* x V -> R (resp. V x V* -> R).
        if isinstance(left, (Coargument, Argument)):
            return right
        if isinstance(right, (Coargument, Argument)):
            return left

        # Action distributes over sums on the LHS
        if isinstance(left, Sum):
            return FormSum(*((Action(component, right), 1) for component in left.ufl_operands))
        elif isinstance(left, FormSum):
            return FormSum(
                *((Action(c, right), w) for c, w in zip(left.components(), left.weights()))
            )

        # Action also distributes over sums on the RHS
        if isinstance(right, Sum):
            return FormSum(*((Action(left, component), 1) for component in right.ufl_operands))
        elif isinstance(right, FormSum):
            return FormSum(
                *((Action(left, c), w) for c, w in zip(right.components(), right.weights()))
            )

<<<<<<< HEAD
        return super().__new__(cls)
=======
        # Check compatibility of function spaces
        _check_function_spaces(left, right)

        # Simplify Action(BaseForm, Interpolate(Expr, Coargument))
        # -> Interpolate(Expr, BaseForm)
        if (
            isinstance(right, Interpolate)
            and isinstance(left, BaseForm)
            and len(left.arguments()) == 1
        ):
            v, operand = right.argument_slots()
            if v == right.arguments()[0]:
                return right._ufl_expr_reconstruct_(operand, v=left)

        # Simplify Action(Interpolate(Expr, Coargument), BaseForm)
        # -> Interpolate(Expr, BaseForm)
        if (
            isinstance(left, Interpolate)
            and isinstance(right, BaseForm)
            and len(right.arguments()) == 1
        ):
            v, operand = left.argument_slots()
            if v == left.arguments()[-1]:
                return left._ufl_expr_reconstruct_(operand, v=right)

        return super(Action, cls).__new__(cls)
>>>>>>> e6e42049

    def __init__(self, left, right):
        """Initialise."""
        BaseForm.__init__(self)

        self._left = left
        self._right = right
        self.ufl_operands = (self._left, self._right)
        self._domains = None

<<<<<<< HEAD
        # Check compatibility of function spaces
        _check_function_spaces(left, right)

        self._repr = f"Action({self._left!r}, {self._right!r})"
=======
        self._repr = "Action(%s, %s)" % (repr(self._left), repr(self._right))
>>>>>>> e6e42049
        self._hash = None

    def ufl_function_spaces(self):
        """Get the tuple of function spaces of the underlying form."""
        if isinstance(self._right, Form):
            return self._left.ufl_function_spaces()[:-1] + self._right.ufl_function_spaces()[1:]
        elif isinstance(self._right, Coefficient):
            return self._left.ufl_function_spaces()[:-1]

    def left(self):
        """Get left."""
        return self._left

    def right(self):
        """Get right."""
        return self._right

    def _analyze_form_arguments(self):
        """Compute the Arguments of this Action.

        The highest number Argument of the left operand and the lowest number
        Argument of the right operand are consumed by the action.
        """
        self._arguments, self._coefficients = _get_action_form_arguments(self._left, self._right)

    def _analyze_domains(self):
        """Analyze which domains can be found in Action."""
        from ufl.domain import join_domains

        # Collect domains
        self._domains = join_domains(
            chain.from_iterable(e.ufl_domains() for e in self.ufl_operands)
        )

    def ufl_domains(self):
        """Return all domains found in the base form."""
        if self._domains is None:
            self._analyze_domains()
        return self._domains

    def equals(self, other):
        """Check if two Actions are equal."""
        if type(other) is not Action:
            return False
        if self is other:
            return True
        # Make sure we are returning a boolean as left and right equalities can be `ufl.Equation`s
        # if the underlying objects are `ufl.BaseForm`.
        return bool(self._left == other._left) and bool(self._right == other._right)

    def __str__(self):
        """Format as a string."""
        return f"Action({self._left}, {self._right})"

    def __repr__(self):
        """Representation."""
        return self._repr

    def __hash__(self):
        """Hash."""
        if self._hash is None:
            self._hash = hash(("Action", hash(self._right), hash(self._left)))
        return self._hash


def _check_function_spaces(left, right):
    """Check if the function spaces of left and right match."""
    # Action differentiation pushes differentiation through
    # right as a consequence of Leibniz formula.
    if isinstance(right, CoefficientDerivative):
        right, *_ = right.ufl_operands
    if isinstance(left, CoefficientDerivative):
        left, *_ = left.ufl_operands

    # `Zero` doesn't contain any information about the function space.
    # -> Not a problem since Action will get simplified with a
    #    `ZeroBaseForm` which won't take into account the arguments on
    #    the right because of argument contraction.
    # This occurs for:
    # `derivative(Action(A, B), u)` with B is an `Expr` such that dB/du == 0
    # -> `derivative(B, u)` becomes `Zero` when expanding derivatives since B is an Expr.
    if isinstance(left, Zero) or isinstance(right, Zero):
        return

    # `left` can also be a Coefficient in V (= V**), e.g.
    # `action(Coefficient(V), Cofunction(V.dual()))`.
    if isinstance(left, Coefficient):
        V_left = left.ufl_function_space()
    elif isinstance(left, BaseForm):
        V_left = left.arguments()[-1].ufl_function_space().dual()
    else:
        raise TypeError("Action left argument must be either Coefficient or BaseForm")
    if isinstance(right, Coefficient):
        V_right = right.ufl_function_space()
    elif isinstance(right, BaseForm):
        V_right = right.arguments()[0].ufl_function_space().dual()
    else:
        raise TypeError("Action right argument must be either Coefficient or BaseForm")

    if V_left.dual() != V_right:
        raise TypeError("Incompatible function spaces in Action")


def _get_action_form_arguments(left, right):
    """Perform argument contraction to work out the arguments of Action."""
    coefficients = ()
    # `left` can also be a Coefficient in V (= V**), e.g.
    # `action(Coefficient(V), Cofunction(V.dual()))`.
    left_args = left.arguments()[:-1] if not isinstance(left, Coefficient) else ()
    if isinstance(right, BaseForm):
        arguments = left_args + right.arguments()[1:]
        coefficients += right.coefficients()
    elif isinstance(right, CoefficientDerivative):
        # Action differentiation pushes differentiation through
        # right as a consequence of Leibniz formula.
        from ufl.algorithms.analysis import extract_terminals_with_domain

        right_args, right_coeffs, _ = extract_terminals_with_domain(right)
        arguments = left_args + tuple(right_args)
        coefficients += tuple(right_coeffs)
    elif isinstance(right, (BaseCoefficient, Zero)):
        arguments = left_args
        # When right is ufl.Zero, Action gets simplified so updating
        # coefficients here doesn't matter
        coefficients += (right,)
    elif isinstance(right, Argument):
        arguments = left_args + (right,)
    else:
        raise TypeError

    if isinstance(left, BaseForm):
        coefficients += left.coefficients()

    return arguments, coefficients<|MERGE_RESOLUTION|>--- conflicted
+++ resolved
@@ -86,9 +86,6 @@
                 *((Action(left, c), w) for c, w in zip(right.components(), right.weights()))
             )
 
-<<<<<<< HEAD
-        return super().__new__(cls)
-=======
         # Check compatibility of function spaces
         _check_function_spaces(left, right)
 
@@ -114,8 +111,7 @@
             if v == left.arguments()[-1]:
                 return left._ufl_expr_reconstruct_(operand, v=right)
 
-        return super(Action, cls).__new__(cls)
->>>>>>> e6e42049
+        return super().__new__(cls)
 
     def __init__(self, left, right):
         """Initialise."""
@@ -126,14 +122,8 @@
         self.ufl_operands = (self._left, self._right)
         self._domains = None
 
-<<<<<<< HEAD
-        # Check compatibility of function spaces
-        _check_function_spaces(left, right)
-
         self._repr = f"Action({self._left!r}, {self._right!r})"
-=======
-        self._repr = "Action(%s, %s)" % (repr(self._left), repr(self._right))
->>>>>>> e6e42049
+
         self._hash = None
 
     def ufl_function_spaces(self):
