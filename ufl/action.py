--- conflicted
+++ resolved
@@ -13,11 +13,7 @@
 from ufl.core.ufl_type import ufl_type
 from ufl.algebra import Sum
 from ufl.constantvalue import Zero
-<<<<<<< HEAD
-from ufl.argument import Argument
-=======
 from ufl.argument import Argument, Coargument
->>>>>>> e20d2a37
 from ufl.coefficient import BaseCoefficient, Coefficient, Cofunction
 from ufl.differentiation import CoefficientDerivative
 from ufl.core.base_form_operator import BaseFormOperator
@@ -47,10 +43,7 @@
         "_repr",
         "_arguments",
         "_coefficients",
-<<<<<<< HEAD
-=======
         "_domains",
->>>>>>> e20d2a37
         "_hash")
 
     def __getnewargs__(self):
@@ -117,15 +110,12 @@
         Argument of the right operand are consumed by the action.
         """
         self._arguments, self._coefficients = _get_action_form_arguments(self._left, self._right)
-<<<<<<< HEAD
-=======
 
     def _analyze_domains(self):
         """Analyze which domains can be found in Action."""
         from ufl.domain import join_domains
         # Collect unique domains
         self._domains = join_domains([e.ufl_domain() for e in self.ufl_operands])
->>>>>>> e20d2a37
 
     def equals(self, other):
         if type(other) is not Action:
@@ -171,13 +161,8 @@
     # -> Not a problem since Action will get simplified with a `ZeroBaseForm`
     #    which won't take into account the arguments on the right because of argument contraction.
     # This occurs for:
-<<<<<<< HEAD
-    # `Action(A, derivative(B, u))` where B is a `BaseFormOperator` (with 1 argument) such that dB/du == 0
-    # -> `derivative(B, u)` becomes `Zero` when expanding derivatives since B is an Expr as well.
-=======
     # `derivative(Action(A, B), u)` with B is an `Expr` such that dB/du == 0
     # -> `derivative(B, u)` becomes `Zero` when expanding derivatives since B is an Expr.
->>>>>>> e20d2a37
     elif not isinstance(right, Zero):
         raise TypeError("Incompatible argument in Action: %s" % type(right))
 
@@ -192,17 +177,6 @@
     elif isinstance(right, CoefficientDerivative):
         # Action differentiation pushes differentiation through
         # right as a consequence of Leibniz formula.
-<<<<<<< HEAD
-        right, *_ = right.ufl_operands
-
-    coefficients = ()
-    if isinstance(right, BaseForm):
-        arguments = left.arguments()[:-1] + right.arguments()[1:]
-        coefficients += right.coefficients()
-    elif isinstance(right, (BaseCoefficient, Zero)):
-        arguments = left.arguments()[:-1]
-        # For `Zero` case, Action gets simplified so updating
-=======
         from ufl.algorithms.analysis import extract_arguments_and_coefficients
         right_args, right_coeffs = extract_arguments_and_coefficients(right)
         arguments = left.arguments()[:-1] + tuple(right_args)
@@ -210,7 +184,6 @@
     elif isinstance(right, (BaseCoefficient, Zero)):
         arguments = left.arguments()[:-1]
         # When right is ufl.Zero, Action gets simplified so updating
->>>>>>> e20d2a37
         # coefficients here doesn't matter
         coefficients += (right,)
     elif isinstance(right, Argument):
