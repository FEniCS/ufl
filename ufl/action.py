# -*- coding: utf-8 -*-
"""This module defines the Action class."""

# Copyright (C) 2021 India Marsden
#
# This file is part of UFL (https://www.fenicsproject.org)
#
# SPDX-License-Identifier:    LGPL-3.0-or-later
#
# Modified by Nacime Bouziani, 2021-2022.

from ufl.form import BaseForm, FormSum, Form, ZeroBaseForm
from ufl.core.ufl_type import ufl_type
from ufl.algebra import Sum
from ufl.argument import Argument
from ufl.coefficient import BaseCoefficient, Coefficient, Cofunction
from ufl.differentiation import CoefficientDerivative
from ufl.core.base_form_operator import BaseFormOperator
from ufl.matrix import Matrix

# --- The Action class represents the action of a numerical object that needs
#     to be computed at assembly time ---


@ufl_type()
class Action(BaseForm):
    """UFL base form type: respresents the action of an object on another.
    For example:
        res = Ax
    A would be the first argument, left and x would be the second argument,
    right.

    Action objects will result when the action of an assembled object
    (e.g. a Matrix) is taken. This delays the evaluation of the action until
    assembly occurs.
    """

    __slots__ = (
        "_left",
        "_right",
        "ufl_operands",
        "_repr",
        "_arguments",
        "_coefficients",
        "_hash")

    def __getnewargs__(self):
        return (self._left, self._right)

    def __new__(cls, *args, **kw):
        left, right = args

        # Check trivial case
        if left == 0 or right == 0:
            # Check compatibility of function spaces
            _check_function_spaces(left, right)
            # Still need to work out the ZeroBaseForm arguments.
            new_arguments = _get_action_arguments(left, right)
            return ZeroBaseForm(new_arguments)

        if isinstance(left, (FormSum, Sum)):
            # Action distributes over sums on the LHS
            return FormSum(*[(Action(component, right), 1)
                             for component in left.ufl_operands])
        if isinstance(right, (FormSum, Sum)):
            # Action also distributes over sums on the RHS
            return FormSum(*[(Action(left, component), 1)
                             for component in right.ufl_operands])

        return super(Action, cls).__new__(cls)

    def __init__(self, left, right):
        BaseForm.__init__(self)

        self._left = left
        self._right = right
        self.ufl_operands = (self._left, self._right)

<<<<<<< HEAD
        if isinstance(right, CoefficientDerivative):
            # Action differentiation pushes differentiation through
            # right as a consequence of Leibniz formula.
            right, *_ = right.ufl_operands

        if isinstance(right, (Form, Action, Matrix)):
            if (left.arguments()[-1].ufl_function_space().dual()
                != right.arguments()[0].ufl_function_space()):

                raise TypeError("Incompatible function spaces in Action")
        elif isinstance(right, (Coefficient, Cofunction, Argument, BaseFormOperator)):
            if (left.arguments()[-1].ufl_function_space()
                != right.ufl_function_space()):

                raise TypeError("Incompatible function spaces in Action")
        else:
            raise TypeError("Incompatible argument in Action: %s" % type(right))
=======
        # Check compatibility of function spaces
        _check_function_spaces(left, right)
>>>>>>> 5a1f98e7

        self._repr = "Action(%s, %s)" % (repr(self._left), repr(self._right))
        self._hash = None

    def ufl_function_spaces(self):
        "Get the tuple of function spaces of the underlying form"
        if isinstance(self._right, Form):
            return self._left.ufl_function_spaces()[:-1] \
                + self._right.ufl_function_spaces()[1:]
        elif isinstance(self._right, Coefficient):
            return self._left.ufl_function_spaces()[:-1]

    def left(self):
        return self._left

    def right(self):
        return self._right

    def _analyze_form_arguments(self):
        """Compute the Arguments of this Action.

        The highest number Argument of the left operand and the lowest number
        Argument of the right operand are consumed by the action.
        """
<<<<<<< HEAD

        coefficients = ()
        if isinstance(self._right, BaseForm):
            self._arguments = self._left.arguments()[:-1] \
                + self._right.arguments()[1:]
            coefficients += self._right.coefficients()
        elif isinstance(self._right, BaseCoefficient):
            self._arguments = self._left.arguments()[:-1]
            coefficients += (self._right,)
        elif isinstance(self._right, Argument):
            self._arguments = self._left.arguments()[:-1] \
                + (self._right,)
        else:
            raise TypeError
        if isinstance(self._left, BaseForm):
            coefficients += self._left.coefficients()
        self._coefficients = coefficients
=======
        self._arguments = _get_action_arguments(self._left, self._right)
>>>>>>> 5a1f98e7

    def equals(self, other):
        if type(other) is not Action:
            return False
        if self is other:
            return True
        return (self._left == other._left and self._right == other._right)

    def __str__(self):
        return "Action(%s, %s)" % (repr(self._left), repr(self._right))

    def __repr__(self):
        return self._repr

    def __hash__(self):
        "Hash code for use in dicts "
        if self._hash is None:
            self._hash = hash(("Action",
                               hash(self._right),
                               hash(self._left)))
        return self._hash


def _check_function_spaces(left, right):
    "Check if the function spaces of left and right match."

    if isinstance(right, CoefficientDerivative):
        # Action differentiation pushes differentiation through
        # right as a consequence of Leibniz formula.
        right, *_ = right.ufl_operands

    if isinstance(right, (Form, Action, Matrix, ZeroBaseForm)):
        if (left.arguments()[-1].ufl_function_space().dual()
            != right.arguments()[0].ufl_function_space()):

            raise TypeError("Incompatible function spaces in Action")
    elif isinstance(right, (Coefficient, Cofunction, Argument)):
        if (left.arguments()[-1].ufl_function_space()
            != right.ufl_function_space()):

            raise TypeError("Incompatible function spaces in Action")
    else:
        raise TypeError("Incompatible argument in Action: %s" % type(right))


def _get_action_arguments(left, right):
    "Perform argument contraction to work out the arguments of Action"
    if isinstance(right, BaseForm):
        return left.arguments()[:-1] + right.arguments()[1:]
    elif isinstance(right, BaseCoefficient):
        return left.arguments()[:-1]
    elif isinstance(right, Argument):
        return left.arguments()[:-1] + (right,)
    else:
        raise TypeError<|MERGE_RESOLUTION|>--- conflicted
+++ resolved
@@ -55,7 +55,7 @@
             # Check compatibility of function spaces
             _check_function_spaces(left, right)
             # Still need to work out the ZeroBaseForm arguments.
-            new_arguments = _get_action_arguments(left, right)
+            new_arguments, _ = _get_action_form_arguments(left, right)
             return ZeroBaseForm(new_arguments)
 
         if isinstance(left, (FormSum, Sum)):
@@ -76,28 +76,8 @@
         self._right = right
         self.ufl_operands = (self._left, self._right)
 
-<<<<<<< HEAD
-        if isinstance(right, CoefficientDerivative):
-            # Action differentiation pushes differentiation through
-            # right as a consequence of Leibniz formula.
-            right, *_ = right.ufl_operands
-
-        if isinstance(right, (Form, Action, Matrix)):
-            if (left.arguments()[-1].ufl_function_space().dual()
-                != right.arguments()[0].ufl_function_space()):
-
-                raise TypeError("Incompatible function spaces in Action")
-        elif isinstance(right, (Coefficient, Cofunction, Argument, BaseFormOperator)):
-            if (left.arguments()[-1].ufl_function_space()
-                != right.ufl_function_space()):
-
-                raise TypeError("Incompatible function spaces in Action")
-        else:
-            raise TypeError("Incompatible argument in Action: %s" % type(right))
-=======
         # Check compatibility of function spaces
         _check_function_spaces(left, right)
->>>>>>> 5a1f98e7
 
         self._repr = "Action(%s, %s)" % (repr(self._left), repr(self._right))
         self._hash = None
@@ -122,27 +102,7 @@
         The highest number Argument of the left operand and the lowest number
         Argument of the right operand are consumed by the action.
         """
-<<<<<<< HEAD
-
-        coefficients = ()
-        if isinstance(self._right, BaseForm):
-            self._arguments = self._left.arguments()[:-1] \
-                + self._right.arguments()[1:]
-            coefficients += self._right.coefficients()
-        elif isinstance(self._right, BaseCoefficient):
-            self._arguments = self._left.arguments()[:-1]
-            coefficients += (self._right,)
-        elif isinstance(self._right, Argument):
-            self._arguments = self._left.arguments()[:-1] \
-                + (self._right,)
-        else:
-            raise TypeError
-        if isinstance(self._left, BaseForm):
-            coefficients += self._left.coefficients()
-        self._coefficients = coefficients
-=======
-        self._arguments = _get_action_arguments(self._left, self._right)
->>>>>>> 5a1f98e7
+        self._arguments, self._coefficients = _get_action_form_arguments(self._left, self._right)
 
     def equals(self, other):
         if type(other) is not Action:
@@ -179,7 +139,7 @@
             != right.arguments()[0].ufl_function_space()):
 
             raise TypeError("Incompatible function spaces in Action")
-    elif isinstance(right, (Coefficient, Cofunction, Argument)):
+    elif isinstance(right, (Coefficient, Cofunction, Argument, BaseFormOperator)):
         if (left.arguments()[-1].ufl_function_space()
             != right.ufl_function_space()):
 
@@ -188,13 +148,22 @@
         raise TypeError("Incompatible argument in Action: %s" % type(right))
 
 
-def _get_action_arguments(left, right):
+def _get_action_form_arguments(left, right):
     "Perform argument contraction to work out the arguments of Action"
+
+    coefficients = ()
     if isinstance(right, BaseForm):
-        return left.arguments()[:-1] + right.arguments()[1:]
+        arguments = left.arguments()[:-1] + right.arguments()[1:]
+        coefficients += right.coefficients()
     elif isinstance(right, BaseCoefficient):
-        return left.arguments()[:-1]
+        arguments = left.arguments()[:-1]
+        coefficients += (right,)
     elif isinstance(right, Argument):
-        return left.arguments()[:-1] + (right,)
+        arguments = left.arguments()[:-1] + (right,)
     else:
-        raise TypeError+        raise TypeError
+
+    if isinstance(left, BaseForm):
+        coefficients += left.coefficients()
+
+    return arguments, coefficients