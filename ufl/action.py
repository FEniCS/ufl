# -*- coding: utf-8 -*-
"""This module defines the Matrix class."""

# Copyright (C) 2021 India Marsden
#
# This file is part of UFL (https://www.fenicsproject.org)
#
# SPDX-License-Identifier:    LGPL-3.0-or-later

from ufl.form import BaseForm, FormSum, Form
from ufl.coefficient import Coefficient

# --- The Action class represents the adjoint of a numerical object that needs to be computed at compile time ---


class Action(BaseForm):
    """UFL base form type: respresents the action of an object on another.
    For example:
        res = Ax
    A would be the first argument, left and x would be the second argument, right."""

    __slots__ = (
        "_left",
        "_right",
        "_repr",
        "_arguments",
<<<<<<< HEAD
        "_external_operators")
=======
        "_hash")
>>>>>>> 201a43d9
    _globalcount = 0

    def __getnewargs__(self):
        return (self._left, self._right)

    def __new__(cls, *args, **kw):
        assert(len(args) == 2)
        left = args[0]
        right = args[1]

        if isinstance(left, FormSum):
            # Adjoint distributes over sums on the LHS
            return FormSum(*[(Action(component, right), 1) for component in left.components()])
        if isinstance(right, FormSum):
            # Adjoint also distributes over sums on the RHS
            return FormSum(*[(Action(left, component), 1) for component in right.components()])

        return super(Action, cls).__new__(cls)

    def __init__(self, left, right):
        BaseForm.__init__(self)

        self._left = left
        self._right = right

        if isinstance(right, Form):
            if self._left.arguments()[-1].ufl_function_space().dual() != self._right.arguments()[0].ufl_function_space():
                raise TypeError("Incompatible function spaces in Action")
        elif isinstance(right, Coefficient):
            if self._left.arguments()[-1].ufl_function_space() != self._right.ufl_function_space():
                raise TypeError("Incompatible function spaces in Action")
        else:
            raise TypeError("Incompatible argument in Action")

        self._repr = "Action(%s, %s)" % (repr(self._left), repr(self._right))
        self._hash = None

    def ufl_function_spaces(self):
        "Get the tuple of function spaces of the underlying form"
        if isinstance(self._right, Form):
            return self._left.ufl_function_spaces()[:-1] + self._right.ufl_function_spaces()[1:]
        elif isinstance(self._right, Coefficient):
            return self._left.ufl_function_spaces()[:-1]

    def left(self):
        return self._left

    def right(self):
        return self._right

    def _analyze_form_arguments(self):
        "Define arguments of a adjoint of a form as the reverse of the form arguments"
        if isinstance(self._right, Form):
            self._arguments = self._left.arguments()[:-1] + self._right.arguments()[1:]
        elif isinstance(self._right, Coefficient):
            self._arguments = self._left.arguments()[:-1]
        else:
            raise TypeError

    def _analyze_external_operators(self):
        "Define external_operators of Action"
        self._external_operators = tuple(set(self._left.external_operators() + self._right.external_operators()))

    def __str__(self):
        return "Action(%s, %s)" % (repr(self._left), repr(self._right))

    def __repr__(self):
        return self._repr

    def __hash__(self):
        "Hash code for use in dicts "
        if self._hash is None:
            self._hash = hash(tuple(["Action", hash(self._right), hash(self._left)]))
        return self._hash<|MERGE_RESOLUTION|>--- conflicted
+++ resolved
@@ -24,11 +24,8 @@
         "_right",
         "_repr",
         "_arguments",
-<<<<<<< HEAD
         "_external_operators")
-=======
         "_hash")
->>>>>>> 201a43d9
     _globalcount = 0
 
     def __getnewargs__(self):
