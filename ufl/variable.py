--- conflicted
+++ resolved
@@ -8,16 +8,12 @@
 #
 # SPDX-License-Identifier:    LGPL-3.0-or-later
 
-<<<<<<< HEAD
 from ufl.constantvalue import as_ufl
-=======
-from ufl.utils.counted import Counted
->>>>>>> 0bafaf5b
 from ufl.core.expr import Expr
 from ufl.core.operator import Operator
 from ufl.core.terminal import Terminal
 from ufl.core.ufl_type import ufl_type
-from ufl.utils.counted import counted_init
+from ufl.utils.counted import Counted
 
 
 @ufl_type()
