"""Define the Variable and Label classes.

These are used to label expressions as variables for differentiation.
"""
# Copyright (C) 2008-2016 Martin Sandve Alnæs
#
# This file is part of UFL (https://www.fenicsproject.org)
#
# SPDX-License-Identifier:    LGPL-3.0-or-later

from ufl.constantvalue import as_ufl
from ufl.core.expr import Expr
from ufl.core.operator import Operator
from ufl.core.terminal import Terminal
from ufl.utils.counted import Counted


class Label(Terminal, Counted):
    """Label."""

    __slots__ = ("_count", "_counted_class")

    def __init__(self, count=None):
        """Initialise."""
        Terminal.__init__(self)
        Counted.__init__(self, count, Label)

    def __str__(self):
        """Format as a string."""
        return "Label(%d)" % self._count

    def __repr__(self):
        """Representation."""
        r = "Label(%d)" % self._count
        return r

    @property
    def ufl_shape(self):
        """Get the UFL shape."""
        raise ValueError("Label has no shape (it is not a tensor expression).")

    @property
    def ufl_free_indices(self):
        """Get the UFL free indices."""
        raise ValueError("Label has no free indices (it is not a tensor expression).")

    @property
    def ufl_index_dimensions(self):
        """Get the UFL index dimensions."""
        raise ValueError("Label has no free indices (it is not a tensor expression).")

    def is_cellwise_constant(self):
        """Return true if the object is constant on each cell."""
        return True

    def ufl_domains(self):
        """Return tuple of domains related to this terminal object."""
        return ()

    def _ufl_signature_data_(self, renumbering):
        """UFL signature data."""
        if self not in renumbering:
            return ("Label", self._count)
        return ("Label", renumbering[self])

    def apply_restrictions(self, side=None):
        """Apply restrictions."""
        return self


class Variable(Operator):
    """A Variable is a representative for another expression.

    It will be used by the end-user mainly for defining
    a quantity to differentiate w.r.t. using diff.
    Example::

      e = <...>
      e = variable(e)
      f = exp(e**2)
      df = diff(f, e)
    """

    __slots__ = ()

    def __init__(self, expression, label=None):
        """Initalise."""
        # Conversion
        expression = as_ufl(expression)
        if label is None:
            label = Label()

        # Checks
        if not isinstance(expression, Expr):
            raise ValueError("Expecting Expr.")
        if not isinstance(label, Label):
            raise ValueError("Expecting a Label.")
        if expression.ufl_free_indices:
            raise ValueError("Variable cannot wrap an expression with free indices.")

        Operator.__init__(self, (expression, label))

    def ufl_domains(self):
        """Get the UFL domains."""
        return self.ufl_operands[0].ufl_domains()

    def evaluate(self, x, mapping, component, index_values):
        """Evaluate."""
        a = self.ufl_operands[0].evaluate(x, mapping, component, index_values)
        return a

    def expression(self):
        """Get expression."""
        return self.ufl_operands[0]

    def label(self):
        """Get label."""
        return self.ufl_operands[1]

    def __eq__(self, other):
        """Check equality."""
        return (
            isinstance(other, Variable)
            and self.ufl_operands[1] == other.ufl_operands[1]
            and self.ufl_operands[0] == other.ufl_operands[0]
        )

    def __str__(self):
        """Format as a string."""
<<<<<<< HEAD
        return "var%d(%s)" % (self.ufl_operands[1].count(),
                              self.ufl_operands[0])

    def apply_restrictions(self, side=None):
        """Apply restrictions."""
        return self  # TODO: is this right?

    def get_arity(self):
        """Get the arity."""
        return self.ufl_operands[0].get_arity()
=======
        return "var%d(%s)" % (self.ufl_operands[1].count(), self.ufl_operands[0])
>>>>>>> b15d8d3f
<|MERGE_RESOLUTION|>--- conflicted
+++ resolved
@@ -127,9 +127,7 @@
 
     def __str__(self):
         """Format as a string."""
-<<<<<<< HEAD
-        return "var%d(%s)" % (self.ufl_operands[1].count(),
-                              self.ufl_operands[0])
+        return "var%d(%s)" % (self.ufl_operands[1].count(), self.ufl_operands[0])
 
     def apply_restrictions(self, side=None):
         """Apply restrictions."""
@@ -137,7 +135,4 @@
 
     def get_arity(self):
         """Get the arity."""
-        return self.ufl_operands[0].get_arity()
-=======
-        return "var%d(%s)" % (self.ufl_operands[1].count(), self.ufl_operands[0])
->>>>>>> b15d8d3f
+        return self.ufl_operands[0].get_arity()