--- conflicted
+++ resolved
@@ -40,11 +40,7 @@
 
 # --- Classes representing compound tensor algebra operations ---
 
-<<<<<<< HEAD
-=======
-
-@ufl_type(is_abstract=True)
->>>>>>> b15d8d3f
+
 class CompoundTensorOperator(Operator):
     """Compount tensor operator."""
 
@@ -54,12 +50,10 @@
         """Initialise."""
         Operator.__init__(self, operands)
 
-<<<<<<< HEAD
     def get_arity(self):
         """Get the arity."""
         return self.ufl_operands[0].get_arity()
-=======
->>>>>>> b15d8d3f
+
 
 # TODO: Use this and make Sum handle scalars only?
 #       This would simplify some algorithms. The only
@@ -160,21 +154,26 @@
     def get_arity(self):
         """Get the arity."""
         from ufl.algorithms.check_arities import ArityMismatch, _afmt
+
         a = tuple((i, not j) for i, j in self.ufl_operands[0].get_arity())
         b = self.ufl_operands[1].get_arity()
         assert a and b
         anumbers = set(x[0].number() for x in a)
         for x in b:
             if x[0].number() in anumbers:
-                raise ArityMismatch("Multiplying expressions with overlapping form argument number "
-                                    f"{x[0].number()}, argument is {_afmt(x)}.")
+                raise ArityMismatch(
+                    "Multiplying expressions with overlapping form argument number "
+                    f"{x[0].number()}, argument is {_afmt(x)}."
+                )
         # Combine argument lists
         c = tuple(sorted(set(a + b), key=lambda x: (x[0].number(), x[0].part())))
         # Check that we don't have any arguments shared between a
         # and b
         if len(c) != len(a) + len(b) or len(c) != len({x[0] for x in c}):
-            raise ArityMismatch("Multiplying expressions with overlapping form arguments "
-                                f"{_afmt(a)} vs {_afmt(b)}.")
+            raise ArityMismatch(
+                "Multiplying expressions with overlapping form arguments "
+                f"{_afmt(a)} vs {_afmt(b)}."
+            )
         # It's fine for argument parts to overlap
         return c
 
@@ -222,21 +221,26 @@
     def get_arity(self):
         """Get the arity."""
         from ufl.algorithms.check_arities import ArityMismatch, _afmt
+
         a = self.ufl_operands[0].get_arity()
         b = tuple((i, not j) for i, j in self.ufl_operands[1].get_arity())
         assert a and b
         anumbers = set(x[0].number() for x in a)
         for x in b:
             if x[0].number() in anumbers:
-                raise ArityMismatch("Multiplying expressions with overlapping form argument number "
-                                    f"{x[0].number()}, argument is {_afmt(x)}.")
+                raise ArityMismatch(
+                    "Multiplying expressions with overlapping form argument number "
+                    f"{x[0].number()}, argument is {_afmt(x)}."
+                )
         # Combine argument lists
         c = tuple(sorted(set(a + b), key=lambda x: (x[0].number(), x[0].part())))
         # Check that we don't have any arguments shared between a
         # and b
         if len(c) != len(a) + len(b) or len(c) != len({x[0] for x in c}):
-            raise ArityMismatch("Multiplying expressions with overlapping form arguments "
-                                f"{_afmt(a)} vs {_afmt(b)}.")
+            raise ArityMismatch(
+                "Multiplying expressions with overlapping form arguments "
+                f"{_afmt(a)} vs {_afmt(b)}."
+            )
         # It's fine for argument parts to overlap
         return c
 
@@ -291,21 +295,26 @@
     def get_arity(self):
         """Get the arity."""
         from ufl.algorithms.check_arities import ArityMismatch, _afmt
+
         a = self.ufl_operands[0].get_arity()
         b = tuple((i, not j) for i, j in self.ufl_operands[1].get_arity())
         assert a and b
         anumbers = set(x[0].number() for x in a)
         for x in b:
             if x[0].number() in anumbers:
-                raise ArityMismatch("Multiplying expressions with overlapping form argument number "
-                                    f"{x[0].number()}, argument is {_afmt(x)}.")
+                raise ArityMismatch(
+                    "Multiplying expressions with overlapping form argument number "
+                    f"{x[0].number()}, argument is {_afmt(x)}."
+                )
         # Combine argument lists
         c = tuple(sorted(set(a + b), key=lambda x: (x[0].number(), x[0].part())))
         # Check that we don't have any arguments shared between a
         # and b
         if len(c) != len(a) + len(b) or len(c) != len({x[0] for x in c}):
-            raise ArityMismatch("Multiplying expressions with overlapping form arguments "
-                                f"{_afmt(a)} vs {_afmt(b)}.")
+            raise ArityMismatch(
+                "Multiplying expressions with overlapping form arguments "
+                f"{_afmt(a)} vs {_afmt(b)}."
+            )
         # It's fine for argument parts to overlap
         return c
 
