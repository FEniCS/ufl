--- conflicted
+++ resolved
@@ -8,6 +8,7 @@
 from .output import ufl_assert
 from .base import UFLObject, Terminal
 from .indexing import Index, indices, compare_shapes
+
 
 ### Algebraic operations on tensors:
 # FloatValues:
@@ -167,12 +168,8 @@
     def __repr__(self):
         return "Dot(%r, %r)" % (self._a, self._b)
 
-<<<<<<< HEAD
 
 class Cross(UFLObject):
-=======
-class Cross(Compound):
->>>>>>> ecedc4f8
     __slots__ = ("_a", "_b", "_free_indices")
 
     def __init__(self, a, b):
