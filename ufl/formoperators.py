--- conflicted
+++ resolved
@@ -11,10 +11,6 @@
 # Modified by Massimiliano Leoni, 2016
 # Modified by Cecile Daversin-Catty, 2018
 
-<<<<<<< HEAD
-from ufl.log import error
-=======
->>>>>>> 772485d7
 from ufl.form import Form, FormSum, BaseForm, as_form
 from ufl.core.expr import Expr, ufl_err_str
 from ufl.core.base_form_operator import BaseFormOperator
@@ -26,12 +22,8 @@
 from ufl.coefficient import Coefficient, Cofunction
 from ufl.adjoint import Adjoint
 from ufl.action import Action
-<<<<<<< HEAD
 from ufl.differentiation import (BaseFormOperatorCoordinateDerivative, CoefficientDerivative, BaseFormDerivative,
                                  BaseFormOperatorDerivative, CoordinateDerivative)
-=======
-from ufl.differentiation import CoefficientDerivative, BaseFormDerivative, CoordinateDerivative
->>>>>>> 772485d7
 from ufl.constantvalue import is_true_ufl_scalar, as_ufl
 from ufl.indexed import Indexed
 from ufl.core.multiindex import FixedIndex, MultiIndex
@@ -117,7 +109,6 @@
     action of the form on the coefficient. This can be
     used for matrix-free methods.
     For formbase objects,coefficient can be any object of the correct type,
-<<<<<<< HEAD
     and this function returns an Action object.
 
     When `action` is being called multiple times on the same form, expanding derivatives
@@ -133,13 +124,6 @@
             form = expand_derivatives(form)
         if isinstance(form, Form):
             return compute_form_action(form, coefficient)
-=======
-    and this function returns an Action object."""
-    form = as_form(form)
-    if isinstance(form, Form) and not (isinstance(coefficient, BaseForm) and len(coefficient.arguments()) > 1):
-        form = expand_derivatives(form)
-        return compute_form_action(form, coefficient)
->>>>>>> 772485d7
     return Action(form, coefficient)
 
 
@@ -165,7 +149,6 @@
 
     If the form is a baseform instance instead of a Form object, we return an Adjoint
     object instructing the adjoint to be computed at a later point.
-<<<<<<< HEAD
 
     When `adjoint` is being called multiple times on the same form, expanding derivatives
     become expensive -> `derivatives_expanded` enables to use caching mechanisms to avoid that.
@@ -188,13 +171,6 @@
             # and expand derivatives of Adjoint only works if when we push it through the Adjoint
             # we get 0.
             pass
-=======
-    """
-    form = as_form(form)
-    if isinstance(form, Form):
-        form = expand_derivatives(form)
-        return compute_form_adjoint(form, reordered_arguments)
->>>>>>> 772485d7
     return Adjoint(form)
 
 
@@ -225,13 +201,8 @@
 
     if argument is None:
         # Try to create argument if not provided
-<<<<<<< HEAD
         if not all(isinstance(c, (Coefficient, Cofunction, BaseFormOperator)) for c in coefficients):
-            error("Can only create arguments automatically for non-indexed coefficients.")
-=======
-        if not all(isinstance(c, (Coefficient, Cofunction)) for c in coefficients):
             raise ValueError("Can only create arguments automatically for non-indexed coefficients.")
->>>>>>> 772485d7
 
         # Get existing arguments from form and position the new one
         # with the next argument number
@@ -282,13 +253,8 @@
     m = {}
     for (c, a) in zip(coefficients, arguments):
         if c.ufl_shape != a.ufl_shape:
-<<<<<<< HEAD
-            error("Coefficient and argument shapes do not match!")
+            raise ValueError("Coefficient and argument shapes do not match!")
         if isinstance(c, (Coefficient, Cofunction, BaseFormOperator, SpatialCoordinate)):
-=======
-            raise ValueError("Coefficient and argument shapes do not match!")
-        if isinstance(c, (Coefficient, Cofunction, SpatialCoordinate)):
->>>>>>> 772485d7
             m[c] = a
         else:
             if not isinstance(c, Indexed):
@@ -380,15 +346,12 @@
             integrals.append(itg.reconstruct(fd))
         return Form(integrals)
 
-<<<<<<< HEAD
     elif isinstance(form, BaseFormOperator):
         if not isinstance(coefficient, SpatialCoordinate):
             return BaseFormOperatorDerivative(form, coefficients, arguments, coefficient_derivatives)
         else:
             return BaseFormOperatorCoordinateDerivative(form, coefficients, arguments, coefficient_derivatives)
 
-=======
->>>>>>> 772485d7
     elif isinstance(form, BaseForm):
         if not isinstance(coefficient, SpatialCoordinate):
             return BaseFormDerivative(form, coefficients, arguments, coefficient_derivatives)
