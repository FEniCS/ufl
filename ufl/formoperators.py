"""Various high level ways to transform a complete Form into a new Form."""
# Copyright (C) 2008-2016 Martin Sandve Alnæs
#
# This file is part of UFL (https://www.fenicsproject.org)
#
# SPDX-License-Identifier:    LGPL-3.0-or-later
#
# Modified by Anders Logg, 2009
# Modified by Massimiliano Leoni, 2016
# Modified by Cecile Daversin-Catty, 2018

<<<<<<< HEAD
from ufl.action import Action
from ufl.adjoint import Adjoint
from ufl.algorithms import replace  # noqa: F401
from ufl.algorithms import (compute_energy_norm, compute_form_action,
                            compute_form_adjoint, compute_form_functional,
                            compute_form_lhs, compute_form_rhs,
                            expand_derivatives, extract_arguments,
                            formsplitter)
from ufl.argument import Argument
from ufl.coefficient import Coefficient, Cofunction
from ufl.constantvalue import as_ufl, is_true_ufl_scalar
from ufl.core.expr import Expr, ufl_err_str
=======
from ufl.form import Form, FormSum, BaseForm, ZeroBaseForm, as_form
from ufl.core.expr import Expr, ufl_err_str
from ufl.core.base_form_operator import BaseFormOperator
from ufl.split_functions import split
from ufl.exprcontainers import ExprList, ExprMapping
from ufl.variable import Variable
from ufl.finiteelement import MixedElement
from ufl.argument import Argument
from ufl.coefficient import Coefficient, Cofunction
from ufl.adjoint import Adjoint
from ufl.action import Action
from ufl.differentiation import (CoefficientDerivative, CoordinateDerivative,
                                 BaseFormDerivative, BaseFormCoordinateDerivative,
                                 BaseFormOperatorDerivative, BaseFormOperatorCoordinateDerivative)
from ufl.constantvalue import is_true_ufl_scalar, as_ufl
from ufl.indexed import Indexed
>>>>>>> adcc9abb
from ufl.core.multiindex import FixedIndex, MultiIndex
from ufl.differentiation import (BaseFormDerivative, CoefficientDerivative,
                                 CoordinateDerivative)
from ufl.exprcontainers import ExprList, ExprMapping
from ufl.finiteelement import MixedElement
from ufl.form import BaseForm, Form, FormSum, as_form
from ufl.functionspace import FunctionSpace
from ufl.geometry import SpatialCoordinate
from ufl.indexed import Indexed
from ufl.sorting import sorted_expr
from ufl.split_functions import split
from ufl.tensors import ListTensor, as_tensor
from ufl.variable import Variable


def extract_blocks(form, i=None, j=None):
    """Extract blocks.

    Given a linear or bilinear form on a mixed space,
    extract the block corresponding to the indices ix, iy.

    Example:
       a = inner(grad(u), grad(v))*dx + div(u)*q*dx + div(v)*p*dx
       extract_blocks(a, 0, 0) -> inner(grad(u), grad(v))*dx
       extract_blocks(a) -> [inner(grad(u), grad(v))*dx, div(v)*p*dx, div(u)*q*dx, 0]
    """
    return formsplitter.extract_blocks(form, i, j)


def lhs(form):
    """Get the left hand side.

    Given a combined bilinear and linear form,
    extract the left hand side (bilinear form part).

    Example:
        a = u*v*dx + f*v*dx
        a = lhs(a) -> u*v*dx
    """
    form = as_form(form)
    form = expand_derivatives(form)
    return compute_form_lhs(form)


def rhs(form):
    """Get the right hand side.

    Given a combined bilinear and linear form,
    extract the right hand side (negated linear form part).

    Example:
        a = u*v*dx + f*v*dx
        L = rhs(a) -> -f*v*dx
    """
    form = as_form(form)
    form = expand_derivatives(form)
    return compute_form_rhs(form)


def system(form):
    """Split a form into the left hand side and right hand side.

    See ``lhs`` and ``rhs``.
    """
    return lhs(form), rhs(form)


def functional(form):  # TODO: Does this make sense for anything other than testing?
    """Extract the functional part of form."""
    form = as_form(form)
    form = expand_derivatives(form)
    return compute_form_functional(form)


def action(form, coefficient=None, derivatives_expanded=None):
    """Get the action.

    Given a bilinear form, return a linear form
    with an additional coefficient, representing the
    action of the form on the coefficient. This can be
    used for matrix-free methods.
    For formbase objects,coefficient can be any object of the correct type,
    and this function returns an Action object.

    When `action` is being called multiple times on the same form, expanding derivatives
    become expensive -> `derivatives_expanded` enables to use caching mechanisms to avoid that.
    """
    form = as_form(form)
    is_coefficient_valid = (not isinstance(coefficient, BaseForm) or
                            (isinstance(coefficient, BaseFormOperator) and len(coefficient.arguments()) == 1))
    # Can't expand derivatives on objects that are not Form or Expr (e.g. Matrix)
    if isinstance(form, (Form, BaseFormOperator)) and is_coefficient_valid:
        if not derivatives_expanded:
            # For external operators differentiation may turn a Form into a FormSum
            form = expand_derivatives(form)
        if isinstance(form, Form):
            return compute_form_action(form, coefficient)
    return Action(form, coefficient)


def energy_norm(form, coefficient=None):
    """Get the energy norm.

    Given a bilinear form *a* and a coefficient *f*,
    return the functional :math:`a(f,f)`.
    """
    form = as_form(form)
    form = expand_derivatives(form)
    return compute_energy_norm(form, coefficient)


def adjoint(form, reordered_arguments=None, derivatives_expanded=None):
    """Get the adjoint.

    Given a combined bilinear form, compute the adjoint form by
    changing the ordering (count) of the test and trial functions, and
    taking the complex conjugate of the result.

    By default, new ``Argument`` objects will be created with
    opposite ordering. However, if the adjoint form is to
    be added to other forms later, their arguments must match.
    In that case, the user must provide a tuple *reordered_arguments*=(u2,v2).

    If the form is a baseform instance instead of a Form object, we return an Adjoint
    object instructing the adjoint to be computed at a later point.

    When `adjoint` is being called multiple times on the same form, expanding derivatives
    become expensive -> `derivatives_expanded` enables to use caching mechanisms to avoid that.
    """
    form = as_form(form)
    if isinstance(form, BaseForm):
        # Allow BaseForm objects that are not BaseForm such as Adjoint since there are cases
        # where we need to expand derivatives: e.g. to get the number of arguments
        #   => For example: Adjoint(Action(2-form, derivative(u,u)))
        if not derivatives_expanded:
            # For external operators differentiation may turn a Form into a FormSum
            form = expand_derivatives(form)
        if isinstance(form, Form):
            return compute_form_adjoint(form, reordered_arguments)
    return Adjoint(form)


def zero_lists(shape):
    """Createa list of zeros of the given shape."""
    if len(shape) == 0:
        raise ValueError("Invalid shape.")
    elif len(shape) == 1:
        return [0] * shape[0]
    else:
        return [zero_lists(shape[1:]) for i in range(shape[0])]


def set_list_item(li, i, v):
    """Set an item in a nested list."""
    # Get to the innermost list
    if len(i) > 1:
        for j in i[:-1]:
            li = li[j]
    # Set item in innermost list
    li[i[-1]] = v


def _handle_derivative_arguments(form, coefficient, argument):
    """Handle derivative arguments."""
    # Wrap single coefficient in tuple for uniform treatment below
    if isinstance(coefficient, (list, tuple, ListTensor)):
        coefficients = tuple(coefficient)
    else:
        coefficients = (coefficient,)

    if argument is None:
        # Try to create argument if not provided
        if not all(isinstance(c, (Coefficient, Cofunction, BaseFormOperator)) for c in coefficients):
            raise ValueError("Can only create arguments automatically for non-indexed coefficients.")

        # Get existing arguments from form and position the new one
        # with the next argument number
        if isinstance(form, Form):
            form_arguments = form.arguments()
        else:
            # To handle derivative(expression), which is at least used
            # in tests. Remove?
            form_arguments = extract_arguments(form)

        numbers = sorted(set(arg.number() for arg in form_arguments))
        number = max(numbers + [-1]) + 1

        # Don't know what to do with parts, let the user sort it out
        # in that case
        parts = set(arg.part() for arg in form_arguments)
        if len(parts - {None}) != 0:
            raise ValueError("Not expecting parts here, provide your own arguments.")
        part = None

        # Create argument and split it if in a mixed space
        function_spaces = [c.ufl_function_space() for c in coefficients]
        if len(function_spaces) == 1:
            arguments = (Argument(function_spaces[0], number, part),)
        else:
            # Create in mixed space over assumed (for now) same domain
            domains = [fs.ufl_domain() for fs in function_spaces]
            elements = [fs.ufl_element() for fs in function_spaces]
            assert all(fs.ufl_domain() == domains[0] for fs in function_spaces)
            elm = MixedElement(elements)
            fs = FunctionSpace(domains[0], elm)
            arguments = split(Argument(fs, number, part))
    else:
        # Wrap single argument in tuple for uniform treatment below
        if isinstance(argument, (list, tuple)):
            arguments = tuple(argument)
        else:
            n = len(coefficients)
            if n == 1:
                arguments = (argument,)
            else:
                if argument.ufl_shape == (n,):
                    arguments = tuple(argument[i] for i in range(n))
                else:
                    arguments = split(argument)

    # Build mapping from coefficient to argument
    m = {}
    for (c, a) in zip(coefficients, arguments):
        if c.ufl_shape != a.ufl_shape:
            raise ValueError("Coefficient and argument shapes do not match!")
        if isinstance(c, (Coefficient, Cofunction, BaseFormOperator, SpatialCoordinate)):
            m[c] = a
        else:
            if not isinstance(c, Indexed):
                raise ValueError(f"Invalid coefficient type for {ufl_err_str(c)}")
            f, i = c.ufl_operands
            if not isinstance(f, Coefficient):
                raise ValueError(f"Expecting an indexed coefficient, not {ufl_err_str(f)}")
            if not (isinstance(i, MultiIndex) and all(isinstance(j, FixedIndex) for j in i)):
                raise ValueError(f"Expecting one or more fixed indices, not {ufl_err_str(i)}")
            i = tuple(int(j) for j in i)
            if f not in m:
                m[f] = {}
            m[f][i] = a

    # Merge coefficient derivatives (arguments) based on indices
    for c, p in m.items():
        if isinstance(p, dict):
            a = zero_lists(c.ufl_shape)
            for i, g in p.items():
                set_list_item(a, i, g)
            m[c] = as_tensor(a)

    # Wrap and return generic tuples
    items = sorted(m.items(), key=lambda x: x[0].count())
    coefficients = ExprList(*[item[0] for item in items])
    arguments = ExprList(*[item[1] for item in items])
    return coefficients, arguments


def derivative(form, coefficient, argument=None, coefficient_derivatives=None):
    """Compute the Gateaux derivative of *form* w.r.t. *coefficient* in direction of *argument*.

    If the argument is omitted, a new ``Argument`` is created
    in the same space as the coefficient, with argument number
    one higher than the highest one in the form.

    The resulting form has one additional ``Argument``
    in the same finite element space as the coefficient.

    A tuple of ``Coefficient`` s may be provided in place of
    a single ``Coefficient``, in which case the new ``Argument``
    argument is based on a ``MixedElement`` created from this tuple.

    An indexed ``Coefficient`` from a mixed space may be provided,
    in which case the argument should be in the corresponding
    subspace of the coefficient space.

    If provided, *coefficient_derivatives* should be a mapping from
    ``Coefficient`` instances to their derivatives w.r.t. *coefficient*.
    """
    if isinstance(form, FormSum):
        # Distribute derivative over FormSum components
        return FormSum(*[(derivative(component, coefficient, argument, coefficient_derivatives), 1)
                         for component in form.components()])
    elif isinstance(form, Adjoint):
        # Is `derivative(Adjoint(A), ...)` with A a 2-form even legal ?
        # -> If yes, what's the right thing to do here ?
        raise NotImplementedError('Adjoint derivative is not supported.')
    elif isinstance(form, Action):
        # Push derivative through Action slots
        left, right = form.ufl_operands
        # Eagerly simplify spatial derivatives when Action results in a scalar.
        if not len(form.arguments()) and isinstance(coefficient, SpatialCoordinate):
            return ZeroBaseForm(())

        if len(left.arguments()) == 1:
            dleft = derivative(left, coefficient, argument, coefficient_derivatives)
            dright = derivative(right, coefficient, argument, coefficient_derivatives)
            # Leibniz formula
            return action(adjoint(dleft), right) + action(left, dright)
        else:
            raise NotImplementedError('Action derivative not supported when the left argument is not a 1-form.')

    coefficients, arguments = _handle_derivative_arguments(form, coefficient,
                                                           argument)
    if coefficient_derivatives is None:
        coefficient_derivatives = ExprMapping()
    else:
        cd = []
        for k in sorted_expr(coefficient_derivatives.keys()):
            cd += [as_ufl(k), as_ufl(coefficient_derivatives[k])]
        coefficient_derivatives = ExprMapping(*cd)

    # Got a form? Apply derivatives to the integrands in turn.
    if isinstance(form, Form):
        integrals = []
        for itg in form.integrals():
            if isinstance(coefficient, SpatialCoordinate):
                fd = CoordinateDerivative(itg.integrand(), coefficients,
                                          arguments, coefficient_derivatives)
            elif isinstance(coefficient, BaseForm) and not isinstance(coefficient, BaseFormOperator):
                # Make the `ZeroBaseForm` arguments
                arguments = form.arguments() + coefficient.arguments()
                return ZeroBaseForm(arguments)
            else:
                fd = CoefficientDerivative(itg.integrand(), coefficients,
                                           arguments, coefficient_derivatives)
            integrals.append(itg.reconstruct(fd))
        return Form(integrals)

    elif isinstance(form, BaseFormOperator):
        if not isinstance(coefficient, SpatialCoordinate):
            return BaseFormOperatorDerivative(form, coefficients, arguments, coefficient_derivatives)
        else:
            return BaseFormOperatorCoordinateDerivative(form, coefficients, arguments, coefficient_derivatives)

    elif isinstance(form, BaseForm):
        if not isinstance(coefficient, SpatialCoordinate):
            return BaseFormDerivative(form, coefficients, arguments, coefficient_derivatives)
        else:
            return BaseFormCoordinateDerivative(form, coefficients, arguments, coefficient_derivatives)

    elif isinstance(form, Expr):
        # What we got was in fact an integrand
        if not isinstance(coefficient, SpatialCoordinate):
            return CoefficientDerivative(form, coefficients,
                                         arguments, coefficient_derivatives)
        else:
            return CoordinateDerivative(form, coefficients,
                                        arguments, coefficient_derivatives)

    raise ValueError(f"Invalid argument type {type(form)}.")


def sensitivity_rhs(a, u, L, v):
    r"""Compute the right hand side for a sensitivity calculation system.

    The derivation behind this computation is as follows.
    Assume *a*, *L* to be bilinear and linear forms
    corresponding to the assembled linear system

    .. math::

        Ax = b.

    Where *x* is the vector of the discrete function corresponding to *u*.
    Let *v* be some scalar variable this equation depends on.
    Then we can write

    .. math::
        0 = \\frac{d}{dv}(Ax-b) = \\frac{dA}{dv} x + A \\frac{dx}{dv} -
        \\frac{db}{dv},

        A \\frac{dx}{dv} = \\frac{db}{dv} - \\frac{dA}{dv} x,

    and solve this system for :math:`\\frac{dx}{dv}`, using the same bilinear
    form *a* and matrix *A* from the original system.
    Assume the forms are written
    ::

        v = variable(v_expression)
        L = IL(v)*dx
        a = Ia(v)*dx

    where ``IL`` and ``Ia`` are integrand expressions.
    Define a ``Coefficient u`` representing the solution
    to the equations. Then we can compute :math:`\\frac{db}{dv}`
    and :math:`\\frac{dA}{dv}` from the forms
    ::

        da = diff(a, v)
        dL = diff(L, v)

    and the action of ``da`` on ``u`` by
    ::

        dau = action(da, u)

    In total, we can build the right hand side of the system
    to compute :math:`\\frac{du}{dv}` with the single line
    ::

        dL = diff(L, v) - action(diff(a, v), u)

    or, using this function,
    ::

        dL = sensitivity_rhs(a, u, L, v)
    """
    if not (isinstance(a, Form) and isinstance(u, Coefficient) and isinstance(L, Form) and isinstance(v, Variable)):
        raise ValueError("Expecting (a, u, L, v), (bilinear form, function, linear form and scalar variable).")
    if not is_true_ufl_scalar(v):
        raise ValueError("Expecting scalar variable.")
    from ufl.operators import diff
    return diff(L, v) - action(diff(a, v), u)<|MERGE_RESOLUTION|>--- conflicted
+++ resolved
@@ -9,43 +9,22 @@
 # Modified by Massimiliano Leoni, 2016
 # Modified by Cecile Daversin-Catty, 2018
 
-<<<<<<< HEAD
 from ufl.action import Action
 from ufl.adjoint import Adjoint
 from ufl.algorithms import replace  # noqa: F401
-from ufl.algorithms import (compute_energy_norm, compute_form_action,
-                            compute_form_adjoint, compute_form_functional,
-                            compute_form_lhs, compute_form_rhs,
-                            expand_derivatives, extract_arguments,
-                            formsplitter)
+from ufl.algorithms import (compute_energy_norm, compute_form_action, compute_form_adjoint, compute_form_functional,
+                            compute_form_lhs, compute_form_rhs, expand_derivatives, extract_arguments, formsplitter)
 from ufl.argument import Argument
 from ufl.coefficient import Coefficient, Cofunction
 from ufl.constantvalue import as_ufl, is_true_ufl_scalar
+from ufl.core.base_form_operator import BaseFormOperator
 from ufl.core.expr import Expr, ufl_err_str
-=======
-from ufl.form import Form, FormSum, BaseForm, ZeroBaseForm, as_form
-from ufl.core.expr import Expr, ufl_err_str
-from ufl.core.base_form_operator import BaseFormOperator
-from ufl.split_functions import split
-from ufl.exprcontainers import ExprList, ExprMapping
-from ufl.variable import Variable
-from ufl.finiteelement import MixedElement
-from ufl.argument import Argument
-from ufl.coefficient import Coefficient, Cofunction
-from ufl.adjoint import Adjoint
-from ufl.action import Action
-from ufl.differentiation import (CoefficientDerivative, CoordinateDerivative,
-                                 BaseFormDerivative, BaseFormCoordinateDerivative,
-                                 BaseFormOperatorDerivative, BaseFormOperatorCoordinateDerivative)
-from ufl.constantvalue import is_true_ufl_scalar, as_ufl
-from ufl.indexed import Indexed
->>>>>>> adcc9abb
 from ufl.core.multiindex import FixedIndex, MultiIndex
-from ufl.differentiation import (BaseFormDerivative, CoefficientDerivative,
-                                 CoordinateDerivative)
+from ufl.differentiation import (BaseFormCoordinateDerivative, BaseFormDerivative, BaseFormOperatorCoordinateDerivative,
+                                 BaseFormOperatorDerivative, CoefficientDerivative, CoordinateDerivative)
 from ufl.exprcontainers import ExprList, ExprMapping
 from ufl.finiteelement import MixedElement
-from ufl.form import BaseForm, Form, FormSum, as_form
+from ufl.form import BaseForm, Form, FormSum, ZeroBaseForm, as_form
 from ufl.functionspace import FunctionSpace
 from ufl.geometry import SpatialCoordinate
 from ufl.indexed import Indexed
