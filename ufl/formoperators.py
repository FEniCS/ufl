# -*- coding: utf-8 -*-
"Various high level ways to transform a complete Form into a new Form."

# Copyright (C) 2008-2016 Martin Sandve Alnæs
#
# This file is part of UFL (https://www.fenicsproject.org)
#
# SPDX-License-Identifier:    LGPL-3.0-or-later
#
# Modified by Anders Logg, 2009
# Modified by Massimiliano Leoni, 2016
# Modified by Cecile Daversin-Catty, 2018

from ufl.action import Action
from ufl.adjoint import Adjoint
# Part of the external interface
# An exception to the rule that ufl.* does not depend on ufl.algorithms.* ...
from ufl.algorithms import replace  # noqa
from ufl.algorithms import (compute_energy_norm, compute_form_action, compute_form_adjoint, compute_form_functional,
                            compute_form_lhs, compute_form_rhs, expand_derivatives, extract_arguments)
from ufl.argument import Argument
from ufl.coefficient import Coefficient, Cofunction
from ufl.constantvalue import as_ufl, is_true_ufl_scalar
from ufl.core.expr import Expr, ufl_err_str
from ufl.core.multiindex import FixedIndex, MultiIndex
from ufl.differentiation import BaseFormDerivative, CoefficientDerivative, CoordinateDerivative
from ufl.exprcontainers import ExprList, ExprMapping
from ufl.finiteelement import MixedElement
from ufl.functionspace import FunctionSpace
from ufl.form import BaseForm, Form, FormSum, as_form
from ufl.geometry import SpatialCoordinate
<<<<<<< HEAD
from ufl.indexed import Indexed
from ufl.sorting import sorted_expr
from ufl.split_functions import split
from ufl.tensors import ListTensor, as_tensor
from ufl.variable import Variable
=======

# An exception to the rule that ufl.* does not depend on ufl.algorithms.* ...
from ufl.algorithms import compute_form_adjoint, compute_form_action
from ufl.algorithms import compute_energy_norm
from ufl.algorithms import compute_form_lhs, compute_form_rhs, compute_form_functional
from ufl.algorithms import expand_derivatives, extract_arguments
from ufl.algorithms import formsplitter

# Part of the external interface
from ufl.algorithms import replace  # noqa
>>>>>>> 0bafaf5b


def extract_blocks(form, i=None, j=None):
    """UFL form operator:
    Given a linear or bilinear form on a mixed space,
    extract the block corresponding to the indices ix, iy.

    Example:
    -------
       a = inner(grad(u), grad(v))*dx + div(u)*q*dx + div(v)*p*dx
       extract_blocks(a, 0, 0) -> inner(grad(u), grad(v))*dx
       extract_blocks(a) -> [inner(grad(u), grad(v))*dx, div(v)*p*dx, div(u)*q*dx, 0]

    """
    return formsplitter.extract_blocks(form, i, j)


def lhs(form):
    """UFL form operator:
    Given a combined bilinear and linear form,
    extract the left hand side (bilinear form part).

    Example:
    -------
        a = u*v*dx + f*v*dx
        a = lhs(a) -> u*v*dx

    """
    form = as_form(form)
    form = expand_derivatives(form)
    return compute_form_lhs(form)


def rhs(form):
    """UFL form operator:
    Given a combined bilinear and linear form,
    extract the right hand side (negated linear form part).

    Example:
    -------
        a = u*v*dx + f*v*dx
        L = rhs(a) -> -f*v*dx

    """
    form = as_form(form)
    form = expand_derivatives(form)
    return compute_form_rhs(form)


def system(form):
    """UFL form operator: Split a form into the left hand side and right hand
    side, see ``lhs`` and ``rhs``."""
    return lhs(form), rhs(form)


def functional(form):  # TODO: Does this make sense for anything other than testing?
    "UFL form operator: Extract the functional part of form."
    form = as_form(form)
    form = expand_derivatives(form)
    return compute_form_functional(form)


def action(form, coefficient=None):
    """UFL form operator:
    Given a bilinear form, return a linear form
    with an additional coefficient, representing the
    action of the form on the coefficient. This can be
    used for matrix-free methods.
    For formbase objects,coefficient can be any object of the correct type,
    and this function returns an Action object."""
    form = as_form(form)
    if isinstance(form, Form) and not (isinstance(coefficient, BaseForm) and len(coefficient.arguments()) > 1):
        form = expand_derivatives(form)
        return compute_form_action(form, coefficient)
    return Action(form, coefficient)


def energy_norm(form, coefficient=None):
    """UFL form operator:
    Given a bilinear form *a* and a coefficient *f*,
    return the functional :math:`a(f,f)`."""
    form = as_form(form)
    form = expand_derivatives(form)
    return compute_energy_norm(form, coefficient)


def adjoint(form, reordered_arguments=None):
    """UFL form operator:
    Given a combined bilinear form, compute the adjoint form by
    changing the ordering (count) of the test and trial functions, and
    taking the complex conjugate of the result.

    By default, new ``Argument`` objects will be created with
    opposite ordering. However, if the adjoint form is to
    be added to other forms later, their arguments must match.
    In that case, the user must provide a tuple *reordered_arguments*=(u2,v2).

    If the form is a baseform instance instead of a Form object, we return an Adjoint
    object instructing the adjoint to be computed at a later point.
    """
    form = as_form(form)
    if isinstance(form, Form):
        form = expand_derivatives(form)
        return compute_form_adjoint(form, reordered_arguments)
    return Adjoint(form)


def zero_lists(shape):
    if len(shape) == 0:
        raise ValueError("Invalid shape.")
    elif len(shape) == 1:
        return [0] * shape[0]
    else:
        return [zero_lists(shape[1:]) for i in range(shape[0])]


def set_list_item(li, i, v):
    # Get to the innermost list
    if len(i) > 1:
        for j in i[:-1]:
            li = li[j]
    # Set item in innermost list
    li[i[-1]] = v


def _handle_derivative_arguments(form, coefficient, argument):
    # Wrap single coefficient in tuple for uniform treatment below
    if isinstance(coefficient, (list, tuple, ListTensor)):
        coefficients = tuple(coefficient)
    else:
        coefficients = (coefficient,)

    if argument is None:
        # Try to create argument if not provided
        if not all(isinstance(c, (Coefficient, Cofunction)) for c in coefficients):
            raise ValueError("Can only create arguments automatically for non-indexed coefficients.")

        # Get existing arguments from form and position the new one
        # with the next argument number
        if isinstance(form, Form):
            form_arguments = form.arguments()
        else:
            # To handle derivative(expression), which is at least used
            # in tests. Remove?
            form_arguments = extract_arguments(form)

        numbers = sorted(set(arg.number() for arg in form_arguments))
        number = max(numbers + [-1]) + 1

        # Don't know what to do with parts, let the user sort it out
        # in that case
        parts = set(arg.part() for arg in form_arguments)
        if len(parts - {None}) != 0:
            raise ValueError("Not expecting parts here, provide your own arguments.")
        part = None

        # Create argument and split it if in a mixed space
        function_spaces = [c.ufl_function_space() for c in coefficients]
        if len(function_spaces) == 1:
            arguments = (Argument(function_spaces[0], number, part),)
        else:
            # Create in mixed space over assumed (for now) same domain
            domains = [fs.ufl_domain() for fs in function_spaces]
            elements = [fs.ufl_element() for fs in function_spaces]
            assert all(fs.ufl_domain() == domains[0] for fs in function_spaces)
            elm = MixedElement(elements)
            fs = FunctionSpace(domains[0], elm)
            arguments = split(Argument(fs, number, part))
    else:
        # Wrap single argument in tuple for uniform treatment below
        if isinstance(argument, (list, tuple)):
            arguments = tuple(argument)
        else:
            n = len(coefficients)
            if n == 1:
                arguments = (argument,)
            else:
                if argument.ufl_shape == (n,):
                    arguments = tuple(argument[i] for i in range(n))
                else:
                    arguments = split(argument)

    # Build mapping from coefficient to argument
    m = {}
    for (c, a) in zip(coefficients, arguments):
        if c.ufl_shape != a.ufl_shape:
            raise ValueError("Coefficient and argument shapes do not match!")
        if isinstance(c, (Coefficient, Cofunction, SpatialCoordinate)):
            m[c] = a
        else:
            if not isinstance(c, Indexed):
                raise ValueError(f"Invalid coefficient type for {ufl_err_str(c)}")
            f, i = c.ufl_operands
            if not isinstance(f, Coefficient):
                raise ValueError(f"Expecting an indexed coefficient, not {ufl_err_str(f)}")
            if not (isinstance(i, MultiIndex) and all(isinstance(j, FixedIndex) for j in i)):
                raise ValueError(f"Expecting one or more fixed indices, not {ufl_err_str(i)}")
            i = tuple(int(j) for j in i)
            if f not in m:
                m[f] = {}
            m[f][i] = a

    # Merge coefficient derivatives (arguments) based on indices
    for c, p in m.items():
        if isinstance(p, dict):
            a = zero_lists(c.ufl_shape)
            for i, g in p.items():
                set_list_item(a, i, g)
            m[c] = as_tensor(a)

    # Wrap and return generic tuples
    items = sorted(m.items(), key=lambda x: x[0].count())
    coefficients = ExprList(*[item[0] for item in items])
    arguments = ExprList(*[item[1] for item in items])
    return coefficients, arguments


def derivative(form, coefficient, argument=None, coefficient_derivatives=None):
    """UFL form operator:
    Compute the Gateaux derivative of *form* w.r.t. *coefficient* in direction
    of *argument*.

    If the argument is omitted, a new ``Argument`` is created
    in the same space as the coefficient, with argument number
    one higher than the highest one in the form.

    The resulting form has one additional ``Argument``
    in the same finite element space as the coefficient.

    A tuple of ``Coefficient`` s may be provided in place of
    a single ``Coefficient``, in which case the new ``Argument``
    argument is based on a ``MixedElement`` created from this tuple.

    An indexed ``Coefficient`` from a mixed space may be provided,
    in which case the argument should be in the corresponding
    subspace of the coefficient space.

    If provided, *coefficient_derivatives* should be a mapping from
    ``Coefficient`` instances to their derivatives w.r.t. *coefficient*.
    """

    if isinstance(form, FormSum):
        # Distribute derivative over FormSum components
        return FormSum(*[(derivative(component, coefficient, argument, coefficient_derivatives), 1)
                         for component in form.components()])
    elif isinstance(form, Adjoint):
        # Push derivative through Adjoint
        return adjoint(derivative(form._form, coefficient, argument, coefficient_derivatives))
    elif isinstance(form, Action):
        # Push derivative through Action slots
        left, right = form.ufl_operands
        dleft = derivative(left, coefficient, argument, coefficient_derivatives)
        dright = derivative(right, coefficient, argument, coefficient_derivatives)
        # Leibniz formula
        return action(dleft, right) + action(left, dright)

    coefficients, arguments = _handle_derivative_arguments(form, coefficient,
                                                           argument)
    if coefficient_derivatives is None:
        coefficient_derivatives = ExprMapping()
    else:
        cd = []
        for k in sorted_expr(coefficient_derivatives.keys()):
            cd += [as_ufl(k), as_ufl(coefficient_derivatives[k])]
        coefficient_derivatives = ExprMapping(*cd)

    # Got a form? Apply derivatives to the integrands in turn.
    if isinstance(form, Form):
        integrals = []
        for itg in form.integrals():
            if not isinstance(coefficient, SpatialCoordinate):
                fd = CoefficientDerivative(itg.integrand(), coefficients,
                                           arguments, coefficient_derivatives)
            else:
                fd = CoordinateDerivative(itg.integrand(), coefficients,
                                          arguments, coefficient_derivatives)
            integrals.append(itg.reconstruct(fd))
        return Form(integrals)

    elif isinstance(form, BaseForm):
        if not isinstance(coefficient, SpatialCoordinate):
            return BaseFormDerivative(form, coefficients, arguments, coefficient_derivatives)

    elif isinstance(form, Expr):
        # What we got was in fact an integrand
        if not isinstance(coefficient, SpatialCoordinate):
            return CoefficientDerivative(form, coefficients,
                                         arguments, coefficient_derivatives)
        else:
            return CoordinateDerivative(form, coefficients,
                                        arguments, coefficient_derivatives)

    raise ValueError(f"Invalid argument type {type(form)}.")


def sensitivity_rhs(a, u, L, v):
    """UFL form operator:
    Compute the right hand side for a sensitivity calculation system.

    The derivation behind this computation is as follows.
    Assume *a*, *L* to be bilinear and linear forms
    corresponding to the assembled linear system

    .. math::

        Ax = b.

    Where *x* is the vector of the discrete function corresponding to *u*.
    Let *v* be some scalar variable this equation depends on.
    Then we can write

    .. math::
        0 = \\frac{d}{dv}(Ax-b) = \\frac{dA}{dv} x + A \\frac{dx}{dv} -
        \\frac{db}{dv},

        A \\frac{dx}{dv} = \\frac{db}{dv} - \\frac{dA}{dv} x,

    and solve this system for :math:`\\frac{dx}{dv}`, using the same bilinear
    form *a* and matrix *A* from the original system.
    Assume the forms are written
    ::

        v = variable(v_expression)
        L = IL(v)*dx
        a = Ia(v)*dx

    where ``IL`` and ``Ia`` are integrand expressions.
    Define a ``Coefficient u`` representing the solution
    to the equations. Then we can compute :math:`\\frac{db}{dv}`
    and :math:`\\frac{dA}{dv}` from the forms
    ::

        da = diff(a, v)
        dL = diff(L, v)

    and the action of ``da`` on ``u`` by
    ::

        dau = action(da, u)

    In total, we can build the right hand side of the system
    to compute :math:`\\frac{du}{dv}` with the single line
    ::

        dL = diff(L, v) - action(diff(a, v), u)

    or, using this function,
    ::

        dL = sensitivity_rhs(a, u, L, v)
    """
    if not (isinstance(a, Form) and isinstance(u, Coefficient) and isinstance(L, Form) and isinstance(v, Variable)):
        raise ValueError("Expecting (a, u, L, v), (bilinear form, function, linear form and scalar variable).")
    if not is_true_ufl_scalar(v):
        raise ValueError("Expecting scalar variable.")
    from ufl.operators import diff
    return diff(L, v) - action(diff(a, v), u)<|MERGE_RESOLUTION|>--- conflicted
+++ resolved
@@ -13,40 +13,29 @@
 
 from ufl.action import Action
 from ufl.adjoint import Adjoint
-# Part of the external interface
-# An exception to the rule that ufl.* does not depend on ufl.algorithms.* ...
-from ufl.algorithms import replace  # noqa
-from ufl.algorithms import (compute_energy_norm, compute_form_action, compute_form_adjoint, compute_form_functional,
-                            compute_form_lhs, compute_form_rhs, expand_derivatives, extract_arguments)
+from ufl.algorithms import replace  # noqa: F401
+from ufl.algorithms import (compute_energy_norm, compute_form_action,
+                            compute_form_adjoint, compute_form_functional,
+                            compute_form_lhs, compute_form_rhs,
+                            expand_derivatives, extract_arguments,
+                            formsplitter)
 from ufl.argument import Argument
 from ufl.coefficient import Coefficient, Cofunction
 from ufl.constantvalue import as_ufl, is_true_ufl_scalar
 from ufl.core.expr import Expr, ufl_err_str
 from ufl.core.multiindex import FixedIndex, MultiIndex
-from ufl.differentiation import BaseFormDerivative, CoefficientDerivative, CoordinateDerivative
+from ufl.differentiation import (BaseFormDerivative, CoefficientDerivative,
+                                 CoordinateDerivative)
 from ufl.exprcontainers import ExprList, ExprMapping
 from ufl.finiteelement import MixedElement
+from ufl.form import BaseForm, Form, FormSum, as_form
 from ufl.functionspace import FunctionSpace
-from ufl.form import BaseForm, Form, FormSum, as_form
 from ufl.geometry import SpatialCoordinate
-<<<<<<< HEAD
 from ufl.indexed import Indexed
 from ufl.sorting import sorted_expr
 from ufl.split_functions import split
 from ufl.tensors import ListTensor, as_tensor
 from ufl.variable import Variable
-=======
-
-# An exception to the rule that ufl.* does not depend on ufl.algorithms.* ...
-from ufl.algorithms import compute_form_adjoint, compute_form_action
-from ufl.algorithms import compute_energy_norm
-from ufl.algorithms import compute_form_lhs, compute_form_rhs, compute_form_functional
-from ufl.algorithms import expand_derivatives, extract_arguments
-from ufl.algorithms import formsplitter
-
-# Part of the external interface
-from ufl.algorithms import replace  # noqa
->>>>>>> 0bafaf5b
 
 
 def extract_blocks(form, i=None, j=None):
