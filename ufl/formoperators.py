# -*- coding: utf-8 -*-
"Various high level ways to transform a complete Form into a new Form."

# Copyright (C) 2008-2016 Martin Sandve Alnæs
#
# This file is part of UFL (https://www.fenicsproject.org)
#
# SPDX-License-Identifier:    LGPL-3.0-or-later
#
# Modified by Anders Logg, 2009
# Modified by Massimiliano Leoni, 2016
# Modified by Cecile Daversin-Catty, 2018

<<<<<<< HEAD
from ufl.form import Form, as_form
=======
from ufl.log import error
from ufl.form import Form, FormSum, BaseForm, as_form
>>>>>>> b9d3e974
from ufl.core.expr import Expr, ufl_err_str
from ufl.split_functions import split
from ufl.exprcontainers import ExprList, ExprMapping
from ufl.variable import Variable
from ufl.finiteelement import MixedElement
from ufl.argument import Argument
from ufl.coefficient import Coefficient, Cofunction
from ufl.adjoint import Adjoint
from ufl.action import Action
from ufl.differentiation import CoefficientDerivative, BaseFormDerivative, CoordinateDerivative
from ufl.constantvalue import is_true_ufl_scalar, as_ufl
from ufl.indexed import Indexed
from ufl.core.multiindex import FixedIndex, MultiIndex
from ufl.tensors import as_tensor, ListTensor
from ufl.sorting import sorted_expr
from ufl.functionspace import FunctionSpace
from ufl.geometry import SpatialCoordinate

# An exception to the rule that ufl.* does not depend on ufl.algorithms.* ...
from ufl.algorithms import compute_form_adjoint, compute_form_action
from ufl.algorithms import compute_energy_norm
from ufl.algorithms import compute_form_lhs, compute_form_rhs, compute_form_functional
from ufl.algorithms import expand_derivatives, extract_arguments

# Part of the external interface
from ufl.algorithms import replace  # noqa


def extract_blocks(form, i=None, j=None):
    """UFL form operator:
    Given a linear or bilinear form on a mixed space,
    extract the block corresponding to the indices ix, iy.

    Example:
    -------
       a = inner(grad(u), grad(v))*dx + div(u)*q*dx + div(v)*p*dx
       extract_blocks(a, 0, 0) -> inner(grad(u), grad(v))*dx
       extract_blocks(a) -> [inner(grad(u), grad(v))*dx, div(v)*p*dx, div(u)*q*dx, 0]

    """
    return ufl.algorithms.formsplitter.extract_blocks(form, i, j)


def lhs(form):
    """UFL form operator:
    Given a combined bilinear and linear form,
    extract the left hand side (bilinear form part).

    Example:
    -------
        a = u*v*dx + f*v*dx
        a = lhs(a) -> u*v*dx

    """
    form = as_form(form)
    form = expand_derivatives(form)
    return compute_form_lhs(form)


def rhs(form):
    """UFL form operator:
    Given a combined bilinear and linear form,
    extract the right hand side (negated linear form part).

    Example:
    -------
        a = u*v*dx + f*v*dx
        L = rhs(a) -> -f*v*dx

    """
    form = as_form(form)
    form = expand_derivatives(form)
    return compute_form_rhs(form)


def system(form):
    """UFL form operator: Split a form into the left hand side and right hand
    side, see ``lhs`` and ``rhs``."""
    return lhs(form), rhs(form)


def functional(form):  # TODO: Does this make sense for anything other than testing?
    "UFL form operator: Extract the functional part of form."
    form = as_form(form)
    form = expand_derivatives(form)
    return compute_form_functional(form)


def action(form, coefficient=None):
    """UFL form operator:
    Given a bilinear form, return a linear form
    with an additional coefficient, representing the
    action of the form on the coefficient. This can be
    used for matrix-free methods.
    For formbase objects,coefficient can be any object of the correct type,
    and this function returns an Action object."""
    form = as_form(form)
    if isinstance(form, Form) and not (isinstance(coefficient, BaseForm) and len(coefficient.arguments()) > 1):
        form = expand_derivatives(form)
        return compute_form_action(form, coefficient)
    return Action(form, coefficient)


def energy_norm(form, coefficient=None):
    """UFL form operator:
    Given a bilinear form *a* and a coefficient *f*,
    return the functional :math:`a(f,f)`."""
    form = as_form(form)
    form = expand_derivatives(form)
    return compute_energy_norm(form, coefficient)


def adjoint(form, reordered_arguments=None):
    """UFL form operator:
    Given a combined bilinear form, compute the adjoint form by
    changing the ordering (count) of the test and trial functions, and
    taking the complex conjugate of the result.

    By default, new ``Argument`` objects will be created with
    opposite ordering. However, if the adjoint form is to
    be added to other forms later, their arguments must match.
    In that case, the user must provide a tuple *reordered_arguments*=(u2,v2).

    If the form is a baseform instance instead of a Form object, we return an Adjoint
    object instructing the adjoint to be computed at a later point.
    """
    form = as_form(form)
    if isinstance(form, Form):
        form = expand_derivatives(form)
        return compute_form_adjoint(form, reordered_arguments)
    return Adjoint(form)


def zero_lists(shape):
    if len(shape) == 0:
        raise ValueError("Invalid shape.")
    elif len(shape) == 1:
        return [0] * shape[0]
    else:
        return [zero_lists(shape[1:]) for i in range(shape[0])]


def set_list_item(li, i, v):
    # Get to the innermost list
    if len(i) > 1:
        for j in i[:-1]:
            li = li[j]
    # Set item in innermost list
    li[i[-1]] = v


def _handle_derivative_arguments(form, coefficient, argument):
    # Wrap single coefficient in tuple for uniform treatment below
    if isinstance(coefficient, (list, tuple, ListTensor)):
        coefficients = tuple(coefficient)
    else:
        coefficients = (coefficient,)

    if argument is None:
        # Try to create argument if not provided
<<<<<<< HEAD
        if not all(isinstance(c, Coefficient) for c in coefficients):
            raise ValueError("Can only create arguments automatically for non-indexed coefficients.")
=======
        if not all(isinstance(c, (Coefficient, Cofunction)) for c in coefficients):
            error("Can only create arguments automatically for non-indexed coefficients.")
>>>>>>> b9d3e974

        # Get existing arguments from form and position the new one
        # with the next argument number
        if isinstance(form, Form):
            form_arguments = form.arguments()
        else:
            # To handle derivative(expression), which is at least used
            # in tests. Remove?
            form_arguments = extract_arguments(form)

        numbers = sorted(set(arg.number() for arg in form_arguments))
        number = max(numbers + [-1]) + 1

        # Don't know what to do with parts, let the user sort it out
        # in that case
        parts = set(arg.part() for arg in form_arguments)
        if len(parts - {None}) != 0:
            raise ValueError("Not expecting parts here, provide your own arguments.")
        part = None

        # Create argument and split it if in a mixed space
        function_spaces = [c.ufl_function_space() for c in coefficients]
        domains = [fs.ufl_domain() for fs in function_spaces]
        elements = [fs.ufl_element() for fs in function_spaces]
        if len(function_spaces) == 1:
            arguments = (Argument(function_spaces[0], number, part),)
        else:
            # Create in mixed space over assumed (for now) same domain
            assert all(fs.ufl_domain() == domains[0] for fs in function_spaces)
            elm = MixedElement(*elements)
            fs = FunctionSpace(domains[0], elm)
            arguments = split(Argument(fs, number, part))
    else:
        # Wrap single argument in tuple for uniform treatment below
        if isinstance(argument, (list, tuple)):
            arguments = tuple(argument)
        else:
            n = len(coefficients)
            if n == 1:
                arguments = (argument,)
            else:
                if argument.ufl_shape == (n,):
                    arguments = tuple(argument[i] for i in range(n))
                else:
                    arguments = split(argument)

    # Build mapping from coefficient to argument
    m = {}
    for (c, a) in zip(coefficients, arguments):
        if c.ufl_shape != a.ufl_shape:
<<<<<<< HEAD
            raise ValueError("Coefficient and argument shapes do not match!")
        if isinstance(c, Coefficient) or isinstance(c, SpatialCoordinate):
=======
            error("Coefficient and argument shapes do not match!")
        if isinstance(c, (Coefficient, Cofunction, SpatialCoordinate)):
>>>>>>> b9d3e974
            m[c] = a
        else:
            if not isinstance(c, Indexed):
                raise ValueError(f"Invalid coefficient type for {ufl_err_str(c)}")
            f, i = c.ufl_operands
            if not isinstance(f, Coefficient):
                raise ValueError(f"Expecting an indexed coefficient, not {ufl_err_str(f)}")
            if not (isinstance(i, MultiIndex) and all(isinstance(j, FixedIndex) for j in i)):
                raise ValueError(f"Expecting one or more fixed indices, not {ufl_err_str(i)}")
            i = tuple(int(j) for j in i)
            if f not in m:
                m[f] = {}
            m[f][i] = a

    # Merge coefficient derivatives (arguments) based on indices
    for c, p in m.items():
        if isinstance(p, dict):
            a = zero_lists(c.ufl_shape)
            for i, g in p.items():
                set_list_item(a, i, g)
            m[c] = as_tensor(a)

    # Wrap and return generic tuples
    items = sorted(m.items(), key=lambda x: x[0].count())
    coefficients = ExprList(*[item[0] for item in items])
    arguments = ExprList(*[item[1] for item in items])
    return coefficients, arguments


def derivative(form, coefficient, argument=None, coefficient_derivatives=None):
    """UFL form operator:
    Compute the Gateaux derivative of *form* w.r.t. *coefficient* in direction
    of *argument*.

    If the argument is omitted, a new ``Argument`` is created
    in the same space as the coefficient, with argument number
    one higher than the highest one in the form.

    The resulting form has one additional ``Argument``
    in the same finite element space as the coefficient.

    A tuple of ``Coefficient`` s may be provided in place of
    a single ``Coefficient``, in which case the new ``Argument``
    argument is based on a ``MixedElement`` created from this tuple.

    An indexed ``Coefficient`` from a mixed space may be provided,
    in which case the argument should be in the corresponding
    subspace of the coefficient space.

    If provided, *coefficient_derivatives* should be a mapping from
    ``Coefficient`` instances to their derivatives w.r.t. *coefficient*.
    """

    if isinstance(form, FormSum):
        # Distribute derivative over FormSum components
        return FormSum(*[(derivative(component, coefficient, argument, coefficient_derivatives), 1)
                         for component in form.components()])
    elif isinstance(form, Adjoint):
        # Push derivative through Adjoint
        return adjoint(derivative(form._form, coefficient, argument, coefficient_derivatives))
    elif isinstance(form, Action):
        # Push derivative through Action slots
        left, right = form.ufl_operands
        dleft = derivative(left, coefficient, argument, coefficient_derivatives)
        dright = derivative(right, coefficient, argument, coefficient_derivatives)
        # Leibniz formula
        return action(dleft, right) + action(left, dright)

    coefficients, arguments = _handle_derivative_arguments(form, coefficient,
                                                           argument)
    if coefficient_derivatives is None:
        coefficient_derivatives = ExprMapping()
    else:
        cd = []
        for k in sorted_expr(coefficient_derivatives.keys()):
            cd += [as_ufl(k), as_ufl(coefficient_derivatives[k])]
        coefficient_derivatives = ExprMapping(*cd)

    # Got a form? Apply derivatives to the integrands in turn.
    if isinstance(form, Form):
        integrals = []
        for itg in form.integrals():
            if not isinstance(coefficient, SpatialCoordinate):
                fd = CoefficientDerivative(itg.integrand(), coefficients,
                                           arguments, coefficient_derivatives)
            else:
                fd = CoordinateDerivative(itg.integrand(), coefficients,
                                          arguments, coefficient_derivatives)
            integrals.append(itg.reconstruct(fd))
        return Form(integrals)

    elif isinstance(form, BaseForm):
        if not isinstance(coefficient, SpatialCoordinate):
            return BaseFormDerivative(form, coefficients, arguments, coefficient_derivatives)

    elif isinstance(form, Expr):
        # What we got was in fact an integrand
        if not isinstance(coefficient, SpatialCoordinate):
            return CoefficientDerivative(form, coefficients,
                                         arguments, coefficient_derivatives)
        else:
            return CoordinateDerivative(form, coefficients,
                                        arguments, coefficient_derivatives)

    raise ValueError(f"Invalid argument type {type(form)}.")


def sensitivity_rhs(a, u, L, v):
    """UFL form operator:
    Compute the right hand side for a sensitivity calculation system.

    The derivation behind this computation is as follows.
    Assume *a*, *L* to be bilinear and linear forms
    corresponding to the assembled linear system

    .. math::

        Ax = b.

    Where *x* is the vector of the discrete function corresponding to *u*.
    Let *v* be some scalar variable this equation depends on.
    Then we can write

    .. math::
        0 = \\frac{d}{dv}(Ax-b) = \\frac{dA}{dv} x + A \\frac{dx}{dv} -
        \\frac{db}{dv},

        A \\frac{dx}{dv} = \\frac{db}{dv} - \\frac{dA}{dv} x,

    and solve this system for :math:`\\frac{dx}{dv}`, using the same bilinear
    form *a* and matrix *A* from the original system.
    Assume the forms are written
    ::

        v = variable(v_expression)
        L = IL(v)*dx
        a = Ia(v)*dx

    where ``IL`` and ``Ia`` are integrand expressions.
    Define a ``Coefficient u`` representing the solution
    to the equations. Then we can compute :math:`\\frac{db}{dv}`
    and :math:`\\frac{dA}{dv}` from the forms
    ::

        da = diff(a, v)
        dL = diff(L, v)

    and the action of ``da`` on ``u`` by
    ::

        dau = action(da, u)

    In total, we can build the right hand side of the system
    to compute :math:`\\frac{du}{dv}` with the single line
    ::

        dL = diff(L, v) - action(diff(a, v), u)

    or, using this function,
    ::

        dL = sensitivity_rhs(a, u, L, v)
    """
    if not (isinstance(a, Form) and
            isinstance(u, Coefficient) and
            isinstance(L, Form) and
            isinstance(v, Variable)):
        raise ValueError("Expecting (a, u, L, v), (bilinear form, function, linear form and scalar variable).")
    if not is_true_ufl_scalar(v):
        raise ValueError("Expecting scalar variable.")
    from ufl.operators import diff
    return diff(L, v) - action(diff(a, v), u)<|MERGE_RESOLUTION|>--- conflicted
+++ resolved
@@ -11,12 +11,7 @@
 # Modified by Massimiliano Leoni, 2016
 # Modified by Cecile Daversin-Catty, 2018
 
-<<<<<<< HEAD
-from ufl.form import Form, as_form
-=======
-from ufl.log import error
 from ufl.form import Form, FormSum, BaseForm, as_form
->>>>>>> b9d3e974
 from ufl.core.expr import Expr, ufl_err_str
 from ufl.split_functions import split
 from ufl.exprcontainers import ExprList, ExprMapping
@@ -177,13 +172,8 @@
 
     if argument is None:
         # Try to create argument if not provided
-<<<<<<< HEAD
-        if not all(isinstance(c, Coefficient) for c in coefficients):
+        if not all(isinstance(c, (Coefficient, Cofunction)) for c in coefficients):
             raise ValueError("Can only create arguments automatically for non-indexed coefficients.")
-=======
-        if not all(isinstance(c, (Coefficient, Cofunction)) for c in coefficients):
-            error("Can only create arguments automatically for non-indexed coefficients.")
->>>>>>> b9d3e974
 
         # Get existing arguments from form and position the new one
         # with the next argument number
@@ -234,13 +224,8 @@
     m = {}
     for (c, a) in zip(coefficients, arguments):
         if c.ufl_shape != a.ufl_shape:
-<<<<<<< HEAD
             raise ValueError("Coefficient and argument shapes do not match!")
-        if isinstance(c, Coefficient) or isinstance(c, SpatialCoordinate):
-=======
-            error("Coefficient and argument shapes do not match!")
         if isinstance(c, (Coefficient, Cofunction, SpatialCoordinate)):
->>>>>>> b9d3e974
             m[c] = a
         else:
             if not isinstance(c, Indexed):
