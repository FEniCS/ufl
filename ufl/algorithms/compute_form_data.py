"""This module provides the compute_form_data function.

Form compilers will typically call compute_form_dataprior to code
generation to preprocess/simplify a raw input form given by a user.
"""
# Copyright (C) 2008-2016 Martin Sandve Alnæs
#
# This file is part of UFL (https://www.fenicsproject.org)
#
# SPDX-License-Identifier:    LGPL-3.0-or-later

from itertools import chain

from ufl.algorithms.analysis import extract_coefficients, extract_sub_elements, unique_tuple
from ufl.algorithms.apply_algebra_lowering import apply_algebra_lowering

# These are the main symbolic processing steps:
from ufl.algorithms.apply_coefficient_split import CoefficientSplitter
from ufl.algorithms.apply_derivatives import apply_coordinate_derivatives, apply_derivatives
from ufl.algorithms.apply_function_pullbacks import apply_function_pullbacks
from ufl.algorithms.apply_geometry_lowering import apply_geometry_lowering
from ufl.algorithms.apply_integral_scaling import apply_integral_scaling
from ufl.algorithms.apply_restrictions import apply_restrictions, default_restriction_map
from ufl.algorithms.check_arities import check_form_arity
from ufl.algorithms.comparison_checker import do_comparison_check

# See TODOs at the call sites of these below:
from ufl.algorithms.domain_analysis import (
    build_integral_data,
    group_form_integrals,
    reconstruct_form_from_integral_data,
)
from ufl.algorithms.estimate_degrees import estimate_total_polynomial_degree
from ufl.algorithms.formdata import FormData
from ufl.algorithms.formtransformations import compute_form_arities
from ufl.algorithms.remove_complex_nodes import remove_complex_nodes
from ufl.algorithms.remove_component_tensors import remove_component_tensors
from ufl.algorithms.replace import replace
from ufl.classes import Coefficient, Form, FunctionSpace, GeometricFacetQuantity
from ufl.constantvalue import Zero
from ufl.corealg.traversal import traverse_unique_terminals
from ufl.domain import MeshSequence, extract_domains, extract_unique_domain
from ufl.utils.sequences import max_degree


def _auto_select_degree(elements):
    """Automatically select degree for all elements of the form.

    This is be used in cases where the degree has not been specified by the user.
    This feature is used by DOLFIN to allow the specification of Expressions with
    undefined degrees.
    """
    # Use max degree of all elements, at least 1 (to work with
    # Lagrange elements)
    return max_degree({e.embedded_superdegree for e in elements} - {None} | {1})


def _compute_element_mapping(form):
    """Compute element mapping for element replacement."""
    # The element mapping is a slightly messy concept with two use
    # cases:
    # - Expression with missing cell or element TODO: Implement proper
    #   Expression handling in UFL and get rid of this
    # - Constant with missing cell TODO: Fix anything that needs to be
    #   worked around to drop this requirement

    # Extract all elements and include subelements of mixed elements
    elements = [obj.ufl_element() for obj in chain(form.arguments(), form.coefficients())]
    elements = extract_sub_elements(elements)

    # Try to find a common degree for elements
    common_degree = _auto_select_degree(elements)

    # Compute element map
    element_mapping = {}
    for element in elements:
        # Flag for whether element needs to be reconstructed
        reconstruct = False

        # Set cell
        cell = element.cell
        if cell is None:
            domains = form.ufl_domains()
            if not all(domains[0].ufl_cell() == d.ufl_cell() for d in domains):
                raise ValueError(
                    "Cannot replace unknown element cell without unique common cell in form."
                )
            cell = domains[0].ufl_cell()
            reconstruct = True

        # Set degree
        degree = element.embedded_superdegree
        if degree is None:
            degree = common_degree
            reconstruct = True

        # Reconstruct element and add to map
        if reconstruct:
            element_mapping[element] = element.reconstruct(cell=cell, degree=degree)
        else:
            element_mapping[element] = element

    return element_mapping


def _compute_max_subdomain_ids(integral_data):
    """Compute the maximum subdomain ids."""
    max_subdomain_ids = {}
    for itg_data in integral_data:
        it = itg_data.integral_type
        for integral in itg_data.integrals:
            # Convert string for default integral to -1
            sids = (-1 if isinstance(si, str) else si for si in integral.subdomain_id())
            newmax = max(sids) + 1
            prevmax = max_subdomain_ids.get(it, 0)
            max_subdomain_ids[it] = max(prevmax, newmax)
    return max_subdomain_ids


def _compute_form_data_elements(self, arguments, coefficients, domains):
    """Compute form data elements."""
    self.argument_elements = tuple(f.ufl_element() for f in arguments)
    self.coefficient_elements = tuple(f.ufl_element() for f in coefficients)
    self.coordinate_elements = tuple(domain.ufl_coordinate_element() for domain in domains)

    # TODO: Include coordinate elements from argument and coefficient
    # domains as well? Can they differ?

    # Note: Removed self.elements and self.sub_elements to make sure
    #       code that depends on the selection of argument +
    #       coefficient elements blow up, as opposed to silently
    #       almost working, with the introduction of the coordinate
    #       elements here.

    all_elements = self.argument_elements + self.coefficient_elements + self.coordinate_elements
    all_sub_elements = extract_sub_elements(all_elements)

    self.unique_elements = unique_tuple(all_elements)
    self.unique_sub_elements = unique_tuple(all_sub_elements)


def _check_elements(form_data):
    """Check elements."""
    for element in chain(form_data.unique_elements, form_data.unique_sub_elements):
        if element.cell is None:
            raise ValueError(f"Found element with undefined cell: {element}")


def _check_facet_geometry(integral_data):
    """Check facet geometry."""
    for itg_data in integral_data:
        for itg in itg_data.integrals:
<<<<<<< HEAD
            it = itg_data.integral_type
            # Facet geometry is only valid in facet integrals.
            # Allowing custom integrals to pass as well, although
            # that's not really strict enough.
            if not ("facet" in it or "custom" in it or "interface" in it):
                # Not a facet integral
                for expr in traverse_unique_terminals(itg.integrand()):
                    cls = type(expr)
                    if issubclass(cls, GeometricFacetQuantity):
=======
            for expr in traverse_unique_terminals(itg.integrand()):
                cls = expr._ufl_class_
                if issubclass(cls, GeometricFacetQuantity):
                    domain = extract_unique_domain(expr, expand_mesh_sequence=False)
                    if isinstance(domain, MeshSequence):
                        raise RuntimeError(
                            f"Not expecting a terminal object on a "
                            f"mesh sequence at this stage: found {expr!r}"
                        )
                    it = itg_data.domain_integral_type_map[domain]
                    # Facet geometry is only valid in facet integrals.
                    # Allowing custom integrals to pass as well, although
                    # that's not really strict enough.
                    if not ("facet" in it or "custom" in it or "interface" in it):
                        # Not a facet integral
>>>>>>> da69e3c2
                        raise ValueError(f"Integral of type {it} cannot contain a {cls.__name__}.")


def _check_form_arity(preprocessed_form):
    """Check that we don't have a mixed linear/bilinear form or anything like that."""
    # FIXME: This is slooow and should be moved to form compiler
    # and/or replaced with something faster
    if 1 != len(compute_form_arities(preprocessed_form)):
        raise ValueError("All terms in form must have same rank.")


def _build_coefficient_replace_map(coefficients, element_mapping=None):
    """Create new Coefficient objects with count starting at 0.

    Returns:
        mapping from old to new objects, and lists of the new objects
    """
    if element_mapping is None:
        element_mapping = {}

    new_coefficients = []
    replace_map = {}
    for i, f in enumerate(coefficients):
        old_e = f.ufl_element()
        new_e = element_mapping.get(old_e, old_e)
        # XXX: This is a hack to ensure that if the original
        # coefficient had a domain, the new one does too.
        # This should be overhauled with requirement that Expressions
        # always have a domain.
        domain = extract_unique_domain(f, expand_mesh_sequence=False)
        if domain is not None:
            new_e = FunctionSpace(domain, new_e)
        new_f = Coefficient(new_e, count=i)
        new_coefficients.append(new_f)
        replace_map[f] = new_f

    return new_coefficients, replace_map


def attach_estimated_degrees(form):
    """Attach estimated polynomial degree to a form's integrals.

    Args:
        form: The Form` to inspect.

    Returns:
        A new Form with estimate degrees attached.
    """
    integrals = form.integrals()

    new_integrals = []
    for integral in integrals:
        md = {}
        md.update(integral.metadata())
        degree = estimate_total_polynomial_degree(integral.integrand())
        md["estimated_polynomial_degree"] = degree
        new_integrals.append(integral.reconstruct(metadata=md))
    return Form(new_integrals)


def preprocess_form(form, complex_mode):
    """Preprocess a form."""
    # Note: Default behaviour here will process form the way that is
    # currently expected by vanilla FFC

    # Check that the form does not try to compare complex quantities:
    # if the quantites being compared are 'provably' real, wrap them
    # with Real, otherwise throw an error.
    if complex_mode:
        form = do_comparison_check(form)

    # Lower abstractions for tensor-algebra types into index notation,
    # reducing the number of operators later algorithms and form
    # compilers need to handle
    form = apply_algebra_lowering(form)

    # After lowering to index notation, remove any complex nodes that
    # have been introduced but are not wanted when working in real mode,
    # allowing for purely real forms to be written
    if not complex_mode:
        form = remove_complex_nodes(form)

    # Apply differentiation before function pullbacks, because for
    # example coefficient derivatives are more complicated to derive
    # after coefficients are rewritten, and in particular for
    # user-defined coefficient relations it just gets too messy
    form = apply_derivatives(form)

    return form


def compute_form_data(
    form,
    do_apply_function_pullbacks=False,
    do_apply_integral_scaling=False,
    do_apply_geometry_lowering=False,
    preserve_geometry_types=(),
    do_apply_default_restrictions=True,
    do_apply_restrictions=True,
    do_estimate_degrees=True,
    do_append_everywhere_integrals=True,
    do_replace_functions=False,
    coefficients_to_split=None,
    complex_mode=False,
    do_remove_component_tensors=False,
):
    """Compute form data.

    The default arguments configured to behave the way old FFC expects.
    """
    # TODO: Move this to the constructor instead
    self = FormData()

    # --- Store untouched form for reference.
    # The user of FormData may get original arguments,
    # original coefficients, and form signature from this object.
    # But be aware that the set of original coefficients are not
    # the same as the ones used in the final UFC form.
    # See 'reduced_coefficients' below.
    self.original_form = form

    # --- Pass form integrands through some symbolic manipulation

    form = preprocess_form(form, complex_mode)

    # --- Group form integrals
    # TODO: Refactor this, it's rather opaque what this does
    # TODO: Is self.original_form.ufl_domains() right here?
    #       It will matter when we start including 'num_domains' in ufc form.
    form = group_form_integrals(
        form,
        self.original_form.ufl_domains(),
        do_append_everywhere_integrals=do_append_everywhere_integrals,
    )

    # Estimate polynomial degree of integrands now, before applying
    # any pullbacks and geometric lowering.  Otherwise quad degrees
    # blow up horrifically.
    if do_estimate_degrees:
        form = attach_estimated_degrees(form)

    if do_apply_function_pullbacks:
        # Rewrite coefficients and arguments in terms of their
        # reference cell values with Piola transforms and symmetry
        # transforms injected where needed.
        # Decision: Not supporting grad(dolfin.Expression) without a
        #           Domain.  Current dolfin works if Expression has a
        #           cell but this should be changed to a mesh.
        form = apply_function_pullbacks(form)

    # Scale integrals to reference cell frames
    if do_apply_integral_scaling:
        form = apply_integral_scaling(form)

    # Lower abstractions for geometric quantities into a smaller set
    # of quantities, allowing the form compiler to deal with a smaller
    # set of types and treating geometric quantities like any other
    # expressions w.r.t. loop-invariant code motion etc.
    if do_apply_geometry_lowering:
        form = apply_geometry_lowering(form, preserve_geometry_types)

    # Apply differentiation again, because the algorithms above can
    # generate new derivatives or rewrite expressions inside
    # derivatives
    if do_apply_function_pullbacks or do_apply_geometry_lowering:
        form = apply_derivatives(form)

        # Neverending story: apply_derivatives introduces new Jinvs,
        # which needs more geometry lowering
        if do_apply_geometry_lowering:
            form = apply_geometry_lowering(form, preserve_geometry_types)
            # Lower derivatives that may have appeared
            form = apply_derivatives(form)

    form = apply_coordinate_derivatives(form)

    # If in real mode, remove any complex nodes introduced during form processing.
    if not complex_mode:
        form = remove_complex_nodes(form)

    # Remove component tensors
    if do_remove_component_tensors:
        form = remove_component_tensors(form)

    # --- Group integrals into IntegralData objects
    # Most of the heavy lifting is done above in group_form_integrals.
    self.integral_data = build_integral_data(form.integrals())

    # --- Create replacements for arguments and coefficients

    # Figure out which form coefficients each integral should enable
    for itg_data in self.integral_data:
        itg_coeffs = set()
        # Get all coefficients in integrand
        for itg in itg_data.integrals:
            itg_coeffs.update(extract_coefficients(itg.integrand()))
        # Store with IntegralData object
        itg_data.integral_coefficients = itg_coeffs

    # Figure out which coefficients from the original form are
    # actually used in any integral (Differentiation may reduce the
    # set of coefficients w.r.t. the original form)
    reduced_coefficients_set = set()
    for itg_data in self.integral_data:
        reduced_coefficients_set.update(itg_data.integral_coefficients)
    self.reduced_coefficients = sorted(reduced_coefficients_set, key=lambda c: c.count())
    self.num_coefficients = len(self.reduced_coefficients)
    self.original_coefficient_positions = [
        i for i, c in enumerate(self.original_form.coefficients()) if c in self.reduced_coefficients
    ]

    # Store back into integral data which form coefficients are used
    # by each integral
    for itg_data in self.integral_data:
        itg_data.enabled_coefficients = [
            bool(coeff in itg_data.integral_coefficients) for coeff in self.reduced_coefficients
        ]

    # --- Collect some trivial data

    # Get rank of form from argument list (assuming not a mixed arity form)
    self.rank = len(self.original_form.arguments())

    # Extract common geometric dimension (topological is not common!)
    self.geometric_dimension = self.original_form.integrals()[0].ufl_domain().geometric_dimension

    # --- Build mapping from old incomplete element objects to new
    # well defined elements.  This is to support the Expression
    # construct in dolfin which subclasses Coefficient but doesn't
    # provide an element, and the Constant construct that doesn't
    # provide the domain that a Coefficient is supposed to have. A
    # future design iteration in UFL/UFC/FFC/DOLFIN may allow removal
    # of this mapping with the introduction of UFL types for
    # Expression-like functions that can be evaluated in quadrature
    # points.
    self.element_replace_map = _compute_element_mapping(self.original_form)

    # Mappings from elements and coefficients that reside in form to
    # objects with canonical numbering as well as completed cells and
    # elements
    renumbered_coefficients, function_replace_map = _build_coefficient_replace_map(
        self.reduced_coefficients, self.element_replace_map
    )
    self.function_replace_map = function_replace_map

    # --- Store various lists of elements and sub elements (adds
    #     members to self)
    _compute_form_data_elements(
        self,
        self.original_form.arguments(),
        renumbered_coefficients,
        self.original_form.ufl_domains(),
    )

    # --- Store number of domains for integral types
    # TODO: Group this by domain first. For now keep a backwards
    # compatible data structure.
    self.max_subdomain_ids = _compute_max_subdomain_ids(self.integral_data)

    # --- Apply replace(integrand, self.function_replace_map)
    if do_replace_functions:
        for itg_data in self.integral_data:
            new_integrals = []
            for integral in itg_data.integrals:
                integrand = replace(integral.integrand(), self.function_replace_map)
                new_integrals.append(integral.reconstruct(integrand=integrand))
            itg_data.integrals = new_integrals

    # --- Split mixed coefficients with their components
    if coefficients_to_split is None:
        self.coefficient_split = {}
    else:
        if not do_replace_functions:
            raise ValueError("Must call with do_replace_functions=True")
        for itg_data in self.integral_data:
            new_integrals = []
            for integral in itg_data.integrals:
                # Propagate restrictions as required by CoefficientSplitter.
                # Can not yet apply default restrictions at this point
                # as restrictions can only be applied to the components.
                new_integral = apply_restrictions(integral)
                new_integrals.append(new_integral)
            itg_data.integrals = new_integrals
        # Split coefficients that are contained in ``coefficients_to_split``
        # into components, and store a dict in ``self`` that maps
        # each coefficient to its components.
        coefficient_split = {}
        for o in self.reduced_coefficients:
            if o in coefficients_to_split:
                c = self.function_replace_map[o]
                mesh = extract_unique_domain(c, expand_mesh_sequence=False)
                elem = c.ufl_element()
                coefficient_split[c] = [
                    Coefficient(FunctionSpace(m, e))
                    for m, e in zip(mesh.iterable_like(elem), elem.sub_elements)
                ]
        self.coefficient_split = coefficient_split
        coeff_splitter = CoefficientSplitter(self.coefficient_split)
        for itg_data in self.integral_data:
            new_integrals = []
            for integral in itg_data.integrals:
                integrand = coeff_splitter(integral.integrand())
                # Potentially need to call `remove_component_tensors()` here, but
                # early-simplifications of Indexed objects seem sufficient.
                if not isinstance(integrand, Zero):
                    new_integrals.append(integral.reconstruct(integrand=integrand))
            itg_data.integrals = new_integrals

    # Propagate restrictions to terminals
    if do_apply_restrictions:
        for itg_data in self.integral_data:
            # Need the following if block in case not all participating domains
            # have been included in the Measure (backwards compat).
            if all(
                not integral_type.startswith("interior_facet")
                for _, integral_type in itg_data.domain_integral_type_map.items()
            ):
                continue
            if do_apply_default_restrictions:
                default_restrictions = {
                    domain: default_restriction_map[integral_type]
                    for domain, integral_type in itg_data.domain_integral_type_map.items()
                }
                # Need the following dict update in case not all participating domains
                # have been included in the Measure (backwards compat).
                extra = {
                    domain: default_restriction_map[itg_data.integral_type]
                    for integral in itg_data.integrals
                    for domain in extract_domains(integral)
                    if domain not in default_restrictions
                }
                default_restrictions.update(extra)
            else:
                default_restrictions = None
            new_integrals = []
            for integral in itg_data.integrals:
                new_integral = apply_restrictions(
                    integral,
                    default_restrictions=default_restrictions,
                )
                new_integrals.append(new_integral)
            itg_data.integrals = new_integrals

    # --- Checks
    _check_elements(self)
    _check_facet_geometry(self.integral_data)

    # TODO: This is a very expensive check... Replace with something
    # faster!
    preprocessed_form = reconstruct_form_from_integral_data(self.integral_data)

    # TODO: Test how fast this is
    check_form_arity(preprocessed_form, self.original_form.arguments(), complex_mode)

    # TODO: This member is used by unit tests, change the tests to
    # remove this!
    self.preprocessed_form = preprocessed_form

    return self<|MERGE_RESOLUTION|>--- conflicted
+++ resolved
@@ -150,19 +150,8 @@
     """Check facet geometry."""
     for itg_data in integral_data:
         for itg in itg_data.integrals:
-<<<<<<< HEAD
-            it = itg_data.integral_type
-            # Facet geometry is only valid in facet integrals.
-            # Allowing custom integrals to pass as well, although
-            # that's not really strict enough.
-            if not ("facet" in it or "custom" in it or "interface" in it):
-                # Not a facet integral
-                for expr in traverse_unique_terminals(itg.integrand()):
-                    cls = type(expr)
-                    if issubclass(cls, GeometricFacetQuantity):
-=======
             for expr in traverse_unique_terminals(itg.integrand()):
-                cls = expr._ufl_class_
+                cls = type(expr)
                 if issubclass(cls, GeometricFacetQuantity):
                     domain = extract_unique_domain(expr, expand_mesh_sequence=False)
                     if isinstance(domain, MeshSequence):
@@ -176,7 +165,6 @@
                     # that's not really strict enough.
                     if not ("facet" in it or "custom" in it or "interface" in it):
                         # Not a facet integral
->>>>>>> da69e3c2
                         raise ValueError(f"Integral of type {it} cannot contain a {cls.__name__}.")
 
 
