--- conflicted
+++ resolved
@@ -313,15 +313,11 @@
     # TODO : do_apply_jacobian_rewriting=true only if we have mixed domains (FFC)
     if do_apply_jacobian_rewriting:
         form = apply_jacobian_rewriting(form, preserve_geometry_types)
-<<<<<<< HEAD
     
     # In master it is added also
     form = apply_coordinate_derivatives(form)
     
-=======
-
->>>>>>> 55af783b
-    # Propagate restrictions to terminals
+   # Propagate restrictions to terminals
     if do_apply_restrictions:
         form = apply_restrictions(form)
 
