--- conflicted
+++ resolved
@@ -14,29 +14,17 @@
 from ufl.algorithms.analysis import extract_coefficients, extract_sub_elements, unique_tuple
 from ufl.algorithms.apply_algebra_lowering import apply_algebra_lowering
 from ufl.algorithms.apply_derivatives import apply_coordinate_derivatives, apply_derivatives
-<<<<<<< HEAD
-=======
-
-# These are the main symbolic processing steps:
->>>>>>> b15d8d3f
 from ufl.algorithms.apply_function_pullbacks import apply_function_pullbacks
 from ufl.algorithms.apply_geometry_lowering import apply_geometry_lowering
 from ufl.algorithms.apply_integral_scaling import apply_integral_scaling
 from ufl.algorithms.apply_restrictions import apply_restrictions
 from ufl.algorithms.check_arities import check_form_arity
 from ufl.algorithms.comparison_checker import do_comparison_check
-<<<<<<< HEAD
-from ufl.algorithms.domain_analysis import (build_integral_data, group_form_integrals,
-                                            reconstruct_form_from_integral_data)
-=======
-
-# See TODOs at the call sites of these below:
 from ufl.algorithms.domain_analysis import (
     build_integral_data,
     group_form_integrals,
     reconstruct_form_from_integral_data,
 )
->>>>>>> b15d8d3f
 from ufl.algorithms.estimate_degrees import estimate_total_polynomial_degree
 from ufl.algorithms.formdata import FormData
 from ufl.algorithms.formtransformations import compute_form_arities
