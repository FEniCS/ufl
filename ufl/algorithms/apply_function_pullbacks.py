# -*- coding: utf-8 -*-
"""Algorithm for replacing gradients in an expression with reference gradients and coordinate mappings."""

# Copyright (C) 2008-2016 Martin Sandve Alnæs
#
# This file is part of UFL (https://www.fenicsproject.org)
#
# SPDX-License-Identifier:    LGPL-3.0-or-later
#
# Modified by Lizao Li <lzlarryli@gmail.com>, 2016

from itertools import chain, accumulate, repeat

from ufl.core.multiindex import indices
from ufl.corealg.multifunction import MultiFunction, memoized_handler
from ufl.algorithms.map_integrands import map_integrand_dags

from ufl.classes import (ReferenceValue,
                         Jacobian, JacobianInverse, JacobianDeterminant)

from ufl.tensors import as_tensor, as_vector
from ufl.utils.sequences import product
import numpy


def sub_elements_with_mappings(element):
    "Return an ordered list of the largest subelements that have a defined mapping."
    if element.mapping() != "undefined":
        return [element]
    elements = []
    for subelm in element.sub_elements():
        if subelm.mapping() != "undefined":
            elements.append(subelm)
        else:
            elements.extend(sub_elements_with_mappings(subelm))
    return elements


def create_nested_lists(shape):
    if len(shape) == 0:
        return [None]
    elif len(shape) == 1:
        return [None] * shape[0]
    else:
        return [create_nested_lists(shape[1:]) for i in range(shape[0])]


def reshape_to_nested_list(components, shape):
    if len(shape) == 0:
        assert len(components) == 1
        return [components[0]]
    elif len(shape) == 1:
        assert len(components) == shape[0]
        return components
    else:
        n = product(shape[1:])
        return [reshape_to_nested_list(components[n * i:n * (i + 1)], shape[1:]) for i in range(shape[0])]


def apply_known_single_pullback(r, element):
    """Apply pullback with given mapping.

    :arg r: Expression wrapped in ReferenceValue
    :arg element: The element defining the mapping
    """
    # Need to pass in r rather than the physical space thing, because
    # the latter may be a ListTensor or similar, rather than a
    # Coefficient/Argument (in the case of mixed elements, see below
    # in apply_single_function_pullbacks), to which we cannot apply ReferenceValue
    mapping = element.mapping()
    domain = r.ufl_domain()
    if mapping == "physical":
        return r
    elif mapping == "identity":
        return r
    elif mapping == "contravariant Piola":
        J = Jacobian(domain)
        detJ = JacobianDeterminant(J)
        transform = (1.0 / detJ) * J
        # Apply transform "row-wise" to TensorElement(PiolaMapped, ...)
        *k, i, j = indices(len(r.ufl_shape) + 1)
        kj = (*k, j)
        f = as_tensor(transform[i, j] * r[kj], (*k, i))
        return f
    elif mapping == "covariant Piola":
        K = JacobianInverse(domain)
        # Apply transform "row-wise" to TensorElement(PiolaMapped, ...)
        *k, i, j = indices(len(r.ufl_shape) + 1)
        kj = (*k, j)
        f = as_tensor(K[j, i] * r[kj], (*k, i))
        return f
    elif mapping == "L2 Piola":
        detJ = JacobianDeterminant(domain)
        return r / detJ
    elif mapping == "double contravariant Piola":
        J = Jacobian(domain)
        detJ = JacobianDeterminant(J)
        transform = (1.0 / detJ) * J
        # Apply transform "row-wise" to TensorElement(PiolaMapped, ...)
        *k, i, j, m, n = indices(len(r.ufl_shape) + 2)
        kmn = (*k, m, n)
        f = as_tensor((1.0 / detJ)**2 * J[i, m] * r[kmn] * J[j, n], (*k, i, j))
        return f
    elif mapping == "double covariant Piola":
        K = JacobianInverse(domain)
        # Apply transform "row-wise" to TensorElement(PiolaMapped, ...)
        *k, i, j, m, n = indices(len(r.ufl_shape) + 2)
        kmn = (*k, m, n)
        f = as_tensor(K[m, i] * r[kmn] * K[n, j], (*k, i, j))
        return f
    else:
<<<<<<< HEAD
        raise RuntimeError("Should never be reached!")
=======
        raise ValueError(f"Unsupported mapping: {mapping}.")
>>>>>>> 2db0dfb1


def apply_single_function_pullbacks(r, element):
    """Apply an appropriate pullback to something in physical space

    :arg r: An expression wrapped in ReferenceValue.
    :arg element: The element this expression lives in.
    :returns: a pulled back expression."""
    mapping = element.mapping()
    if r.ufl_shape != element.reference_value_shape():
<<<<<<< HEAD
        raise ValueError(
            f"Expecting reference space expression with shape '{element.reference_value_shape()}', got '{r.ufl_shape}'")
=======
        raise ValueError(f"Expecting reference space expression with shape '{element.reference_value_shape()}', got '{r.ufl_shape}'")
>>>>>>> 2db0dfb1
    if mapping in {"physical", "identity",
                   "contravariant Piola", "covariant Piola",
                   "double contravariant Piola", "double covariant Piola",
                   "L2 Piola"}:
        # Base case in recursion through elements. If the element
        # advertises a mapping we know how to handle, do that
        # directly.
        f = apply_known_single_pullback(r, element)
        if f.ufl_shape != element.value_shape():
            raise ValueError(f"Expecting pulled back expression with shape '{element.value_shape()}', got '{f.ufl_shape}'")
        return f
    elif mapping in {"symmetries", "undefined"}:
        # Need to pull back each unique piece of the reference space thing
        gsh = element.value_shape()
        rsh = r.ufl_shape
        if mapping == "symmetries":
            subelem = element.sub_elements()[0]
            fcm = element.flattened_sub_element_mapping()
            offsets = (product(subelem.reference_value_shape()) * i for i in fcm)
            elements = repeat(subelem)
        else:
            elements = sub_elements_with_mappings(element)
            # Python >= 3.8 has an initial keyword argument to
            # accumulate, but 3.7 does not.
            offsets = chain([0],
                            accumulate(product(e.reference_value_shape())
                                       for e in elements))
        rflat = as_vector([r[idx] for idx in numpy.ndindex(rsh)])
        g_components = []
        # For each unique piece in reference space, apply the appropriate pullback
        for offset, subelem in zip(offsets, elements):
            sub_rsh = subelem.reference_value_shape()
            rm = product(sub_rsh)
            rsub = [rflat[offset + i] for i in range(rm)]
            rsub = as_tensor(numpy.asarray(rsub).reshape(sub_rsh))
            rmapped = apply_single_function_pullbacks(rsub, subelem)
            # Flatten into the pulled back expression for the whole thing
            g_components.extend([rmapped[idx]
                                 for idx in numpy.ndindex(rmapped.ufl_shape)])
        # And reshape appropriately
        f = as_tensor(numpy.asarray(g_components).reshape(gsh))
        if f.ufl_shape != element.value_shape():
            raise ValueError(f"Expecting pulled back expression with shape '{element.value_shape()}', got '{f.ufl_shape}'")
        return f
    else:
<<<<<<< HEAD
        raise NotImplementedError("Unhandled mapping type '%s'" % mapping)
=======
        raise ValueError(f"Unhandled mapping type: {mapping}")
>>>>>>> 2db0dfb1


class FunctionPullbackApplier(MultiFunction):
    def __init__(self):
        MultiFunction.__init__(self)

    expr = MultiFunction.reuse_if_untouched

    def terminal(self, t):
        return t

    @memoized_handler
    def form_argument(self, o):
        # Represent 0-derivatives of form arguments on reference
        # element
        f = apply_single_function_pullbacks(ReferenceValue(o), o.ufl_element())
        assert f.ufl_shape == o.ufl_shape
        return f


def apply_function_pullbacks(expr):
    """Change representation of coefficients and arguments in expression
    by applying Piola mappings where applicable and representing all
    form arguments in reference value.

    @param expr:
        An Expr.
    """
    return map_integrand_dags(FunctionPullbackApplier(), expr)<|MERGE_RESOLUTION|>--- conflicted
+++ resolved
@@ -109,11 +109,7 @@
         f = as_tensor(K[m, i] * r[kmn] * K[n, j], (*k, i, j))
         return f
     else:
-<<<<<<< HEAD
-        raise RuntimeError("Should never be reached!")
-=======
         raise ValueError(f"Unsupported mapping: {mapping}.")
->>>>>>> 2db0dfb1
 
 
 def apply_single_function_pullbacks(r, element):
@@ -124,12 +120,8 @@
     :returns: a pulled back expression."""
     mapping = element.mapping()
     if r.ufl_shape != element.reference_value_shape():
-<<<<<<< HEAD
         raise ValueError(
             f"Expecting reference space expression with shape '{element.reference_value_shape()}', got '{r.ufl_shape}'")
-=======
-        raise ValueError(f"Expecting reference space expression with shape '{element.reference_value_shape()}', got '{r.ufl_shape}'")
->>>>>>> 2db0dfb1
     if mapping in {"physical", "identity",
                    "contravariant Piola", "covariant Piola",
                    "double contravariant Piola", "double covariant Piola",
@@ -175,11 +167,7 @@
             raise ValueError(f"Expecting pulled back expression with shape '{element.value_shape()}', got '{f.ufl_shape}'")
         return f
     else:
-<<<<<<< HEAD
-        raise NotImplementedError("Unhandled mapping type '%s'" % mapping)
-=======
-        raise ValueError(f"Unhandled mapping type: {mapping}")
->>>>>>> 2db0dfb1
+        raise ValueError(f"Unsupported mapping type: {mapping}")
 
 
 class FunctionPullbackApplier(MultiFunction):
