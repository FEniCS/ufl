--- conflicted
+++ resolved
@@ -2,8 +2,4 @@
 # Moved here to be usable in ufl.* files without depending on
 # ufl.algorithms.*...
 
-<<<<<<< HEAD
-from ufl.corealg.multifunction import MultiFunction  # flake8: noqa
-=======
-from ufl.corealg.multifunction import MultiFunction  # noqa: F401
->>>>>>> 5e6ed423
+from ufl.corealg.multifunction import MultiFunction  # noqa: F401