--- conflicted
+++ resolved
@@ -18,11 +18,8 @@
     strip_coordinate_derivatives,
 )
 from ufl.algorithms.renumbering import renumber_indices
-<<<<<<< HEAD
 from ufl.core.compute_expr_hash import compute_expr_hash
-=======
 from ufl.domain import Mesh, sort_domains
->>>>>>> afc60351
 from ufl.form import Form
 from ufl.integral import Integral
 from ufl.protocols import id_or_none
