"""Algorithms for estimating polynomial degrees of expressions."""

# Copyright (C) 2008-2016 Martin Sandve Alnæs and Anders Logg
#
# This file is part of UFL (https://www.fenicsproject.org)
#
# SPDX-License-Identifier:    LGPL-3.0-or-later
#
# Modified by Anders Logg, 2009-2010
# Modified by Jan Blechta, 2012

import warnings

from ufl.corealg.multifunction import MultiFunction
from ufl.checks import is_cellwise_constant
from ufl.constantvalue import IntValue
from ufl.corealg.map_dag import map_expr_dags
from ufl.domain import extract_unique_domain
from ufl.form import Form
from ufl.integral import Integral


class IrreducibleInt(int):
    """Degree type used by quadrilaterals.

    Unlike int, values of this type are not decremeneted by _reduce_degree.
    """
    pass


class SumDegreeEstimator(MultiFunction):
    """Sum degree estimator.

    This algorithm is exact for a few operators and heuristic for many.
    """

    def __init__(self, default_degree, element_replace_map):
        """Initialise."""
        MultiFunction.__init__(self)
        self.default_degree = default_degree
        self.element_replace_map = element_replace_map

    def constant_value(self, v):
        """Apply to constant_value.

        Constant values are constant.
        """
        return 0

    def constant(self, v):
        """Apply to constant."""
        return 0

    def geometric_quantity(self, v):
        """Apply to geometric_quantity.

        Some geometric quantities are cellwise constant. Others are nonpolynomial and thus hard to estimate.
        """
        if is_cellwise_constant(v):
            return 0
        else:
            # As a heuristic, just returning domain degree to bump up degree somewhat
            return extract_unique_domain(v).ufl_coordinate_element().embedded_degree

    def spatial_coordinate(self, v):
<<<<<<< HEAD
        "A coordinate provides additional degrees depending on coordinate field of domain."
        return extract_unique_domain(v).ufl_coordinate_element().embedded_degree
=======
        """Apply to spatial_coordinate.

        A coordinate provides additional degrees depending on coordinate field of domain.
        """
        return extract_unique_domain(v).ufl_coordinate_element().degree()
>>>>>>> adcc9abb

    def cell_coordinate(self, v):
        """Apply to cell_coordinate.

        A coordinate provides one additional degree.
        """
        return 1

    def argument(self, v):
<<<<<<< HEAD
        """A form argument provides a degree depending on the element,
        or the default degree if the element has no degree."""
        return v.ufl_element().embedded_degree  # FIXME: Use component to improve accuracy for mixed elements
=======
        """Apply to argument.

        A form argument provides a degree depending on the element,
        or the default degree if the element has no degree.
        """
        return v.ufl_element().degree()  # FIXME: Use component to improve accuracy for mixed elements
>>>>>>> adcc9abb

    def coefficient(self, v):
        """Apply to coefficient.

        A form argument provides a degree depending on the element,
        or the default degree if the element has no degree.
        """
        e = v.ufl_element()
        e = self.element_replace_map.get(e, e)
        d = e.embedded_degree  # FIXME: Use component to improve accuracy for mixed elements
        if d is None:
            d = self.default_degree
        return d

    def _reduce_degree(self, v, f):
        """Apply to _reduce_degree.

        Reduces the estimated degree by one; used when derivatives
        are taken. Does not reduce the degree when TensorProduct elements
        or quadrilateral elements are involved.
        """
        if isinstance(f, int) and not isinstance(f, IrreducibleInt):
            return max(f - 1, 0)
        else:
            # if tuple, do not reduce
            return f

    def _add_degrees(self, v, *ops):
        """Apply to _add_degrees."""
        def add_single(ops):
            if any(isinstance(o, IrreducibleInt) for o in ops):
                return IrreducibleInt(sum(ops))
            else:
                return sum(ops)

        if any(isinstance(o, tuple) for o in ops):
            # we can add a slight hack here to handle things
            # like adding 0 to (3, 3) [by expanding
            # 0 to (0, 0) when making tempops]
            tempops = [foo if isinstance(foo, tuple) else (foo, foo) for foo in ops]
            return tuple(map(add_single, zip(*tempops)))
        else:
            return add_single(ops)

    def _max_degrees(self, v, *ops):
        """Apply to _max_degrees."""
        def max_single(ops):
            if any(isinstance(o, IrreducibleInt) for o in ops):
                return IrreducibleInt(max(ops))
            else:
                return max(ops)

        if any(isinstance(o, tuple) for o in ops):
            tempops = [foo if isinstance(foo, tuple) else (foo, foo) for foo in ops]
            return tuple(map(max_single, zip(*tempops)))
        else:
            return max_single(ops + (0,))

    def _not_handled(self, v, *args):
        """Apply to _not_handled."""
        raise ValueError(f"Missing degree handler for type {v._ufl_class_.__name__}")

    def expr(self, v, *ops):
        """Apply to expr.

        For most operators we take the max degree of its operands.
        """
        warnings.warn(f"Missing degree estimation handler for type {v._ufl_class_.__name__}")
        return self._add_degrees(v, *ops)

    # Utility types with no degree concept
    def multi_index(self, v):
        """Apply to multi_index."""
        return None

    def label(self, v):
        """Apply to label."""
        return None

    # Fall-through, indexing and similar types
    def reference_value(self, rv, f):
        """Apply to reference_value."""
        return f

    def variable(self, v, e, a):
        """Apply to variable."""
        return e

    def transposed(self, v, A):
        """Apply to transposed."""
        return A

    def index_sum(self, v, A, ii):
        """Apply to index_sum."""
        return A

    def indexed(self, v, A, ii):
        """Apply to indexed."""
        return A

    def component_tensor(self, v, A, ii):
        """Apply to component_tensor."""
        return A

    list_tensor = _max_degrees

    def positive_restricted(self, v, a):
        """Apply to positive_restricted."""
        return a

    def negative_restricted(self, v, a):
        """Apply to negative_restricted."""
        return a

    def conj(self, v, a):
        """Apply to conj."""
        return a

    def real(self, v, a):
        """Apply to real."""
        return a

    def imag(self, v, a):
        """Apply to imag."""
        return a

    # A sum takes the max degree of its operands:
    sum = _max_degrees

    # TODO: Need a new algorithm which considers direction of
    # derivatives of form arguments A spatial derivative reduces the
    # degree with one
    grad = _reduce_degree
    reference_grad = _reduce_degree
    # Handling these types although they should not occur... please
    # apply preprocessing before using this algorithm:
    nabla_grad = _reduce_degree
    div = _reduce_degree
    reference_div = _reduce_degree
    nabla_div = _reduce_degree
    curl = _reduce_degree
    reference_curl = _reduce_degree

    def cell_avg(self, v, a):
        """Apply to cell_avg.

        Cell average of a function is always cellwise constant.
        """
        return 0

    def facet_avg(self, v, a):
        """Apply to facet_avg.

        Facet average of a function is always cellwise constant.
        """
        return 0

    # A product accumulates the degrees of its operands:
    product = _add_degrees
    # Handling these types although they should not occur... please
    # apply preprocessing before using this algorithm:
    inner = _add_degrees
    dot = _add_degrees
    outer = _add_degrees
    cross = _add_degrees

    # Explicitly not handling these types, please apply preprocessing
    # before using this algorithm:
    derivative = _not_handled  # base type
    compound_derivative = _not_handled  # base type
    compound_tensor_operator = _not_handled  # base class
    variable_derivative = _not_handled
    trace = _not_handled
    determinant = _not_handled
    cofactor = _not_handled
    inverse = _not_handled
    deviatoric = _not_handled
    skew = _not_handled
    sym = _not_handled

    def abs(self, v, a):
        """Apply to abs.

        This is a heuristic, correct if there is no.
        """
        if a == 0:
            return a
        else:
            return a

    def division(self, v, *ops):
        """Apply to division.

        Using the sum here is a heuristic. Consider e.g. (x+1)/(x-1).
        """
        return self._add_degrees(v, *ops)

    def power(self, v, a, b):
        """Apply to power.

        If b is a positive integer: degree(a**b) == degree(a)*b
        otherwise use the heuristic: degree(a**b) == degree(a) + 2.
        """
        f, g = v.ufl_operands

        if isinstance(g, IntValue):
            gi = g.value()
            if gi >= 0:
                if isinstance(a, int):
                    return a * gi
                else:
                    return tuple(foo * gi for foo in a)

        # Something to a non-(positive integer) power, e.g. float,
        # negative integer, Coefficient, etc.
        return self._add_degrees(v, a, 2)

    def atan2(self, v, a, b):
        """Apply to atan2.

        Using the heuristic:
        degree(atan2(const,const)) == 0
        degree(atan2(a,b)) == max(degree(a),degree(b))+2
        which can be wildly inaccurate but at least gives a somewhat high integration degree.
        """
        if a or b:
            return self._add_degrees(v, self._max_degrees(v, a, b), 2)
        else:
            return self._max_degrees(v, a, b)

    def math_function(self, v, a):
        """Apply to math_function.

        Using the heuristic:
        degree(sin(const)) == 0
        degree(sin(a)) == degree(a)+2
        which can be wildly inaccurate but at least gives a somewhat high integration degree.
        """
        if a:
            return self._add_degrees(v, a, 2)
        else:
            return a

    def bessel_function(self, v, nu, x):
        """Apply to bessel_function.

        Using the heuristic
        degree(bessel_*(const)) == 0
        degree(bessel_*(x)) == degree(x)+2
        which can be wildly inaccurate but at least gives a somewhat high integration degree.
        """
        if x:
            return self._add_degrees(v, x, 2)
        else:
            return x

    def condition(self, v, *args):
        """Apply to condition."""
        return None

    def conditional(self, v, c, t, f):
        """Apply to conditional.

        Degree of condition does not influence degree of values which conditional takes. So
        heuristicaly taking max of true degree and false degree. This will be exact in cells
        where condition takes single value. For improving accuracy of quadrature near
        condition transition surface quadrature order must be adjusted manually.
        """
        return self._max_degrees(v, t, f)

    def min_value(self, v, a, r):
        """Apply to min_value.

        Same as conditional.
        """
        return self._max_degrees(v, a, r)
    max_value = min_value

    def coordinate_derivative(self, v, integrand_degree, b, direction_degree, d):
        """Apply to coordinate_derivative.

        We use the heuristic that a shape derivative in direction V
        introduces terms V and grad(V) into the integrand. Hence we add the
        degree of the deformation to the estimate.
        """
        return self._add_degrees(v, integrand_degree, direction_degree)

    def expr_list(self, v, *o):
        """Apply to expr_list."""
        return self._max_degrees(v, *o)

    def expr_mapping(self, v, *o):
        """Apply to expr_mapping."""
        return self._max_degrees(v, *o)


def estimate_total_polynomial_degree(e, default_degree=1,
                                     element_replace_map={}):
    """Estimate total polynomial degree of integrand.

    NB: Although some compound types are supported here,
    some derivatives and compounds must be preprocessed
    prior to degree estimation. In generic code, this algorithm
    should only be applied after preprocessing.

    For coefficients defined on an element with unspecified degree (None),
    the degree is set to the given default degree.
    """
    de = SumDegreeEstimator(default_degree, element_replace_map)
    if isinstance(e, Form):
        if not e.integrals():
            raise ValueError("Form has no integrals.")
        degrees = map_expr_dags(de, [it.integrand() for it in e.integrals()])
    elif isinstance(e, Integral):
        degrees = map_expr_dags(de, [e.integrand()])
    else:
        degrees = map_expr_dags(de, [e])
    degree = max(degrees) if degrees else default_degree
    return degree<|MERGE_RESOLUTION|>--- conflicted
+++ resolved
@@ -11,10 +11,10 @@
 
 import warnings
 
-from ufl.corealg.multifunction import MultiFunction
 from ufl.checks import is_cellwise_constant
 from ufl.constantvalue import IntValue
 from ufl.corealg.map_dag import map_expr_dags
+from ufl.corealg.multifunction import MultiFunction
 from ufl.domain import extract_unique_domain
 from ufl.form import Form
 from ufl.integral import Integral
@@ -63,16 +63,11 @@
             return extract_unique_domain(v).ufl_coordinate_element().embedded_degree
 
     def spatial_coordinate(self, v):
-<<<<<<< HEAD
-        "A coordinate provides additional degrees depending on coordinate field of domain."
+        """Apply to spatial_coordinate.
+
+        A coordinate provides additional degrees depending on coordinate field of domain.
+        """
         return extract_unique_domain(v).ufl_coordinate_element().embedded_degree
-=======
-        """Apply to spatial_coordinate.
-
-        A coordinate provides additional degrees depending on coordinate field of domain.
-        """
-        return extract_unique_domain(v).ufl_coordinate_element().degree()
->>>>>>> adcc9abb
 
     def cell_coordinate(self, v):
         """Apply to cell_coordinate.
@@ -82,18 +77,12 @@
         return 1
 
     def argument(self, v):
-<<<<<<< HEAD
-        """A form argument provides a degree depending on the element,
-        or the default degree if the element has no degree."""
-        return v.ufl_element().embedded_degree  # FIXME: Use component to improve accuracy for mixed elements
-=======
         """Apply to argument.
 
         A form argument provides a degree depending on the element,
         or the default degree if the element has no degree.
         """
-        return v.ufl_element().degree()  # FIXME: Use component to improve accuracy for mixed elements
->>>>>>> adcc9abb
+        return v.ufl_element().embedded_degree  # FIXME: Use component to improve accuracy for mixed elements
 
     def coefficient(self, v):
         """Apply to coefficient.
