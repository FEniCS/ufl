--- conflicted
+++ resolved
@@ -11,11 +11,6 @@
 
 import warnings
 
-<<<<<<< HEAD
-from ufl.form import Form
-from ufl.integral import Integral
-=======
->>>>>>> b9d3e974
 from ufl.algorithms.multifunction import MultiFunction
 from ufl.checks import is_cellwise_constant
 from ufl.constantvalue import IntValue
@@ -23,7 +18,6 @@
 from ufl.domain import extract_unique_domain
 from ufl.form import Form
 from ufl.integral import Integral
-from ufl.log import error
 
 
 class IrreducibleInt(int):
