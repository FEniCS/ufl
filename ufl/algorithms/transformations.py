"""This module defines expression transformation utilities,
either converting UFL expressions to new UFL expressions or
converting UFL expressions to other representations."""

from __future__ import absolute_import

__authors__ = "Martin Sandve Alnes"
<<<<<<< HEAD
__date__ = "2008-05-07 -- 2008-10-27"
=======
__date__ = "2008-05-07 -- 2008-10-24"
>>>>>>> 95fd0eff

from itertools import izip

from ..output import ufl_assert, ufl_error
from ..common import UFLTypeDefaultDict, UFLTypeDict

# All classes:
from ..base import UFLObject, Terminal, FloatValue, ZeroType
from ..variable import Variable
from ..finiteelement import FiniteElementBase, FiniteElement, MixedElement, VectorElement, TensorElement
from ..basisfunction import BasisFunction
from ..function import Function, Constant
from ..geometry import FacetNormal
from ..indexing import MultiIndex, Indexed, Index, FixedIndex, indices, compare_shapes
from ..tensors import ListTensor, ComponentTensor, as_tensor, as_matrix
from ..algebra import Sum, Product, Division, Power, Abs
from ..tensoralgebra import Identity, Transposed, Outer, Inner, Dot, Cross, Trace, Determinant, Inverse, Deviatoric, Cofactor, Skew
from ..mathfunctions import MathFunction, Sqrt, Exp, Ln, Cos, Sin
from ..restriction import Restricted, PositiveRestricted, NegativeRestricted
from ..differentiation import SpatialDerivative, Diff, Grad, Div, Curl, Rot
from ..conditional import EQ, NE, LE, GE, LT, GT, Conditional
from ..form import Form
from ..integral import Integral

# Lists of all UFLObject classes
from ..classes import ufl_classes, terminal_classes, nonterminal_classes

# Other algorithms:
from .analysis import extract_basisfunctions, extract_coefficients, extract_variables

def transform_integrands(a, transformation):
    """Transform all integrands in a form with a transformation function.
    
    Example usage:
      b = transform_integrands(a, flatten)
    """
    ufl_assert(isinstance(a, Form), "Expecting a Form.")
    integrals = []
    for itg in a._integrals:
        integrand = transformation(itg._integrand)
        newitg = Integral(itg._domain_type, itg._domain_id, integrand)
        integrals.append(newitg)
    
    return Form(integrals)

def transform(expression, handlers):
    """Convert a UFLExpression according to rules defined by
    the mapping handlers = dict: class -> conversion function."""
    if isinstance(expression, Terminal):
        ops = ()
    else:
        ops = [transform(o, handlers) for o in expression.operands()]
    c = expression._uflid
<<<<<<< HEAD
    h = handlers.get(c, None)
    if c is None:
=======
    if c in handlers:
        h = handlers[c]
    else:
>>>>>>> 95fd0eff
        ufl_error("Didn't find class %s among handlers." % c)
    return h(expression, *ops)

def ufl_reuse_handlers():
    """This function constructs a handler dict for transform
    which can be used to reconstruct a ufl expression through
    transform(...). Nonterminal objects are reused if possible."""
    # Show a clear error message if we miss some types here:
    def not_implemented(x, *ops):
        ufl_error("No handler defined for %s in ufl_reuse_handlers. Add to classes.py." % x._uflid)
    d = UFLTypeDefaultDict(not_implemented)
    
    # Terminal objects are simply reused:
    def this(x):
        return x
    for c in terminal_classes:
        d[c] = this
    # Non-terminal objects are reused if all their children are untouched
    def reconstruct(x, *ops):
        if all((a is b) for (a,b) in izip(x.operands(), ops)):
            return x
        else:
            return type(x)(*ops)
    for c in nonterminal_classes:
        d[c] = reconstruct
    return d

def ufl_copy_handlers():
    """This function constructs a handler dict for transform
    which can be used to reconstruct a ufl expression through
    transform(...). Nonterminal objects are copied, such that 
    no nonterminal objects are shared between the new and old
    expression."""
    # Show a clear error message if we miss some types here:
    def not_implemented(x, *ops):
        ufl_error("No handler defined for %s in ufl_copy_handlers. Add to classes.py." % x._uflid)
    d = UFLTypeDefaultDict(not_implemented)

    # Terminal objects are simply reused:
    def this(x):
        return x
    for c in terminal_classes:
        d[c] = this
    # Non-terminal objects are always copied
    def reconstruct(x, *ops):
        return type(x)(*ops)
    for c in nonterminal_classes:
        d[c] = reconstruct
    return d

def ufl2ufl(expression):
    """Convert an UFL expression to a new UFL expression, with no changes.
    This is used for testing that objects in the expression behave as expected."""
    ufl_assert(isinstance(expression, UFLObject), "Expecting UFLObject.")
    handlers = ufl_reuse_handlers()
    return transform(expression, handlers)

def ufl2uflcopy(expression):
    """Convert an UFL expression to a new UFL expression, with no changes.
    All nonterminal object instances are replaced with identical copies.
    This is used for testing that objects in the expression behave as expected.
    Doesn't touch Variables in current implementation."""
    ufl_assert(isinstance(expression, UFLObject), "Expecting UFLObject.")
    handlers = ufl_copy_handlers()
    return transform(expression, handlers)

def flatten(expression):
    """Convert an UFL expression to a new UFL expression, with sums 
    and products flattened from binary tree nodes to n-ary tree nodes."""
    d = ufl_reuse_handlers()
    def _flatten(x, *ops):
        c = x._uflid
        newops = []
        for o in ops:
            if isinstance(o, c):
                newops.extend(o.operands())
            else:
                newops.append(o)
        return c(*newops)
    d[Sum] = _flatten
    d[Product] = _flatten
    return transform(expression, d)

def replace(expression, substitution_map):
    """Replace objects in expression.
    
    @param expression:
        A UFLObject.
    @param substitution_map:
        A dict with from:to replacements to perform.
    """
    ufl_assert(isinstance(expression, UFLObject), "Expecting UFLObject.")
    handlers = ufl_reuse_handlers()
    orig_handlers = UFLTypeDict()
    
    def r_replace(x, *ops):
        y = substitution_map.get(x)
        if y is None:
            c = x._uflid
            h = orig_handlers[c]
            return h(x, *ops)
        return y
    
    for k in substitution_map.keys():
        c = k._uflid
        orig_handlers[c] = handlers[c]
        handlers[c] = r_replace
    
    return transform(expression, handlers)

def replace_in_form(form, substitution_map):
    "Apply replace to all integrands in a form."
    ufl_assert(isinstance(form, Form), "Expecting Form.")
    def replace_expression(expression):
        return replace(expression, substitution_map)
    return transform_integrands(form, replace_expression)

def expand_compounds_handlers(dim):
    # Note:
    # To avoid typing errors, the expressions for cofactor and deviatoric parts 
    # below were created with the script tensoralgebrastrings.py under ufl/scripts/
    
    d = ufl_reuse_handlers()
    
    def e_grad(x, f):
        ii = Index()
        if f.rank() > 0:
            jj = tuple(indices(f.rank()))
            return as_tensor(f[jj].dx(ii), tuple((ii,)+jj))
        else:
            return as_tensor(f.dx(ii), (ii,))
    d[Grad] = e_grad
    
    def e_div(x, f):
        ii = Index()
        if f.rank() == 1:
            g = f[ii]
        else:
            g = f[...,ii]
        return g.dx(ii)
    d[Div] = e_div
    
    def e_curl(x, f):
        FIXME
    d[Curl] = e_curl
    
    def e_rot(x, f):
        FIXME
    d[Rot] = e_rot
    
    def e_transposed(x, A):
        ii, jj = indices(2)
        return as_tensor(A[ii, jj], (jj, ii))
    d[Transposed] = e_transposed
    
    def e_outer(x, a, b):
        ii = tuple(indices(a.rank()))
        jj = tuple(indices(b.rank()))
        return a[ii]*b[jj]
    d[Outer] = e_outer
    
    def e_inner(x, a, b):
        ii = tuple(indices(a.rank()))
        return a[ii]*b[ii]
    d[Inner] = e_inner
    
    def e_dot(x, a, b):
        ii = Index()
        aa = a[ii] if (a.rank() == 1) else a[...,ii]
        bb = b[ii] if (b.rank() == 1) else b[ii,...]
        return aa*bb
    d[Dot] = e_dot
    
    def e_cross(x, a, b):
        ufl_assert(compare_shapes(a.shape(), (3,)),
            "Invalid shape of first argument in cross product.")
        ufl_assert(compare_shapes(b.shape(), (3,)),
            "Invalid shape of second argument in cross product.")
        def c(i, j):
            return a[i]*b[j]-a[j]*b[i]
        return as_vector((c(1,2), c(2,0), c(0,1)))
    d[Cross] = e_cross
    
    def e_trace(x, A):
        i = Index()
        return A[i,i]
    d[Trace] = e_trace
    
    def e_determinant(x, A):
        sh = complete_shape(A.shape(), dim)

        if len(sh) == 0:
            return A
        
        def det2D(B, i, j, k, l):
            return B[i,k]*B[j,l]-B[i,l]*B[j,k]

        if sh[0] == 2:
            return det2D(A, 0, 1, 0, 1)
        
        if sh[0] == 3:
            # TODO: Verify this expression
            return A[0,0]*det2D(A, 1, 2, 1, 2) + \
                   A[0,1]*det2D(A, 1, 2, 2, 0) + \
                   A[0,2]*det2D(A, 1, 2, 0, 1)
        
        # TODO: Implement generally for all dimensions?
        ufl_error("Determinant not implemented for dimension %d." % dim)
    d[Determinant] = e_determinant
    
    def e_cofactor(x, A):
        sh = complete_shape(A.shape(), dim)
        if sh[0] == 2:
            return as_matrix([[A[1,1],-A[0,1]],[-A[1,0],A[0,0]]])
        elif sh[0] == 3:
            return as_matrix([ \
                [A[2,2]*A[1,1]-A[1,2]*A[2,1],-A[0,1]*A[2,2]+A[0,2]*A[2,1],A[0,1]*A[1,2]-A[0,2]*A[1,1]],
                [-A[2,2]*A[1,0]+A[1,2]*A[2,0],-A[0,2]*A[2,0]+A[2,2]*A[0,0],A[0,2]*A[1,0]-A[1,2]*A[0,0]],
                [A[1,0]*A[2,1]-A[2,0]*A[1,1],A[0,1]*A[2,0]-A[0,0]*A[2,1],A[0,0]*A[1,1]-A[0,1]*A[1,0]] \
                ])
        elif sh[0] == 4:
            return as_matrix([ \
                [-A[3,3]*A[2,1]*A[1,2]+A[1,2]*A[3,1]*A[2,3]+A[1,1]*A[3,3]*A[2,2]-A[3,1]*A[2,2]*A[1,3]+A[2,1]*A[1,3]*A[3,2]-A[1,1]*A[3,2]*A[2,3],-A[3,1]*A[0,2]*A[2,3]+A[0,1]*A[3,2]*A[2,3]-A[0,3]*A[2,1]*A[3,2]+A[3,3]*A[2,1]*A[0,2]-A[3,3]*A[0,1]*A[2,2]+A[0,3]*A[3,1]*A[2,2],A[3,1]*A[1,3]*A[0,2]+A[1,1]*A[0,3]*A[3,2]-A[0,3]*A[1,2]*A[3,1]-A[0,1]*A[1,3]*A[3,2]+A[3,3]*A[1,2]*A[0,1]-A[1,1]*A[3,3]*A[0,2],A[1,1]*A[0,2]*A[2,3]-A[2,1]*A[1,3]*A[0,2]+A[0,3]*A[2,1]*A[1,2]-A[1,2]*A[0,1]*A[2,3]-A[1,1]*A[0,3]*A[2,2]+A[0,1]*A[2,2]*A[1,3]],
                [A[3,3]*A[1,2]*A[2,0]-A[3,0]*A[1,2]*A[2,3]+A[1,0]*A[3,2]*A[2,3]-A[3,3]*A[1,0]*A[2,2]-A[1,3]*A[3,2]*A[2,0]+A[3,0]*A[2,2]*A[1,3],A[0,3]*A[3,2]*A[2,0]-A[0,3]*A[3,0]*A[2,2]+A[3,3]*A[0,0]*A[2,2]+A[3,0]*A[0,2]*A[2,3]-A[0,0]*A[3,2]*A[2,3]-A[3,3]*A[0,2]*A[2,0],-A[3,3]*A[0,0]*A[1,2]+A[0,0]*A[1,3]*A[3,2]-A[3,0]*A[1,3]*A[0,2]+A[3,3]*A[1,0]*A[0,2]+A[0,3]*A[3,0]*A[1,2]-A[0,3]*A[1,0]*A[3,2],A[0,3]*A[1,0]*A[2,2]+A[1,3]*A[0,2]*A[2,0]-A[0,0]*A[2,2]*A[1,3]-A[0,3]*A[1,2]*A[2,0]+A[0,0]*A[1,2]*A[2,3]-A[1,0]*A[0,2]*A[2,3]],
                [A[3,1]*A[1,3]*A[2,0]+A[3,3]*A[2,1]*A[1,0]+A[1,1]*A[3,0]*A[2,3]-A[1,0]*A[3,1]*A[2,3]-A[3,0]*A[2,1]*A[1,3]-A[1,1]*A[3,3]*A[2,0],A[3,3]*A[0,1]*A[2,0]-A[3,3]*A[0,0]*A[2,1]-A[0,3]*A[3,1]*A[2,0]-A[3,0]*A[0,1]*A[2,3]+A[0,0]*A[3,1]*A[2,3]+A[0,3]*A[3,0]*A[2,1],-A[0,0]*A[3,1]*A[1,3]+A[0,3]*A[1,0]*A[3,1]-A[3,3]*A[1,0]*A[0,1]+A[1,1]*A[3,3]*A[0,0]-A[1,1]*A[0,3]*A[3,0]+A[3,0]*A[0,1]*A[1,3],A[0,0]*A[2,1]*A[1,3]+A[1,0]*A[0,1]*A[2,3]-A[0,3]*A[2,1]*A[1,0]+A[1,1]*A[0,3]*A[2,0]-A[1,1]*A[0,0]*A[2,3]-A[0,1]*A[1,3]*A[2,0]],
                [-A[1,2]*A[3,1]*A[2,0]-A[2,1]*A[1,0]*A[3,2]+A[3,0]*A[2,1]*A[1,2]-A[1,1]*A[3,0]*A[2,2]+A[1,0]*A[3,1]*A[2,2]+A[1,1]*A[3,2]*A[2,0],-A[3,0]*A[2,1]*A[0,2]-A[0,1]*A[3,2]*A[2,0]+A[3,1]*A[0,2]*A[2,0]-A[0,0]*A[3,1]*A[2,2]+A[3,0]*A[0,1]*A[2,2]+A[0,0]*A[2,1]*A[3,2],A[0,0]*A[1,2]*A[3,1]-A[1,0]*A[3,1]*A[0,2]+A[1,1]*A[3,0]*A[0,2]+A[1,0]*A[0,1]*A[3,2]-A[3,0]*A[1,2]*A[0,1]-A[1,1]*A[0,0]*A[3,2],-A[1,1]*A[0,2]*A[2,0]+A[2,1]*A[1,0]*A[0,2]+A[1,2]*A[0,1]*A[2,0]+A[1,1]*A[0,0]*A[2,2]-A[1,0]*A[0,1]*A[2,2]-A[0,0]*A[2,1]*A[1,2]] \
                ])
        ufl_error("Cofactor not implemented for dimension %s." % sh[0])
    d[Cofactor] = e_cofactor
    
    def e_inverse(x, A):
        if A.rank() == 0:
            return 1.0 / A
        return e_determinant(A) * e_cofactor(A)
    d[Inverse] = e_inverse
    
    def e_deviatoric(x, A):
        sh = complete_shape(A.shape(), dim)
        if sh[0] == 2:
            return as_matrix([[-A[1,1],A[0,1]],[A[1,0],-A[0,0]]])
        elif sh[0] == 3:
            return as_matrix([[-A[1,1]-A[2,2],A[0,1],A[0,2]],[A[1,0],-A[0,0]-A[2,2],A[1,2]],[A[2,0],A[2,1],-A[0,0]-A[1,1]]])
        ufl_error("dev(A) not implemented for dimension %s." % sh[0])
    d[Deviatoric] = e_deviatoric
    
    def e_skew(x, A):
        i, j = indices(2)
        return as_matrix( (A[i,j] - A[j,i]) / 2, (i,j) )
    d[Skew] = e_skew
<<<<<<< HEAD
=======
     
    return transform(expression, d)


def flatten(expression):
    """Convert an UFL expression to a new UFL expression, with sums 
    and products flattened from binary tree nodes to n-ary tree nodes."""
    d = ufl_reuse_handlers()
    def _flatten(x, *ops):
        c = x._uflid
        newops = []
        for o in ops:
            if isinstance(o, c):
                newops.extend(o.operands())
            else:
                newops.append(o)
        return c(*newops)
    d[Sum] = _flatten
    d[Product] = _flatten
    return transform(expression, d)
>>>>>>> 95fd0eff

    return d

def expand_compounds(expression, dim):
    """Convert an UFL expression to a new UFL expression, with all 
    compound operator objects converted to basic (indexed) expressions."""
    
<<<<<<< HEAD
    handlers = expand_compounds_handlers(dim)
    variables = {}
    
    def e_variable(x):
        e = variables.get(x._count, None)
        if e is None:
            e = transform(x._expression, handlers)
            e = Variable(e, x._count)
            variables[x._count] = e
        return e
    handlers[Variable] = e_variable
    
    return transform(expression, handlers)
=======
    @param expression:
        A UFLObject.
    @param substitution_map:
        A dict with from:to replacements to perform.
    """
    handlers = ufl_reuse_handlers()
    orig_handlers = {}
    def r_replace(x, *ops):
        y = substitution_map.get(x)
        if y is None:
            return orig_handlers[x._uflid](x, *ops)
        return y
    for k in substitution_map.keys():
        c = k._uflid
        orig_handlers[c] = handlers[c]
        handlers[c] = r_replace
    return transform(expression, handlers)


def replace_in_form(form, substitution_map):
    "Apply replace to all integrands in a form."
    def replace_expression(expression):
        return replace(expression, substitution_map)
    return transform_integrands(form, replace_expression)


# TODO: Take care when using this, it will replace _all_ occurences of these indices,
# so in f.ex. (a[i]*b[i]*(1.0 + c[i]*d[i]) the replacement i==0 will result in
# (a[0]*b[0]*(1.0 + c[0]*d[0]) which is probably not what is wanted.
# If this is a problem, a new algorithm may be needed.
>>>>>>> 95fd0eff
<|MERGE_RESOLUTION|>--- conflicted
+++ resolved
@@ -5,11 +5,7 @@
 from __future__ import absolute_import
 
 __authors__ = "Martin Sandve Alnes"
-<<<<<<< HEAD
 __date__ = "2008-05-07 -- 2008-10-27"
-=======
-__date__ = "2008-05-07 -- 2008-10-24"
->>>>>>> 95fd0eff
 
 from itertools import izip
 
@@ -63,14 +59,8 @@
     else:
         ops = [transform(o, handlers) for o in expression.operands()]
     c = expression._uflid
-<<<<<<< HEAD
     h = handlers.get(c, None)
     if c is None:
-=======
-    if c in handlers:
-        h = handlers[c]
-    else:
->>>>>>> 95fd0eff
         ufl_error("Didn't find class %s among handlers." % c)
     return h(expression, *ops)
 
@@ -153,7 +143,6 @@
     d[Sum] = _flatten
     d[Product] = _flatten
     return transform(expression, d)
-
 def replace(expression, substitution_map):
     """Replace objects in expression.
     
@@ -320,29 +309,6 @@
         i, j = indices(2)
         return as_matrix( (A[i,j] - A[j,i]) / 2, (i,j) )
     d[Skew] = e_skew
-<<<<<<< HEAD
-=======
-     
-    return transform(expression, d)
-
-
-def flatten(expression):
-    """Convert an UFL expression to a new UFL expression, with sums 
-    and products flattened from binary tree nodes to n-ary tree nodes."""
-    d = ufl_reuse_handlers()
-    def _flatten(x, *ops):
-        c = x._uflid
-        newops = []
-        for o in ops:
-            if isinstance(o, c):
-                newops.extend(o.operands())
-            else:
-                newops.append(o)
-        return c(*newops)
-    d[Sum] = _flatten
-    d[Product] = _flatten
-    return transform(expression, d)
->>>>>>> 95fd0eff
 
     return d
 
@@ -350,7 +316,6 @@
     """Convert an UFL expression to a new UFL expression, with all 
     compound operator objects converted to basic (indexed) expressions."""
     
-<<<<<<< HEAD
     handlers = expand_compounds_handlers(dim)
     variables = {}
     
@@ -363,36 +328,4 @@
         return e
     handlers[Variable] = e_variable
     
-    return transform(expression, handlers)
-=======
-    @param expression:
-        A UFLObject.
-    @param substitution_map:
-        A dict with from:to replacements to perform.
-    """
-    handlers = ufl_reuse_handlers()
-    orig_handlers = {}
-    def r_replace(x, *ops):
-        y = substitution_map.get(x)
-        if y is None:
-            return orig_handlers[x._uflid](x, *ops)
-        return y
-    for k in substitution_map.keys():
-        c = k._uflid
-        orig_handlers[c] = handlers[c]
-        handlers[c] = r_replace
-    return transform(expression, handlers)
-
-
-def replace_in_form(form, substitution_map):
-    "Apply replace to all integrands in a form."
-    def replace_expression(expression):
-        return replace(expression, substitution_map)
-    return transform_integrands(form, replace_expression)
-
-
-# TODO: Take care when using this, it will replace _all_ occurences of these indices,
-# so in f.ex. (a[i]*b[i]*(1.0 + c[i]*d[i]) the replacement i==0 will result in
-# (a[0]*b[0]*(1.0 + c[0]*d[0]) which is probably not what is wanted.
-# If this is a problem, a new algorithm may be needed.
->>>>>>> 95fd0eff
+    return transform(expression, handlers)