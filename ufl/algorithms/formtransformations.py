--- conflicted
+++ resolved
@@ -489,10 +489,6 @@
     if reordered_u.ufl_function_space() != u.ufl_function_space():
         raise ValueError("Element mismatch between new and old arguments (trial functions).")
     if reordered_v.ufl_function_space() != v.ufl_function_space():
-<<<<<<< HEAD
-        error("Element mismatch between new and old arguments (test functions).")
-=======
         raise ValueError("Element mismatch between new and old arguments (test functions).")
 
->>>>>>> c3942189
     return map_integrands(Conj, replace(form, {v: reordered_v, u: reordered_u}))