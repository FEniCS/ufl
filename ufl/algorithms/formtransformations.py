"""Utilities for transforming complete Forms into new related Forms."""

<<<<<<< HEAD
# Copyright (C) 2008-2015 Martin Sandve Alnæs
=======
# Copyright (C) 2008-2025 Martin Sandve Alnæs
>>>>>>> 5d249b0f
#
# This file is part of UFL (https://www.fenicsproject.org)
#
# SPDX-License-Identifier:    LGPL-3.0-or-later
#
# Modified by Anders Logg, 2008-2009.
# Modified by Garth N. Wells, 2010.
# Modified by Marie E. Rognes, 2010.
# Modified by Jørgen S. Dokken, 2025.

import warnings
from logging import debug

from ufl.algebra import Conj
from ufl.algorithms.formsplitter import extract_blocks

# Other algorithms:
from ufl.algorithms.map_integrands import map_integrands
from ufl.algorithms.replace import replace
from ufl.algorithms.transformer import Transformer
from ufl.argument import Argument
from ufl.coefficient import Coefficient
from ufl.constantvalue import Zero

# All classes:
from ufl.core.expr import ufl_err_str


# FIXME: Don't use this below, it makes partextracter more expensive than necessary
def _expr_has_terminal_types(expr, ufl_types):
    """Check if an expression has terminal types."""
    input = [expr]
    while input:
        e = input.pop()
        ops = e.ufl_operands
        if ops:
            input.extend(ops)
        elif isinstance(e, ufl_types):
            return True
    return False


def zero_expr(e):
    """Create a zero expression."""
    return Zero(e.ufl_shape, e.ufl_free_indices, e.ufl_index_dimensions)


class PartExtracter(Transformer):
    """PartExtracter extracts those parts of a form that contain the given argument(s)."""

    def __init__(self, arguments):
        """Initialise."""
        Transformer.__init__(self)
        self._want = set(arguments)

    def expr(self, x):
        """Apply to expr.

        The default is a nonlinear operator not accepting any Arguments among its children.
        """
        if _expr_has_terminal_types(x, Argument):
            raise ValueError(f"Found Argument in {ufl_err_str(x)}, this is an invalid expression.")
        return (x, set())

    # Terminals that are not Variables or Arguments behave as default
    # expr-s.
    terminal = expr

    def variable(self, x):
        """Return relevant parts of this variable."""
        # Extract parts/provides from this variable's expression
        expression, label = x.ufl_operands
        part, provides = self.visit(expression)

        # If the extracted part is zero or we provide more than we
        # want, return zero
        if isinstance(part, Zero) or (provides - self._want):
            return (zero_expr(x), set())

        # Reuse varible if possible (or reconstruct from part)
        x = self.reuse_if_possible(x, part, label)

        return (x, provides)

    def argument(self, x):
        """Return itself unless itself provides too much."""
        # An argument provides itself
        provides = {x}

        # If we provide more than we want, return zero
        if provides - self._want:
            return (zero_expr(x), set())

        return (x, provides)

    def sum(self, x):
        """Return the terms that might eventually yield the correct parts(!).

        The logic required for sums is a bit elaborate:

        A sum may contain terms providing different arguments. We
        should return (a sum of) a suitable subset of these
        terms. Those should all provide the same arguments.

        For each term in a sum, there are 2 simple possibilities:

        1a) The relevant part of the term is zero -> skip.
        1b) The term provides more arguments than we want -> skip

        2) If all terms fall into the above category, we can just
        return zero.

        Any remaining terms may provide exactly the arguments we want,
        or fewer. This is where things start getting interesting.

        3) Bottom-line: if there are terms with providing different
        arguments -- provide terms that contain the most arguments. If
        there are terms providing different sets of same size -> throw
        error (e.g. Argument(-1) + Argument(-2)).
        """
        parts_that_provide = {}

        # 1. Skip terms that provide too much
        original_terms = x.ufl_operands
        assert len(original_terms) == 2
        for term in original_terms:
            # Visit this term in the sum
            part, term_provides = self.visit(term)

            # If this part is zero or it provides more than we want,
            # skip it
            if isinstance(part, Zero) or (term_provides - self._want):
                continue

            # Add the contributions from this part to temporary list
            term_provides = frozenset(term_provides)
            if term_provides in parts_that_provide:
                parts_that_provide[term_provides] += [part]
            else:
                parts_that_provide[term_provides] = [part]

        # 2. If there are no remaining terms, return zero
        if not parts_that_provide:
            return (zero_expr(x), set())

        # 3. Return the terms that provide the biggest set
        most_provided = frozenset()
        for provideds, parts in parts_that_provide.items():  # TODO: Just sort instead?
            # Throw error if size of sets are equal (and not zero)
            if len(provideds) == len(most_provided) and len(most_provided):
                raise ValueError("Don't know what to do with sums with different Arguments.")

            if provideds > most_provided:
                most_provided = provideds

        terms = parts_that_provide[most_provided]
        if len(terms) == 2:
            x = self.reuse_if_possible(x, *terms)
        else:
            (x,) = terms

        return (x, most_provided)

    def product(self, x, *ops):
        """Apply to product.

        Note: Product is a visit-children-first handler. ops are
        the visited factors.
        """
        provides = set()
        factors = []

        for factor, factor_provides in ops:
            # If any factor is zero, return
            if isinstance(factor, Zero):
                return (zero_expr(x), set())

            # Add factor to factors and extend provides
            factors.append(factor)
            provides = provides | factor_provides

            # If we provide more than we want, return zero
            if provides - self._want:
                return (zero_expr(x), provides)

        # Reuse product if possible (or reconstruct from factors)
        x = self.reuse_if_possible(x, *factors)

        return (x, provides)

    # inner, outer and dot all behave as product
    inner = product
    outer = product
    dot = product

    def division(self, x):
        """Return parts_of_numerator/denominator."""
        # Get numerator and denominator
        numerator, denominator = x.ufl_operands

        # Check for Arguments in the denominator
        if _expr_has_terminal_types(denominator, Argument):
            raise ValueError(
                f"Found Argument in denominator of {ufl_err_str(x)}, this is an invalid expression."
            )

        # Visit numerator
        numerator_parts, provides = self.visit(numerator)

        # If numerator is zero, return zero. (No need to check whether
        # it provides too much, already checked by visit.)
        if isinstance(numerator_parts, Zero):
            return (zero_expr(x), set())

        # Reuse x if possible, otherwise reconstruct from (parts of)
        # numerator and denominator
        x = self.reuse_if_possible(x, numerator_parts, denominator)

        return (x, provides)

    def linear_operator(self, x, arg):
        """Apply to linear_operator.

        A linear operator with a single operand accepting arity > 0,
        providing whatever Argument its operand does.
        """
        # linear_operator is a visit-children-first handler. Handled
        # arguments are in arg.
        part, provides = arg

        # Discard if part is zero. (No need to check whether we
        # provide too much, already checked by children.)
        if isinstance(part, Zero):
            return (zero_expr(x), set())

        x = self.reuse_if_possible(x, part)

        return (x, provides)

    # Positive and negative restrictions behave as linear operators
    positive_restricted = linear_operator
    negative_restricted = linear_operator

    # Cell and facet average are linear operators
    cell_avg = linear_operator
    facet_avg = linear_operator

    # Grad is a linear operator
    grad = linear_operator

    # Conj, Real, Imag are linear operators
    conj = linear_operator
    real = linear_operator
    imag = linear_operator

    def linear_indexed_type(self, x):
        """Return parts of expression belonging to this indexed expression."""
        expression, index = x.ufl_operands
        part, provides = self.visit(expression)

        # Return zero if extracted part is zero. (The expression
        # should already have checked if it provides too much.)
        if isinstance(part, Zero):
            return (zero_expr(x), set())

        # Reuse x if possible (or reconstruct by indexing part)
        x = self.reuse_if_possible(x, part, index)

        return (x, provides)

    # All of these indexed thingies behave as a linear_indexed_type
    indexed = linear_indexed_type
    index_sum = linear_indexed_type
    component_tensor = linear_indexed_type

    def list_tensor(self, x, *ops):
        """Apply to list_tensor."""
        # list_tensor is a visit-children-first handler. ops contains
        # the visited operands with their provides. (It follows that
        # none of the visited operands provide more than wanted.)

        # Extract the most arguments provided by any of the components
        most_provides = ops[0][1]
        for component, provides in ops:
            if provides - most_provides:
                most_provides = provides

        # Check that all components either provide the same arguments
        # or vanish. (This check is here b/c it is not obvious what to
        # return if the components provide different arguments, at
        # least with the current transformer design.)
        for component, provides in ops:
            if provides != most_provides and not isinstance(component, Zero):
                raise ValueError(
                    "PartExtracter does not know how to handle list_tensors with "
                    "non-zero components providing fewer arguments"
                )

        # Return components
        components = [op[0] for op in ops]
        x = self.reuse_if_possible(x, *components)

        return (x, most_provides)


def compute_form_with_arity(form, arity, arguments=None):
    """Compute parts of form of given arity."""
    # Extract all arguments in form
    if arguments is None:
        arguments = form.arguments()

    if len(arguments) < arity:
        warnings.warn(f"Form has no parts with arity {arity}.")
        return 0 * form

    # Assuming that the form is not a sum of terms
    # that depend on different arguments, e.g. (u+v)*dx
    # would result in just v*dx. But that doesn't make
    # any sense anyway.
    sub_arguments = set(arguments[:arity])
    pe = PartExtracter(sub_arguments)

    def _transform(e):
        e_visited, provides = pe.visit(e)
        if provides == sub_arguments:
            return e_visited
        return Zero()

    return map_integrands(_transform, form)


def compute_form_arities(form):
    """Return set of arities of terms present in form."""
    # Extract all arguments present in form
    arguments = form.arguments()

    parts = [arg.part() for arg in arguments]
    if set(parts) - {None}:
        raise ValueError("compute_form_arities cannot handle parts.")

    arities = set()
    for arity in range(len(arguments) + 1):
        # Compute parts with arity "arity"
        parts = compute_form_with_arity(form, arity, arguments)

        # Register arity if "parts" does not vanish
        if parts and parts.integrals():
            arities.add(arity)

    return arities


def compute_form_lhs(form):
    """Compute the left hand side of a form.

    Example:
        a = u*v*dx + f*v*dx
        a = lhs(a) -> u*v*dx
    """
    parts = tuple(sorted(set(part for a in form.arguments() if (part := a.part()) is not None)))
<<<<<<< HEAD
    # If Arguments are stemming from a MixedFucntionSpace, we have to compute this per block
=======
    # If Arguments are stemming from a MixedFunctionSpace, we have to compute this per block
>>>>>>> 5d249b0f
    if parts == ():
        return compute_form_with_arity(form, 2)

    form_blocks = extract_blocks(form, arity=2)
    lhs = 0
    for bi in form_blocks:
        for bj in bi:
            if bj is not None:
                lhs += compute_form_with_arity(bj, 2)
    return lhs


def compute_form_rhs(form):
    """Compute the right hand side of a form.

    Example:
        a = u*v*dx + f*v*dx
        L = rhs(a) -> -f*v*dx
    """
    parts = tuple(sorted(set(part for a in form.arguments() if (part := a.part()) is not None)))
    if parts == ():
        return -compute_form_with_arity(form, 1)

    form_blocks = extract_blocks(form, arity=1)
    rhs = 0
    for bi in form_blocks:
        if bi is not None:
            rhs += compute_form_with_arity(bi, 1)
    return -rhs


def compute_form_functional(form):
    """Compute the functional part of a form, that is the terms independent of Arguments.

    (Used for testing, not sure if it's useful for anything?)
    """
    return compute_form_with_arity(form, 0)


def compute_form_action(form, coefficient):
    """Compute the action of a form on a Coefficient.

    This works simply by replacing the last Argument
    with a Coefficient on the same function space (element).
    The form returned will thus have one Argument less
    and one additional Coefficient at the end if no
    Coefficient has been provided.
    """
    # TODO: Check whatever makes sense for coefficient

    # Extract all arguments
    arguments = form.arguments()

    parts = [arg.part() for arg in arguments]
    if set(parts) - {None}:
        # We assume that for MixedFunctionSpace that the max arity can be two
        highest_arity_form = compute_form_lhs(form)
        if highest_arity_form == 0 or highest_arity_form.empty():
            highest_arity_form = compute_form_rhs(form)
<<<<<<< HEAD
        if highest_arity_form == 0 or highest_arity_form.empty():
            raise ValueError("No arguments to replace in form.")
=======
            if highest_arity_form == 0 or highest_arity_form.empty():
                raise ValueError("No arguments to replace in form.")
>>>>>>> 5d249b0f
        arguments = highest_arity_form.arguments()
        numbers = [a.number() for a in arguments]
        max_number = max(numbers)
        if coefficient is None:
            replacement_map = {
                a: Coefficient(a.ufl_function_space())
                for a in arguments
                if a.number() == max_number
            }
        else:
            replacement_map = {
                a: coefficient[a.part()] for a in arguments if a.number() == max_number
            }
        return replace(form, replacement_map)

    # Pick last argument (will be replaced)
    u = arguments[-1]

    fs = u.ufl_function_space()
    if coefficient is None:
        coefficient = Coefficient(fs)
    elif coefficient.ufl_function_space() != fs:
        debug("Computing action of form on a coefficient in a different function space.")
    return replace(form, {u: coefficient})


def compute_energy_norm(form, coefficient):
    """Compute the a-norm of a Coefficient given a form a.

    This works simply by replacing the two Arguments
    with a Coefficient on the same function space (element).
    The Form returned will thus be a functional with no
    Arguments, and one additional Coefficient at the
    end if no coefficient has been provided.
    """
    from ufl.formoperators import action  # Delayed import to avoid circularity

    arguments = form.arguments()

    parts = [arg.part() for arg in arguments]
    if set(parts) - {None}:
        raise ValueError("compute_energy_norm cannot handle parts.")

    if len(arguments) != 2:
        raise ValueError("Expecting bilinear form.")
    v, u = arguments
    U = u.ufl_function_space()
    V = v.ufl_function_space()
    if U != V:
        raise ValueError(
            f"Expecting equal finite elements for test and trial functions, got '{U}' and '{V}'."
        )
    if coefficient is None:
        coefficient = Coefficient(V)
    else:
        if coefficient.ufl_function_space() != U:
            raise ValueError(
                "Trying to compute action of form on a "
                "coefficient in an incompatible element space."
            )
    return action(action(form, coefficient), coefficient)


def compute_form_adjoint(form, reordered_arguments=None):
    """Compute the adjoint of a bilinear form.

    This works simply by swapping the number and part of the two arguments,
    but keeping their elements and places in the integrand expressions.
    """
    arguments = form.arguments()

    parts = [arg.part() for arg in arguments]
    if set(parts) - {None}:
        J = extract_blocks(form, arity=2)
        num_blocks = len(J)
        J_adj = 0
        for i in range(num_blocks):
            for j in range(num_blocks):
                if J[i][j] is None:
                    continue
                v, u = J[i][j].arguments()
                if reordered_arguments is None:
                    reordered_u = Argument(u.ufl_function_space(), number=v.number(), part=v.part())
                    reordered_v = Argument(v.ufl_function_space(), number=u.number(), part=u.part())
                else:
                    reordered_u, reordered_v = reordered_arguments[i]

                if reordered_u.number() >= reordered_v.number():
                    raise ValueError("Ordering of new arguments is the same as the old arguments!")

                if reordered_u.part() != v.part():
                    raise ValueError("Ordering of new arguments is the same as the old arguments!")
                if reordered_v.part() != u.part():
                    raise ValueError("Ordering of new arguments is the same as the old arguments!")

                if reordered_u.ufl_function_space() != u.ufl_function_space():
                    raise ValueError(
                        "Element mismatch between new and old arguments (trial functions)."
                    )
                if reordered_v.ufl_function_space() != v.ufl_function_space():
                    raise ValueError(
                        "Element mismatch between new and old arguments (test functions)."
                    )

                J_adj += map_integrands(Conj, replace(J[i][j], {v: reordered_v, u: reordered_u}))
        return J_adj

    if len(arguments) != 2:
        raise ValueError("Expecting bilinear form.")

    v, u = arguments
    if v.number() >= u.number():
        raise ValueError("Mistaken assumption in code!")

    if reordered_arguments is None:
        reordered_u = Argument(u.ufl_function_space(), number=v.number(), part=v.part())
        reordered_v = Argument(v.ufl_function_space(), number=u.number(), part=u.part())
    else:
        reordered_u, reordered_v = reordered_arguments

    if reordered_u.number() >= reordered_v.number():
        raise ValueError("Ordering of new arguments is the same as the old arguments!")

    if reordered_u.part() != v.part():
        raise ValueError("Ordering of new arguments is the same as the old arguments!")
    if reordered_v.part() != u.part():
        raise ValueError("Ordering of new arguments is the same as the old arguments!")

    if reordered_u.ufl_function_space() != u.ufl_function_space():
        raise ValueError("Element mismatch between new and old arguments (trial functions).")
    if reordered_v.ufl_function_space() != v.ufl_function_space():
        raise ValueError("Element mismatch between new and old arguments (test functions).")

    return map_integrands(Conj, replace(form, {v: reordered_v, u: reordered_u}))<|MERGE_RESOLUTION|>--- conflicted
+++ resolved
@@ -1,10 +1,6 @@
 """Utilities for transforming complete Forms into new related Forms."""
 
-<<<<<<< HEAD
-# Copyright (C) 2008-2015 Martin Sandve Alnæs
-=======
 # Copyright (C) 2008-2025 Martin Sandve Alnæs
->>>>>>> 5d249b0f
 #
 # This file is part of UFL (https://www.fenicsproject.org)
 #
@@ -365,11 +361,7 @@
         a = lhs(a) -> u*v*dx
     """
     parts = tuple(sorted(set(part for a in form.arguments() if (part := a.part()) is not None)))
-<<<<<<< HEAD
-    # If Arguments are stemming from a MixedFucntionSpace, we have to compute this per block
-=======
     # If Arguments are stemming from a MixedFunctionSpace, we have to compute this per block
->>>>>>> 5d249b0f
     if parts == ():
         return compute_form_with_arity(form, 2)
 
@@ -429,13 +421,8 @@
         highest_arity_form = compute_form_lhs(form)
         if highest_arity_form == 0 or highest_arity_form.empty():
             highest_arity_form = compute_form_rhs(form)
-<<<<<<< HEAD
-        if highest_arity_form == 0 or highest_arity_form.empty():
-            raise ValueError("No arguments to replace in form.")
-=======
             if highest_arity_form == 0 or highest_arity_form.empty():
                 raise ValueError("No arguments to replace in form.")
->>>>>>> 5d249b0f
         arguments = highest_arity_form.arguments()
         numbers = [a.number() for a in arguments]
         max_number = max(numbers)
