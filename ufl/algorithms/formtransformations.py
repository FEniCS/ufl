--- conflicted
+++ resolved
@@ -361,11 +361,7 @@
         a = lhs(a) -> u*v*dx
     """
     parts = tuple(sorted(set(part for a in form.arguments() if (part := a.part()) is not None)))
-<<<<<<< HEAD
-    # If Arguments are stemming from a MixedFucntionSpace, we have to compute this per block
-=======
     # If Arguments are stemming from a MixedFunctionSpace, we have to compute this per block
->>>>>>> 210644fc
     if parts == ():
         return compute_form_with_arity(form, 2)
 
