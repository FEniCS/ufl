--- conflicted
+++ resolved
@@ -1,11 +1,10 @@
-"""Balancing."""
 # Copyright (C) 2011-2017 Martin Sandve Alnæs
 #
 # This file is part of UFL (https://www.fenicsproject.org)
 #
 # SPDX-License-Identifier:    LGPL-3.0-or-later
+"""Balancing."""
 
-<<<<<<< HEAD
 from ufl.averaging import CellAvg, FacetAvg
 from ufl.corealg.map_dag import map_expr_dag
 from ufl.corealg.multifunction import MultiFunction
@@ -16,36 +15,19 @@
 
 modifier_precedence = {
     m._ufl_handler_name_: i
-    for i, m in enumerate([ReferenceValue, ReferenceGrad, Grad, CellAvg,
-                           FacetAvg, PositiveRestricted, NegativeRestricted, Indexed])
+    for i, m in enumerate(
+        [
+            ReferenceValue,
+            ReferenceGrad,
+            Grad,
+            CellAvg,
+            FacetAvg,
+            PositiveRestricted,
+            NegativeRestricted,
+            Indexed,
+        ]
+    )
 }
-=======
-from ufl.classes import (
-    CellAvg,
-    FacetAvg,
-    Grad,
-    Indexed,
-    NegativeRestricted,
-    PositiveRestricted,
-    ReferenceGrad,
-    ReferenceValue,
-)
-from ufl.corealg.map_dag import map_expr_dag
-from ufl.corealg.multifunction import MultiFunction
-
-modifier_precedence = [
-    ReferenceValue,
-    ReferenceGrad,
-    Grad,
-    CellAvg,
-    FacetAvg,
-    PositiveRestricted,
-    NegativeRestricted,
-    Indexed,
-]
-
-modifier_precedence = {m._ufl_handler_name_: i for i, m in enumerate(modifier_precedence)}
->>>>>>> b15d8d3f
 
 
 def balance_modified_terminal(expr):
