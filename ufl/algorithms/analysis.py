--- conflicted
+++ resolved
@@ -11,21 +11,13 @@
 
 from itertools import chain
 
-<<<<<<< HEAD
 from ufl.algorithms.traversal import iter_expressions
-from ufl.argument import BaseArgument
-=======
-from ufl.utils.sorting import sorted_by_count, topological_sorting
-
-from ufl.core.terminal import Terminal
-from ufl.core.base_form_operator import BaseFormOperator
 from ufl.argument import BaseArgument, Coargument
->>>>>>> adcc9abb
 from ufl.coefficient import BaseCoefficient
 from ufl.constant import Constant
+from ufl.core.base_form_operator import BaseFormOperator
 from ufl.core.terminal import Terminal
-from ufl.corealg.traversal import (traverse_unique_terminals,
-                                   unique_pre_traversal)
+from ufl.corealg.traversal import traverse_unique_terminals, unique_pre_traversal
 from ufl.form import BaseForm, Form
 from ufl.utils.sorting import sorted_by_count, topological_sorting
 
@@ -243,13 +235,8 @@
 
 
 def extract_sub_elements(elements):
-<<<<<<< HEAD
-    "Build sorted tuple of all sub elements (including parent element)."
+    """Build sorted tuple of all sub elements (including parent element)."""
     sub_elements = tuple(chain(*[e.sub_elements for e in elements]))
-=======
-    """Build sorted tuple of all sub elements (including parent element)."""
-    sub_elements = tuple(chain(*[e.sub_elements() for e in elements]))
->>>>>>> adcc9abb
     if not sub_elements:
         return tuple(elements)
     return tuple(elements) + extract_sub_elements(sub_elements)
