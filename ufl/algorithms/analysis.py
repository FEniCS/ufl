# -*- coding: utf-8 -*-
"""Utility algorithms for inspection of and information extraction from UFL objects in various ways."""

# Copyright (C) 2008-2016 Martin Sandve Alnæs
#
# This file is part of UFL (https://www.fenicsproject.org)
#
# SPDX-License-Identifier:    LGPL-3.0-or-later
#
# Modified by Anders Logg, 2009-2010.
# Modified by Johan Hake, 2010.

from itertools import chain

from ufl.utils.sorting import sorted_by_count, topological_sorting

from ufl.core.terminal import Terminal
<<<<<<< HEAD
from ufl.core.base_form_operator import BaseFormOperator
=======
>>>>>>> 772485d7
from ufl.argument import BaseArgument
from ufl.coefficient import BaseCoefficient
from ufl.constant import Constant
from ufl.form import BaseForm, Form
from ufl.algorithms.traversal import iter_expressions
from ufl.corealg.traversal import unique_pre_traversal, traverse_unique_terminals


# TODO: Some of these can possibly be optimised by implementing
# inlined stack based traversal algorithms

def _sorted_by_number_and_part(seq):
    return sorted(seq, key=lambda x: (x.number(), x.part()))


def unique_tuple(objects):
    "Return tuple of unique objects, preserving initial ordering."
    unique_objects = []
    handled = set()
    for obj in objects:
        if obj not in handled:
            handled.add(obj)
            unique_objects.append(obj)
    return tuple(unique_objects)


# --- Utilities to extract information from an expression ---

def __unused__extract_classes(a):
    """Build a set of all unique Expr subclasses used in a.
    The argument a can be a BaseForm, Integral or Expr."""
    return set(o._ufl_class_
               for e in iter_expressions(a)
               for o in unique_pre_traversal(e))


def extract_type(a, ufl_types):
    """Build a set of all objects found in a whose class is in ufl_types.
    The argument a can be a BaseForm, Integral or Expr."""

    if not isinstance(ufl_types, (list, tuple)):
        ufl_types = (ufl_types,)

<<<<<<< HEAD
    # BaseForms that aren't forms or base form operators only have arguments/coefficients
    if isinstance(a, BaseForm) and not isinstance(a, (Form, BaseFormOperator)):
        objects = set()
        if any(issubclass(t, BaseArgument) for t in ufl_types):
            objects.update(a.arguments())
        if any(issubclass(t, BaseCoefficient) for t in ufl_types):
            objects.update(a.coefficients())
        return objects
        """
=======
    # BaseForms that aren't forms only have arguments
    if isinstance(a, BaseForm) and not isinstance(a, Form):
>>>>>>> 772485d7
        if any(issubclass(t, BaseArgument) for t in ufl_types):
            return set(a.arguments())
        else:
            return set()
<<<<<<< HEAD
        """

    if all(issubclass(t, Terminal) for t in ufl_types):
        # Optimization
        objects = set(o for e in iter_expressions(a)
                      for o in traverse_unique_terminals(e)
                      if any(isinstance(o, t) for t in ufl_types))
    else:
        objects = set(o for e in iter_expressions(a)
                      for o in unique_pre_traversal(e)
                      if any(isinstance(o, t) for t in ufl_types))

    # Need to extract objects contained in base form operators whose type is in ufl_types
    if all(t is not BaseFormOperator for t in ufl_types):
        # For the case where there are no base form operators in `a`, this effectively doubles the time
        # since we traverse the DAG twice.
        # -> A solution would be to have a mechanism to collect these operators as we traverse
        #    the DAG for the first time and use that information.
        base_form_ops = extract_type(a, BaseFormOperator)
    else:
        base_form_ops = set(e for e in objects if isinstance(e, BaseFormOperator))

    ufl_types_no_args = tuple(t for t in ufl_types if not issubclass(t, BaseArgument))
    base_form_objects = ()
    for o in base_form_ops:
        # This accounts for having BaseFormOperator in Forms: if N is a BaseFormOperator
        #  N(u; v*) * v * dx <=> action(v1 * v * dx, N(...; v*))
        # where v, v1 are Arguments and v* a Coargument.
        for ai in tuple(arg for arg in o.argument_slots(isinstance(a, Form))):
            base_form_objects += tuple(extract_type(ai, ufl_types))
        # Look for BaseArguments in BaseFormOperator's argument slots only since that's where they are by definition.
        # Don't look into operands, which is convenient for external operator composition, e.g. N1(N2; v*)
        # where N2 is seen as an operator and not a form.
        slots = o.ufl_operands  # + (o.result_coefficient(),)
        for ai in slots:
            base_form_objects += tuple(extract_type(ai, ufl_types_no_args))
    objects.update(base_form_objects)
    return objects
=======

    if all(issubclass(t, Terminal) for t in ufl_types):
        # Optimization
        return set(o for e in iter_expressions(a)
                   for o in traverse_unique_terminals(e)
                   if any(isinstance(o, t) for t in ufl_types))
    else:
        return set(o for e in iter_expressions(a)
                   for o in unique_pre_traversal(e)
                   if any(isinstance(o, t) for t in ufl_types))
>>>>>>> 772485d7


def has_type(a, ufl_type):
    """Return if an object of class ufl_type can be found in a.
    The argument a can be a BaseForm, Integral or Expr."""
    if issubclass(ufl_type, Terminal):
        # Optimization
        traversal = traverse_unique_terminals
    else:
        traversal = unique_pre_traversal
    return any(isinstance(o, ufl_type) for e in iter_expressions(a) for o in traversal(e))


def has_exact_type(a, ufl_type):
    """Return if an object of class ufl_type can be found in a.
    The argument a can be a BaseForm, Integral or Expr."""
    tc = ufl_type._ufl_typecode_
    if issubclass(ufl_type, Terminal):
        # Optimization
        traversal = traverse_unique_terminals
    else:
        traversal = unique_pre_traversal
    return any(o._ufl_typecode_ == tc for e in iter_expressions(a) for o in traversal(e))


def extract_arguments(a):
    """Build a sorted list of all arguments in a,
    which can be a BaseForm, Integral or Expr."""
    return _sorted_by_number_and_part(extract_type(a, BaseArgument))


def extract_coefficients(a):
    """Build a sorted list of all coefficients in a,
    which can be a BaseForm, Integral or Expr."""
    return sorted_by_count(extract_type(a, BaseCoefficient))


def extract_constants(a):
    """Build a sorted list of all constants in a"""
    return sorted_by_count(extract_type(a, Constant))


def extract_base_form_operators(a):
    """Build a sorted list of all base form operators (e.g. Interp or ExternalOperator)in a,
    which can be a Form, Integral or Expr."""
    return sorted_by_count(extract_type(a, BaseFormOperator))


def extract_arguments_and_coefficients(a):
    """Build two sorted lists of all arguments and coefficients
    in a, which can be BaseForm, Integral or Expr."""

    # This function is faster than extract_arguments + extract_coefficients
    # for large forms, and has more validation built in.

    # Extract lists of all BaseArgument and BaseCoefficient instances
    base_coeff_and_args = extract_type(a, (BaseArgument, BaseCoefficient))
    arguments = [f for f in base_coeff_and_args if isinstance(f, BaseArgument)]
    coefficients = [f for f in base_coeff_and_args if isinstance(f, BaseCoefficient)]

    # Build number,part: instance mappings, should be one to one
    bfnp = dict((f, (f.number(), f.part())) for f in arguments)
    if len(bfnp) != len(set(bfnp.values())):
        raise ValueError(
            "Found different Arguments with same number and part.\n"
            "Did you combine test or trial functions from different spaces?\n"
            "The Arguments found are:\n" + "\n".join(f"  {a}" for a in arguments))

    # Build count: instance mappings, should be one to one
    fcounts = dict((f, f.count()) for f in coefficients)
    if len(fcounts) != len(set(fcounts.values())):
        raise ValueError(
            "Found different coefficients with same counts.\n"
            "The arguments found are:\n" + "\n".join(f"  {c}" for c in coefficients))

    # Passed checks, so we can safely sort the instances by count
    arguments = _sorted_by_number_and_part(arguments)
    coefficients = sorted_by_count(coefficients)

    return arguments, coefficients


def extract_elements(form):
    "Build sorted tuple of all elements used in form."
    args = chain(*extract_arguments_and_coefficients(form))
    return tuple(f.ufl_element() for f in args)


def extract_unique_elements(form):
    "Build sorted tuple of all unique elements used in form."
    return unique_tuple(extract_elements(form))


def extract_sub_elements(elements):
    "Build sorted tuple of all sub elements (including parent element)."
    sub_elements = tuple(chain(*[e.sub_elements() for e in elements]))
    if not sub_elements:
        return tuple(elements)
    return tuple(elements) + extract_sub_elements(sub_elements)


def sort_elements(elements):
    """
    Sort elements so that any sub elements appear before the
    corresponding mixed elements. This is useful when sub elements
    need to be defined before the corresponding mixed elements.

    The ordering is based on sorting a directed acyclic graph.
    """

    # Set nodes
    nodes = sorted(elements)

    # Set edges
    edges = dict((node, []) for node in nodes)
    for element in elements:
        for sub_element in element.sub_elements():
            edges[element].append(sub_element)

    # Sort graph
    sorted_elements = topological_sorting(nodes, edges)

    # Reverse list of elements
    sorted_elements.reverse()

    return sorted_elements<|MERGE_RESOLUTION|>--- conflicted
+++ resolved
@@ -15,10 +15,7 @@
 from ufl.utils.sorting import sorted_by_count, topological_sorting
 
 from ufl.core.terminal import Terminal
-<<<<<<< HEAD
 from ufl.core.base_form_operator import BaseFormOperator
-=======
->>>>>>> 772485d7
 from ufl.argument import BaseArgument
 from ufl.coefficient import BaseCoefficient
 from ufl.constant import Constant
@@ -62,7 +59,6 @@
     if not isinstance(ufl_types, (list, tuple)):
         ufl_types = (ufl_types,)
 
-<<<<<<< HEAD
     # BaseForms that aren't forms or base form operators only have arguments/coefficients
     if isinstance(a, BaseForm) and not isinstance(a, (Form, BaseFormOperator)):
         objects = set()
@@ -72,15 +68,10 @@
             objects.update(a.coefficients())
         return objects
         """
-=======
-    # BaseForms that aren't forms only have arguments
-    if isinstance(a, BaseForm) and not isinstance(a, Form):
->>>>>>> 772485d7
         if any(issubclass(t, BaseArgument) for t in ufl_types):
             return set(a.arguments())
         else:
             return set()
-<<<<<<< HEAD
         """
 
     if all(issubclass(t, Terminal) for t in ufl_types):
@@ -119,18 +110,6 @@
             base_form_objects += tuple(extract_type(ai, ufl_types_no_args))
     objects.update(base_form_objects)
     return objects
-=======
-
-    if all(issubclass(t, Terminal) for t in ufl_types):
-        # Optimization
-        return set(o for e in iter_expressions(a)
-                   for o in traverse_unique_terminals(e)
-                   if any(isinstance(o, t) for t in ufl_types))
-    else:
-        return set(o for e in iter_expressions(a)
-                   for o in unique_pre_traversal(e)
-                   if any(isinstance(o, t) for t in ufl_types))
->>>>>>> 772485d7
 
 
 def has_type(a, ufl_type):
