--- conflicted
+++ resolved
@@ -68,23 +68,17 @@
 
     if all(issubclass(t, Terminal) for t in ufl_types):
         # Optimization
-<<<<<<< HEAD
         objects = set(o for e in iter_expressions(a)
-                      for o in traverse_unique_terminals(e)
-                      if isinstance(o, ufl_type))
-
-        # Need to extract objects of type ufl_type contained in external operators
+                  for o in traverse_unique_terminals(e)
+                  if any(isinstance(o, t) for t in ufl_types))
+	 
+	# Need to extract objects of type ufl_type contained in external operators
         extops = extract_type(a, ExternalOperator)
-        extop_objects = tuple(cj for o in extops
+        extop_objects = tupl:e(cj for o in extops
                               for opi in (o.ufl_operands + (o.get_coefficient(),) + tuple(arg for arg, _ in o._arguments))
-                              for cj in extract_type(opi, ufl_type))
+                              for cj in extract_type(opi, ufl_types))
         objects.update(extop_objects)
         return objects
-=======
-        return set(o for e in iter_expressions(a)
-                   for o in traverse_unique_terminals(e)
-                   if any(isinstance(o, t) for t in ufl_types))
->>>>>>> 79ef1d4a
     else:
         return set(o for e in iter_expressions(a)
                    for o in unique_pre_traversal(e)
@@ -144,20 +138,13 @@
     # This function is faster than extract_arguments + extract_coefficients
     # for large forms, and has more validation built in.
 
-<<<<<<< HEAD
-    # Extract lists of all form argument instances
-    terminals = extract_type(a, FormArgument)
-    external_operators = extract_type(a, ExternalOperator)
-    arguments = [f for f in terminals if isinstance(f, Argument)]
-    arguments += [e for f in external_operators for e, _ in f.arguments() if extract_type(e, Argument).pop() not in arguments]
-    coefficients = [f for f in terminals if isinstance(f, Coefficient)]
-    coefficients += [f.coefficient() for f in external_operators if f.get_coefficient() not in coefficients]
-=======
     # Extract lists of all BaseArgument and BaseCoefficient instances
     base_coeff_and_args = extract_type(a, (BaseArgument, BaseCoefficient))
+    external_operators = extract_type(a, ExternalOperator)
     arguments = [f for f in base_coeff_and_args if isinstance(f, BaseArgument)]
+    arguments += [e for f in external_operators for e, _ in f.arguments() if extract_type(e, Argument).pop() not in arguments]
     coefficients = [f for f in base_coeff_and_args if isinstance(f, BaseCoefficient)]
->>>>>>> 79ef1d4a
+    coefficients += [f.coefficient() for f in external_operators if f.get_coefficient() not in coefficients]
 
     # Build number,part: instance mappings, should be one to one
     bfnp = dict((f, (f.number(), f.part())) for f in arguments)
