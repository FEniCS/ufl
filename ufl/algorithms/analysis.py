"""Utility algorithms for inspection of and information extraction from UFL objects in various ways."""

# Copyright (C) 2008-2014 Martin Sandve Alnes
#
# This file is part of UFL.
#
# UFL is free software: you can redistribute it and/or modify
# it under the terms of the GNU Lesser General Public License as published by
# the Free Software Foundation, either version 3 of the License, or
# (at your option) any later version.
#
# UFL is distributed in the hope that it will be useful,
# but WITHOUT ANY WARRANTY; without even the implied warranty of
# MERCHANTABILITY or FITNESS FOR A PARTICULAR PURPOSE. See the
# GNU Lesser General Public License for more details.
#
# You should have received a copy of the GNU Lesser General Public License
# along with UFL. If not, see <http://www.gnu.org/licenses/>.
#
# Modified by Anders Logg, 2009-2010.
# Modified by Johan Hake, 2010.

from itertools import chain
from six.moves import zip
from collections import namedtuple

from ufl.log import error, warning, info
from ufl.assertions import ufl_assert
from ufl.sorting import topological_sorting
from ufl.common import sorted_by_count

from ufl.expr import Expr
from ufl.terminal import Terminal, FormArgument
from ufl.finiteelement import MixedElement, RestrictedElement
from ufl.argument import Argument
from ufl.coefficient import Coefficient
from ufl.variable import Variable
from ufl.indexing import Index, MultiIndex
from ufl.geometry import Domain
from ufl.integral import Measure, Integral
from ufl.form import Form
from ufl.algorithms.traversal import iter_expressions, post_traversal, post_walk, traverse_terminals

#--- Utilities to extract information from an expression ---

# TODO: Some of these can possibly be optimised by implementing inlined stack based traversal algorithms

def extract_classes(a):
    """Build a set of all unique Expr subclasses used in a.
    The argument a can be a Form, Integral or Expr."""
    return set(o._uflclass
               for e in iter_expressions(a)
               for o in post_traversal(e))

def extract_type(a, ufl_type):
    """Build a set of all objects of class ufl_type found in a.
    The argument a can be a Form, Integral or Expr."""
    if issubclass(ufl_type, Terminal):
        return set(o for e in iter_expressions(a)
                   for o in traverse_terminals(e)
                   if isinstance(o, ufl_type))
    return set(o for e in iter_expressions(a)
               for o in post_traversal(e)
               if isinstance(o, ufl_type))

def expr_has_terminal_types(expr, ufl_types):
    input = [expr]
    while input:
        e = input.pop()
        ops = e.operands()
        if ops:
            input.extend(ops)
        elif isinstance(e, ufl_types):
            return True
    return False

def expr_has_types(expr, ufl_types):
    input = [expr]
    while input:
        e = input.pop()
        if isinstance(e, ufl_types):
            return True
        input.extend(e.operands())
    return False

def has_type(a, ufl_types):
    """Check if any class from ufl_types is found in a.
    The argument a can be a Form, Integral or Expr."""
    if issubclass(ufl_types, Expr):
        ufl_types = (ufl_types,)
    if all(issubclass(ufl_type, Terminal) for ufl_type in ufl_types):
        return any(expr_has_terminal_types(e, ufl_types)
                   for e in iter_expressions(a))
    else:
        return any(expr_has_types(e, ufl_types)
                   for e in iter_expressions(a))

def extract_terminals(a):
    "Build a set of all Terminal objects in a."
    return set(o for e in iter_expressions(a) \
                 for o in post_traversal(e) \
                 if isinstance(o, Terminal))

def sorted_by_number_and_part(seq):
    return sorted(seq, key=lambda x: (x.number(), x.part()))

def extract_arguments(a):
    """Build a sorted list of all arguments in a,
    which can be a Form, Integral or Expr."""
    return sorted_by_number_and_part(extract_type(a, Argument))

def extract_coefficients(a):
    """Build a sorted list of all coefficients in a,
    which can be a Form, Integral or Expr."""
    return sorted_by_count(extract_type(a, Coefficient))

def extract_arguments_and_coefficients(a):
    """Build two sorted lists of all arguments and coefficients
    in a, which can be a Form, Integral or Expr."""

    # This function is faster than extract_arguments + extract_coefficients
    # for large forms, and has more validation built in.

    # Extract lists of all form argument instances
    terminals = extract_type(a, FormArgument)
    arguments = [f for f in terminals if isinstance(f, Argument)]
    coefficients = [f for f in terminals if isinstance(f, Coefficient)]

    # Build number,part: instance mappings, should be one to one
    bfnp = dict((f, (f.number(), f.part())) for f in arguments)
    if len(bfnp) != len(set(bfnp.values())):
        msg = """\
Found different Arguments with same number and part.
Did you combine test or trial functions from different spaces?
The Arguments found are:\n%s""" % "\n".join("  %s" % f for f in arguments)
        error(msg)

    # Build count: instance mappings, should be one to one
    fcounts = dict((f, f.count()) for f in coefficients)
    if len(fcounts) != len(set(fcounts.values())):
        msg = """\
Found different coefficients with same counts.
The arguments found are:\n%s""" % "\n".join("  %s" % f for f in coefficients)
        error(msg)

    # Passed checks, so we can safely sort the instances by count
    arguments = sorted_by_number_and_part(arguments)
    coefficients = sorted_by_count(coefficients)

    return arguments, coefficients

def build_coefficient_replace_map(coefficients, element_mapping=None):
    """Create new Coefficient objects
    with count starting at 0. Return mapping from old
    to new objects, and lists of the new objects."""
    if element_mapping is None:
        element_mapping = {}
<<<<<<< HEAD

    new_coefficients = []
    replace_map = {}
    for i, f in enumerate(coefficients):
        old_e = f.element()
        new_e = element_mapping.get(old_e, old_e)
        new_f = f.reconstruct(element=new_e, count=i)
        new_coefficients.append(new_f)
        replace_map[f] = new_f

=======
    def remap(args):
        for (i, f) in enumerate(args):
            old_e = f.element()
            new_e = element_mapping.get(old_e, old_e)
            yield f.reconstruct(element=new_e, count=i)
    new_coefficients = list(remap(coefficients))
    replace_map = dict(zip(coefficients, new_coefficients))
>>>>>>> 34a22e03
    return new_coefficients, replace_map

# alternative implementation, kept as an example:
def _extract_coefficients(a):
    """Build a sorted list of all coefficients in a,
    which can be a Form, Integral or Expr."""
    # build set of all unique coefficients
    s = set()
    def func(o):
        if isinstance(o, Coefficient):
            s.add(o)
    post_walk(a, func)
    # sort by count
    return sorted_by_count(s)

def extract_elements(form):
    "Build sorted tuple of all elements used in form."
    args = chain(extract_arguments(form), extract_coefficients(form))
    return tuple(f.element() for f in args)

def extract_unique_elements(form):
    "Build sorted tuple of all unique elements used in form."
    return unique_tuple(extract_elements(form))

def extract_sub_elements(elements):
    "Build sorted tuple of all sub elements (including parent element)."
    sub_elements = tuple(chain(*[e.sub_elements() for e in elements]))
    if not sub_elements: return tuple(elements)
    return tuple(elements) + extract_sub_elements(sub_elements)

def extract_unique_sub_elements(elements):
    "Build sorted tuple of all unique sub elements (including parent element)."
    return unique_tuple(extract_sub_elements(elements))

def extract_element_map(elements):
    "Build map from elements to element index in ordered tuple."
    element_map = {}
    unique_elements = unique_tuple(elements)
    for element in elements:
        indices = [i for (i, e) in enumerate(unique_elements) if e == element]
        ufl_assert(len(indices) == 1, "Unable to find unique index for element.")
        element_map[element] = i
    return element_map

def extract_indices(expression):
    "Build a set of all Index objects used in expression."
    warning("Is this used for anything? Doesn't make much sense.")
    multi_indices = extract_type(expression, MultiIndex)
    indices = set()
    for mi in multi_indices:
        indices.update(i for i in mi if isinstance(i, Index))
    return indices

def extract_variables(a):
    """Build a list of all Variable objects in a,
    which can be a Form, Integral or Expr.
    The ordering in the list obeys dependency order."""
    handled = set()
    variables = []
    for e in iter_expressions(a):
        for o in post_traversal(e):
            if isinstance(o, Variable):
                expr, label = o.operands()
                if not label in handled:
                    variables.append(o)
                    handled.add(label)
    return variables

def extract_duplications(expression):
    "Build a set of all repeated expressions in expression."
    # TODO: Handle indices in a canonical way, maybe create a transformation that does this to apply before extract_duplications?
    ufl_assert(isinstance(expression, Expr), "Expecting UFL expression.")
    handled = set()
    duplicated = set()
    for o in post_traversal(expression):
        if o in handled:
            duplicated.add(o)
        handled.add(o)
    return duplicated

def count_nodes(expr, ids=None):
    "Count the number of unique Expr instances in expression."
    i = id(expr)
    if ids is None:
        ids = set()
    elif i in ids:
        # Skip already visited subtrees
        return
    # Extend set with children recursively
    for o in expr.operands():
        count_nodes(o, ids)
    ids.add(i)
    return len(ids)

def extract_max_quadrature_element_degree(integral):
    """Extract quadrature integration order from quadrature
    elements in integral. Returns None if not found."""
    quadrature_elements = [e for e in extract_elements(integral) if "Quadrature" in e.family()]
    degrees = [element.degree() for element in quadrature_elements]
    degrees = [q for q in degrees if not q is None]
    if not degrees:
        return None
    max_degree = quadrature_elements[0].degree()
    ufl_assert(all(max_degree == q for q in degrees),
               "Incompatible quadrature elements specified (orders must be equal).")
    return max_degree

def estimate_quadrature_degree(integral):
    "Estimate the necessary quadrature order for integral using the sum of argument degrees."
    arguments = extract_arguments(integral)
    degrees = [v.element().degree() for v in arguments]
    if len(arguments) == 0:
        return None
    if len(arguments) == 1:
        return 2*degrees[0]
    return sum(degrees)

def unique_tuple(objects):
    "Return tuple of unique objects."
    unique_objects = []
    for object in objects:
        if not object in unique_objects:
            unique_objects.append(object)
    return tuple(unique_objects)

def sort_elements(elements):
    """
    Sort elements so that any sub elements appear before the
    corresponding mixed elements. This is useful when sub elements
    need to be defined before the corresponding mixed elements.

    The ordering is based on sorting a directed acyclic graph.
    """

    # Set nodes
    nodes = elements

    # Set edges
    edges = dict((node, []) for node in nodes)
    for element in elements:
        for sub_element in element.sub_elements():
            edges[element].append(sub_element)

    # Sort graph
    sorted_elements = topological_sorting(nodes, edges)

    # Reverse list of elements
    sorted_elements.reverse()

    return sorted_elements<|MERGE_RESOLUTION|>--- conflicted
+++ resolved
@@ -155,7 +155,6 @@
     to new objects, and lists of the new objects."""
     if element_mapping is None:
         element_mapping = {}
-<<<<<<< HEAD
 
     new_coefficients = []
     replace_map = {}
@@ -166,15 +165,6 @@
         new_coefficients.append(new_f)
         replace_map[f] = new_f
 
-=======
-    def remap(args):
-        for (i, f) in enumerate(args):
-            old_e = f.element()
-            new_e = element_mapping.get(old_e, old_e)
-            yield f.reconstruct(element=new_e, count=i)
-    new_coefficients = list(remap(coefficients))
-    replace_map = dict(zip(coefficients, new_coefficients))
->>>>>>> 34a22e03
     return new_coefficients, replace_map
 
 # alternative implementation, kept as an example:
