--- conflicted
+++ resolved
@@ -67,11 +67,7 @@
         # Need to extract objects of type ufl_type contained in external operators
         extops = extract_type(a, ExternalOperator)
         extop_objects = tuple(cj for o in extops
-<<<<<<< HEAD
-                              for opi in (o.ufl_operands + (o.get_coefficient(),) + tuple(arg for arg, _ in o._arguments))
-=======
                               for opi in o.ufl_operands + (o.get_coefficient(),) + tuple(arg for arg, _ in o._arguments)
->>>>>>> 33fdcae2
                               for cj in extract_type(opi, ufl_types))
         objects.update(extop_objects)
         return objects
@@ -138,12 +134,8 @@
     base_coeff_and_args = extract_type(a, (BaseArgument, BaseCoefficient))
     external_operators = extract_type(a, ExternalOperator)
     arguments = [f for f in base_coeff_and_args if isinstance(f, BaseArgument)]
-<<<<<<< HEAD
-    arguments += [e for f in external_operators for e, _ in f.arguments() if extract_type(e, BaseArgument).pop() not in arguments]
-=======
     arguments += [e for f in external_operators for e, _ in f.arguments()
                   if extract_type(e, BaseArgument).pop() not in arguments]
->>>>>>> 33fdcae2
     coefficients = [f for f in base_coeff_and_args if isinstance(f, BaseCoefficient)]
     coefficients += [f.coefficient() for f in external_operators if f.get_coefficient() not in coefficients]
 
