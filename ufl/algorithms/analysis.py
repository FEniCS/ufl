# -*- coding: utf-8 -*-
"""Utility algorithms for inspection of and information extraction from UFL objects in various ways."""

# Copyright (C) 2008-2016 Martin Sandve Alnæs
#
# This file is part of UFL (https://www.fenicsproject.org)
#
# SPDX-License-Identifier:    LGPL-3.0-or-later
#
# Modified by Anders Logg, 2009-2010.
# Modified by Johan Hake, 2010.

from itertools import chain

from ufl.utils.sorting import sorted_by_count, topological_sorting

from ufl.core.terminal import Terminal
from ufl.core.base_form_operator import BaseFormOperator
<<<<<<< HEAD
from ufl.argument import BaseArgument
=======
from ufl.argument import BaseArgument, Coargument
>>>>>>> 0afde0de
from ufl.coefficient import BaseCoefficient
from ufl.constant import Constant
from ufl.form import BaseForm, Form
from ufl.algorithms.traversal import iter_expressions
from ufl.corealg.traversal import unique_pre_traversal, traverse_unique_terminals
from ufl.core.external_operator import ExternalOperator


# TODO: Some of these can possibly be optimised by implementing
# inlined stack based traversal algorithms

def _sorted_by_number_and_part(seq):
    return sorted(seq, key=lambda x: (x.number(), x.part()))


def unique_tuple(objects):
    "Return tuple of unique objects, preserving initial ordering."
    unique_objects = []
    handled = set()
    for obj in objects:
        if obj not in handled:
            handled.add(obj)
            unique_objects.append(obj)
    return tuple(unique_objects)


# --- Utilities to extract information from an expression ---

def extract_type(a, ufl_types):
    """Build a set of all objects found in a whose class is in ufl_types.
    The argument a can be a BaseForm, Integral or Expr."""

    if not isinstance(ufl_types, (list, tuple)):
        ufl_types = (ufl_types,)

<<<<<<< HEAD
    # BaseForms that aren't forms or base form operators only have arguments/coefficients
    if isinstance(a, BaseForm) and not isinstance(a, (Form, BaseFormOperator)):
        objects = set()
        if any(issubclass(t, BaseArgument) for t in ufl_types):
            objects.update(a.arguments())
        if any(issubclass(t, BaseCoefficient) for t in ufl_types):
            objects.update(a.coefficients())
        return objects
        """
        if any(issubclass(t, BaseArgument) for t in ufl_types):
            return set(a.arguments())
        else:
            return set()
        """
=======
    # BaseForms that aren't forms or base form operators
    # only contain arguments & coefficients
    if isinstance(a, BaseForm) and not isinstance(a, (Form, BaseFormOperator)):
        objects = set()
        arg_types = tuple(t for t in ufl_types if issubclass(t, BaseArgument))
        if arg_types:
            objects.update([e for e in a.arguments() if isinstance(e, arg_types)])
        coeff_types = tuple(t for t in ufl_types if issubclass(t, BaseCoefficient))
        if coeff_types:
            objects.update([e for e in a.coefficients() if isinstance(e, coeff_types)])
        return objects
>>>>>>> 0afde0de

    if all(issubclass(t, Terminal) for t in ufl_types):
        # Optimization
        objects = set(o for e in iter_expressions(a)
                      for o in traverse_unique_terminals(e)
                      if any(isinstance(o, t) for t in ufl_types))
<<<<<<< HEAD
    else:
        objects = set(o for e in iter_expressions(a)
                      for o in unique_pre_traversal(e)
                      if any(isinstance(o, t) for t in ufl_types))

    # Need to extract objects contained in base form operators whose type is in ufl_types
    if all(t is not BaseFormOperator for t in ufl_types):
        # For the case where there are no base form operators in `a`, this effectively doubles the time
        # since we traverse the DAG twice.
        # -> A solution would be to have a mechanism to collect these operators as we traverse
        #    the DAG for the first time and use that information.
        base_form_ops = extract_type(a, BaseFormOperator)
    else:
=======
    else:
        objects = set(o for e in iter_expressions(a)
                      for o in unique_pre_traversal(e)
                      if any(isinstance(o, t) for t in ufl_types))

    # Need to extract objects contained in base form operators whose type is in ufl_types
    if all(t is not BaseFormOperator for t in ufl_types):
        # For the case where there are no base form operators in `a`, this effectively doubles the time
        # since we traverse the DAG twice.
        # -> A solution would be to have a mechanism to collect these operators as we traverse
        #    the DAG for the first time and use that information.
        base_form_ops = extract_type(a, BaseFormOperator)
    else:
>>>>>>> 0afde0de
        base_form_ops = set(e for e in objects if isinstance(e, BaseFormOperator))

    ufl_types_no_args = tuple(t for t in ufl_types if not issubclass(t, BaseArgument))
    base_form_objects = ()
    for o in base_form_ops:
        # This accounts for having BaseFormOperator in Forms: if N is a BaseFormOperator
        #  N(u; v*) * v * dx <=> action(v1 * v * dx, N(...; v*))
<<<<<<< HEAD
        # where v, v1 are Arguments and v* a Coargument.
        for ai in tuple(arg for arg in o.argument_slots(isinstance(a, Form))):
=======
        # where v, v1 are `Argument`s and v* a `Coargument`.
        for ai in tuple(arg for arg in o.argument_slots(isinstance(a, Form))):
            # Extracting BaseArguments of an object of which a Coargument is an argument,
            # then we just return the dual argument of the Coargument and not its primal argument.
            # TODO: There might be a cleaner way to handle that case.
            if isinstance(ai, Coargument):
                ufl_types = tuple(Coargument if t is BaseArgument else t for t in ufl_types)
>>>>>>> 0afde0de
            base_form_objects += tuple(extract_type(ai, ufl_types))
        # Look for BaseArguments in BaseFormOperator's argument slots only since that's where they are by definition.
        # Don't look into operands, which is convenient for external operator composition, e.g. N1(N2; v*)
        # where N2 is seen as an operator and not a form.
        slots = o.ufl_operands  # + (o.result_coefficient(),)
        for ai in slots:
            base_form_objects += tuple(extract_type(ai, ufl_types_no_args))
    objects.update(base_form_objects)
    return objects


def has_type(a, ufl_type):
    """Return if an object of class ufl_type can be found in a.
    The argument a can be a BaseForm, Integral or Expr."""
    if issubclass(ufl_type, Terminal):
        # Optimization
        traversal = traverse_unique_terminals
    else:
        traversal = unique_pre_traversal
    return any(isinstance(o, ufl_type) for e in iter_expressions(a) for o in traversal(e))


def has_exact_type(a, ufl_type):
    """Return if an object of class ufl_type can be found in a.
    The argument a can be a BaseForm, Integral or Expr."""
    tc = ufl_type._ufl_typecode_
    if issubclass(ufl_type, Terminal):
        # Optimization
        traversal = traverse_unique_terminals
    else:
        traversal = unique_pre_traversal
    return any(o._ufl_typecode_ == tc for e in iter_expressions(a) for o in traversal(e))


def extract_arguments(a):
    """Build a sorted list of all arguments in a,
    which can be a BaseForm, Integral or Expr."""
    return _sorted_by_number_and_part(extract_type(a, BaseArgument))


def extract_coefficients(a):
    """Build a sorted list of all coefficients in a,
    which can be a BaseForm, Integral or Expr."""
    return sorted_by_count(extract_type(a, BaseCoefficient))


def extract_external_operators(a):
    """Build a sorted list of all external operators in a,
    which can be a Form, Integral or Expr."""
    return sorted_by_count(extract_type(a, ExternalOperator))


def extract_constants(a):
    """Build a sorted list of all constants in a"""
    return sorted_by_count(extract_type(a, Constant))


def extract_base_form_operators(a):
    """Build a sorted list of all base form operators (e.g. Interp or ExternalOperator)in a,
    which can be a Form, Integral or Expr."""
    return sorted_by_count(extract_type(a, BaseFormOperator))


def extract_arguments_and_coefficients(a):
    """Build two sorted lists of all arguments and coefficients
    in a, which can be BaseForm, Integral or Expr."""

    # This function is faster than extract_arguments + extract_coefficients
    # for large forms, and has more validation built in.

    # Extract lists of all BaseArgument and BaseCoefficient instances
    base_coeff_and_args = extract_type(a, (BaseArgument, BaseCoefficient))
    arguments = [f for f in base_coeff_and_args if isinstance(f, BaseArgument)]
    coefficients = [f for f in base_coeff_and_args if isinstance(f, BaseCoefficient)]

    # Build number,part: instance mappings, should be one to one
    bfnp = dict((f, (f.number(), f.part())) for f in arguments)
    if len(bfnp) != len(set(bfnp.values())):
        raise ValueError(
            "Found different Arguments with same number and part.\n"
            "Did you combine test or trial functions from different spaces?\n"
            "The Arguments found are:\n" + "\n".join(f"  {a}" for a in arguments))

    # Build count: instance mappings, should be one to one
    fcounts = dict((f, f.count()) for f in coefficients)
    if len(fcounts) != len(set(fcounts.values())):
        raise ValueError(
            "Found different coefficients with same counts.\n"
            "The arguments found are:\n" + "\n".join(f"  {c}" for c in coefficients))

    # Passed checks, so we can safely sort the instances by count
    arguments = _sorted_by_number_and_part(arguments)
    coefficients = sorted_by_count(coefficients)

    return arguments, coefficients


def extract_elements(form):
    "Build sorted tuple of all elements used in form."
    args = chain(*extract_arguments_and_coefficients(form))
    return tuple(f.ufl_element() for f in args)


def extract_unique_elements(form):
    "Build sorted tuple of all unique elements used in form."
    return unique_tuple(extract_elements(form))


def extract_sub_elements(elements):
    "Build sorted tuple of all sub elements (including parent element)."
    sub_elements = tuple(chain(*[e.sub_elements() for e in elements]))
    if not sub_elements:
        return tuple(elements)
    return tuple(elements) + extract_sub_elements(sub_elements)


def sort_elements(elements):
    """
    Sort elements so that any sub elements appear before the
    corresponding mixed elements. This is useful when sub elements
    need to be defined before the corresponding mixed elements.

    The ordering is based on sorting a directed acyclic graph.
    """

    # Set nodes
    nodes = sorted(elements)

    # Set edges
    edges = dict((node, []) for node in nodes)
    for element in elements:
        for sub_element in element.sub_elements():
            edges[element].append(sub_element)

    # Sort graph
    sorted_elements = topological_sorting(nodes, edges)

    # Reverse list of elements
    sorted_elements.reverse()

    return sorted_elements<|MERGE_RESOLUTION|>--- conflicted
+++ resolved
@@ -16,11 +16,7 @@
 
 from ufl.core.terminal import Terminal
 from ufl.core.base_form_operator import BaseFormOperator
-<<<<<<< HEAD
-from ufl.argument import BaseArgument
-=======
 from ufl.argument import BaseArgument, Coargument
->>>>>>> 0afde0de
 from ufl.coefficient import BaseCoefficient
 from ufl.constant import Constant
 from ufl.form import BaseForm, Form
@@ -56,22 +52,6 @@
     if not isinstance(ufl_types, (list, tuple)):
         ufl_types = (ufl_types,)
 
-<<<<<<< HEAD
-    # BaseForms that aren't forms or base form operators only have arguments/coefficients
-    if isinstance(a, BaseForm) and not isinstance(a, (Form, BaseFormOperator)):
-        objects = set()
-        if any(issubclass(t, BaseArgument) for t in ufl_types):
-            objects.update(a.arguments())
-        if any(issubclass(t, BaseCoefficient) for t in ufl_types):
-            objects.update(a.coefficients())
-        return objects
-        """
-        if any(issubclass(t, BaseArgument) for t in ufl_types):
-            return set(a.arguments())
-        else:
-            return set()
-        """
-=======
     # BaseForms that aren't forms or base form operators
     # only contain arguments & coefficients
     if isinstance(a, BaseForm) and not isinstance(a, (Form, BaseFormOperator)):
@@ -83,14 +63,12 @@
         if coeff_types:
             objects.update([e for e in a.coefficients() if isinstance(e, coeff_types)])
         return objects
->>>>>>> 0afde0de
 
     if all(issubclass(t, Terminal) for t in ufl_types):
         # Optimization
         objects = set(o for e in iter_expressions(a)
                       for o in traverse_unique_terminals(e)
                       if any(isinstance(o, t) for t in ufl_types))
-<<<<<<< HEAD
     else:
         objects = set(o for e in iter_expressions(a)
                       for o in unique_pre_traversal(e)
@@ -104,21 +82,6 @@
         #    the DAG for the first time and use that information.
         base_form_ops = extract_type(a, BaseFormOperator)
     else:
-=======
-    else:
-        objects = set(o for e in iter_expressions(a)
-                      for o in unique_pre_traversal(e)
-                      if any(isinstance(o, t) for t in ufl_types))
-
-    # Need to extract objects contained in base form operators whose type is in ufl_types
-    if all(t is not BaseFormOperator for t in ufl_types):
-        # For the case where there are no base form operators in `a`, this effectively doubles the time
-        # since we traverse the DAG twice.
-        # -> A solution would be to have a mechanism to collect these operators as we traverse
-        #    the DAG for the first time and use that information.
-        base_form_ops = extract_type(a, BaseFormOperator)
-    else:
->>>>>>> 0afde0de
         base_form_ops = set(e for e in objects if isinstance(e, BaseFormOperator))
 
     ufl_types_no_args = tuple(t for t in ufl_types if not issubclass(t, BaseArgument))
@@ -126,10 +89,6 @@
     for o in base_form_ops:
         # This accounts for having BaseFormOperator in Forms: if N is a BaseFormOperator
         #  N(u; v*) * v * dx <=> action(v1 * v * dx, N(...; v*))
-<<<<<<< HEAD
-        # where v, v1 are Arguments and v* a Coargument.
-        for ai in tuple(arg for arg in o.argument_slots(isinstance(a, Form))):
-=======
         # where v, v1 are `Argument`s and v* a `Coargument`.
         for ai in tuple(arg for arg in o.argument_slots(isinstance(a, Form))):
             # Extracting BaseArguments of an object of which a Coargument is an argument,
@@ -137,7 +96,6 @@
             # TODO: There might be a cleaner way to handle that case.
             if isinstance(ai, Coargument):
                 ufl_types = tuple(Coargument if t is BaseArgument else t for t in ufl_types)
->>>>>>> 0afde0de
             base_form_objects += tuple(extract_type(ai, ufl_types))
         # Look for BaseArguments in BaseFormOperator's argument slots only since that's where they are by definition.
         # Don't look into operands, which is convenient for external operator composition, e.g. N1(N2; v*)
