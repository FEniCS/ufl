"""Algorithm for replacing gradients in an expression."""

# Copyright (C) 2013-2016 Martin Sandve Alnæs
#
# This file is part of UFL (https://www.fenicsproject.org)
#
# SPDX-License-Identifier:    LGPL-3.0-or-later

<<<<<<< HEAD
from ufl.log import error
from ufl.classes import JacobianDeterminant, FacetJacobianDeterminant, EdgeJacobianDeterminant, QuadratureWeight, Form, Integral
from ufl.measure import custom_integral_types, point_integral_types
from ufl.differentiation import CoordinateDerivative
=======
>>>>>>> 08351d02
from ufl.algorithms.apply_geometry_lowering import apply_geometry_lowering
from ufl.algorithms.estimate_degrees import estimate_total_polynomial_degree
from ufl.classes import (
    FacetJacobianDeterminant,
    Form,
    Integral,
    JacobianDeterminant,
    QuadratureWeight,
)
from ufl.differentiation import CoordinateDerivative
from ufl.measure import custom_integral_types, point_integral_types


def compute_integrand_scaling_factor(integral):
    """Change integrand geometry to the right representations."""
    domain = integral.ufl_domain()
    integral_type = integral.integral_type()
    # co = CellOrientation(domain)
    weight = QuadratureWeight(domain)
    tdim = domain.topological_dimension()
    # gdim = domain.geometric_dimension()

    # Polynomial degree of integrand scaling
    degree = 0
    if integral_type == "cell":
        if tdim > 0:
            detJ = JacobianDeterminant(domain)
            degree = estimate_total_polynomial_degree(apply_geometry_lowering(detJ))
            # Despite the abs, |detJ| is polynomial except for
            # self-intersecting cells, where we have other problems.
            scale = abs(detJ) * weight
        else:
            # No need to scale 'integral' over a vertex
            scale = 1

    elif integral_type.startswith("exterior_facet"):
        if tdim > 1:
            # Scaling integral by facet jacobian determinant and
            # quadrature weight
            detFJ = FacetJacobianDeterminant(domain)
            degree = estimate_total_polynomial_degree(apply_geometry_lowering(detFJ))
            scale = detFJ * weight
        else:
            # No need to scale 'integral' over a vertex
            scale = 1

    elif integral_type.startswith("interior_facet"):
        if tdim > 1:
            # Scaling integral by facet jacobian determinant from one
            # side and quadrature weight
            detFJ = FacetJacobianDeterminant(domain)
            degree = estimate_total_polynomial_degree(apply_geometry_lowering(detFJ))
            scale = detFJ("+") * weight
        else:
            # No need to scale 'integral' over a vertex
            scale = 1
    elif integral_type.startswith("edge"):
        if tdim > 2:
            # Scaling integral by edge jacobian determinant from one
            # side and quadrature weight
            detEJ = EdgeJacobianDeterminant(domain)
            degree = estimate_total_polynomial_degree(apply_geometry_lowering(detEJ))
            scale = detEJ * weight
        else:
            # Edge integral doesnt make sense if tdim <= 2
            scale = 1

    elif integral_type in custom_integral_types:
        # Scaling with custom weight, which includes eventual volume
        # scaling
        scale = weight

    elif integral_type in point_integral_types:
        # No need to scale 'integral' over a point
        scale = 1

    else:
        raise ValueError(f"Unknown integral type {integral_type}, don't know how to scale.")

    return scale, degree


def apply_integral_scaling(form):
    """Multiply integrands by a factor to scale the integral to reference frame."""
    # TODO: Consider adding an in_reference_frame property to Integral
    #       and checking it here and setting it in the returned form
    if isinstance(form, Form):
        newintegrals = [apply_integral_scaling(integral) for integral in form.integrals()]
        return Form(newintegrals)

    elif isinstance(form, Integral):
        integral = form
        integrand = integral.integrand()
        # Compute and apply integration scaling factor since we want to compute
        # coordinate derivatives at the end, the scaling factor has to be moved
        # inside those
        scale, degree = compute_integrand_scaling_factor(integral)
        md = {}
        md.update(integral.metadata())
        new_degree = degree
        cur_degree = md.get("estimated_polynomial_degree")
        if cur_degree is not None:
            if isinstance(cur_degree, tuple) and isinstance(degree, tuple):
                new_degree = tuple(d[0] + d[1] for d in zip(cur_degree, degree))
            elif isinstance(cur_degree, tuple):
                new_degree = tuple(d + degree for d in cur_degree)
            elif isinstance(degree, tuple):
                new_degree = tuple(cur_degree + d for d in degree)
            else:
                new_degree = cur_degree + degree
        md["estimated_polynomial_degree"] = new_degree

        def scale_coordinate_derivative(o, scale):
            """Scale the coordinate derivative."""
            o_ = o.ufl_operands
            if isinstance(o, CoordinateDerivative):
                return CoordinateDerivative(
                    scale_coordinate_derivative(o_[0], scale), o_[1], o_[2], o_[3]
                )
            else:
                return scale * o

        newintegrand = scale_coordinate_derivative(integrand, scale)
        return integral.reconstruct(integrand=newintegrand, metadata=md)

    else:
        raise ValueError(f"Invalid type {form.__class__.__name__}")<|MERGE_RESOLUTION|>--- conflicted
+++ resolved
@@ -6,16 +6,10 @@
 #
 # SPDX-License-Identifier:    LGPL-3.0-or-later
 
-<<<<<<< HEAD
-from ufl.log import error
-from ufl.classes import JacobianDeterminant, FacetJacobianDeterminant, EdgeJacobianDeterminant, QuadratureWeight, Form, Integral
-from ufl.measure import custom_integral_types, point_integral_types
-from ufl.differentiation import CoordinateDerivative
-=======
->>>>>>> 08351d02
 from ufl.algorithms.apply_geometry_lowering import apply_geometry_lowering
 from ufl.algorithms.estimate_degrees import estimate_total_polynomial_degree
 from ufl.classes import (
+    EdgeJacobianDeterminant,
     FacetJacobianDeterminant,
     Form,
     Integral,
