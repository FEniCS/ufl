--- conflicted
+++ resolved
@@ -11,22 +11,12 @@
 #
 # Modified by Anders Logg, 2009.
 
-<<<<<<< HEAD
 from ufl.algorithms.transformer import ReuseTransformer, apply_transformer
-from ufl.classes import ListTensor, Terminal
+from ufl.classes import Terminal
 from ufl.constantvalue import Zero
 from ufl.core.multiindex import FixedIndex, Index, MultiIndex
-from ufl.corealg.traversal import unique_pre_traversal
 from ufl.differentiation import Grad
 from ufl.utils.stacks import Stack, StackDict
-=======
-from ufl.utils.stacks import Stack, StackDict
-from ufl.classes import Terminal
-from ufl.constantvalue import Zero
-from ufl.core.multiindex import Index, FixedIndex, MultiIndex
-from ufl.differentiation import Grad
-from ufl.algorithms.transformer import ReuseTransformer, apply_transformer
->>>>>>> 0bafaf5b
 
 
 class IndexExpander(ReuseTransformer):
