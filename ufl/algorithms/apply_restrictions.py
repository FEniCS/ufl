"""Apply restrictions.

This module contains the apply_restrictions algorithm which propagates
restrictions in a form towards the terminals.
"""

# Copyright (C) 2008-2016 Martin Sandve Alnæs
#
# This file is part of UFL (https://www.fenicsproject.org)
#
# SPDX-License-Identifier:    LGPL-3.0-or-later

<<<<<<< HEAD
import warnings
=======

from ufl.algorithms.map_integrands import map_integrand_dags
from ufl.classes import Restricted
from ufl.corealg.map_dag import map_expr_dag
from ufl.corealg.multifunction import MultiFunction
from ufl.domain import extract_unique_domain
from ufl.measure import integral_type_to_measure_name
from ufl.sobolevspace import H1


class RestrictionPropagator(MultiFunction):
    """Restriction propagator."""

    def __init__(self, side=None):
        """Initialise."""
        MultiFunction.__init__(self)
        self.current_restriction = side
        self.default_restriction = "+"
        # Caches for propagating the restriction with map_expr_dag
        self.vcaches = {"+": {}, "-": {}}
        self.rcaches = {"+": {}, "-": {}}
        if self.current_restriction is None:
            self._rp = {"+": RestrictionPropagator("+"), "-": RestrictionPropagator("-")}

    def restricted(self, o):
        """When hitting a restricted quantity, visit child with a separate restriction algorithm."""
        # Assure that we have only two levels here, inside or outside
        # the Restricted node
        if self.current_restriction is not None:
            raise ValueError("Cannot restrict an expression twice.")
        # Configure a propagator for this side and apply to subtree
        side = o.side()
        return map_expr_dag(
            self._rp[side], o.ufl_operands[0], vcache=self.vcaches[side], rcache=self.rcaches[side]
        )

    # --- Reusable rules

    def _ignore_restriction(self, o):
        """Ignore current restriction.

        Quantity is independent of side also from a computational point
        of view.
        """
        return o

    def _require_restriction(self, o):
        """Restrict a discontinuous quantity to current side, require a side to be set."""
        if self.current_restriction is None:
            raise ValueError(f"Discontinuous type {o._ufl_class_.__name__} must be restricted.")
        return o(self.current_restriction)

    def _default_restricted(self, o):
        """Restrict a continuous quantity to default side if no current restriction is set."""
        r = self.current_restriction
        if r is None:
            r = self.default_restriction
        return o(r)

    def _opposite(self, o):
        """Restrict a quantity to default side.

        If the current restriction is different swap the sign, require a side to be set.
        """
        if self.current_restriction is None:
            raise ValueError(f"Discontinuous type {o._ufl_class_.__name__} must be restricted.")
        elif self.current_restriction == self.default_restriction:
            return o(self.default_restriction)
        else:
            return -o(self.default_restriction)

    def _missing_rule(self, o):
        """Raise an error."""
        raise ValueError(f"Missing rule for {o._ufl_class_.__name__}")

    # --- Rules for operators

    # Default: Operators should reconstruct only if subtrees are not touched
    operator = MultiFunction.reuse_if_untouched

    # Assuming apply_derivatives has been called,
    # propagating Grad inside the Restricted nodes.
    # Considering all grads to be discontinuous, may
    # want something else for facet functions in future.
    grad = _require_restriction

    def variable(self, o, op, label):
        """Strip variable."""
        return op

    def reference_value(self, o):
        """Reference value of something follows same restriction rule as the underlying object."""
        (f,) = o.ufl_operands
        assert f._ufl_is_terminal_
        g = self(f)
        if isinstance(g, Restricted):
            side = g.side()
            return o(side)
        else:
            return o

    # --- Rules for terminals

    # Require handlers to be specified for all terminals
    terminal = _missing_rule

    multi_index = _ignore_restriction
    label = _ignore_restriction

    # Default: Literals should ignore restriction
    constant_value = _ignore_restriction
    constant = _ignore_restriction

    # Even arguments with continuous elements such as Lagrange must be
    # restricted to associate with the right part of the element
    # matrix
    argument = _require_restriction

    # Defaults for geometric quantities
    geometric_cell_quantity = _require_restriction
    geometric_facet_quantity = _require_restriction

    # Only a few geometric quantities are independent on the restriction:
    facet_coordinate = _ignore_restriction
    quadrature_weight = _ignore_restriction

    # Assuming homogeoneous mesh
    reference_cell_volume = _ignore_restriction
    reference_facet_volume = _ignore_restriction

    def coefficient(self, o):
        """Restrict a coefficient.

        Allow coefficients to be unrestricted (apply default if so) if
        the values are fully continuous across the facet.
        """
        if o.ufl_element() in H1:
            # If the coefficient _value_ is _fully_ continuous
            # It must still be computed from one of the sides, we just don't care which
            return self._default_restricted(o)
        else:
            return self._require_restriction(o)

    def facet_normal(self, o):
        """Restrict a facet_normal."""
        D = extract_unique_domain(o)
        e = D.ufl_coordinate_element()
        gd = D.geometric_dimension()
        td = D.topological_dimension()

        if e.embedded_superdegree <= 1 and e in H1 and gd == td:
            # For meshes with a continuous linear non-manifold
            # coordinate field, the facet normal from side - points in
            # the opposite direction of the one from side +.  We must
            # still require a side to be chosen by the user but
            # rewrite n- -> n+.  This is an optimization, possibly
            # premature, however it's more difficult to do at a later
            # stage.
            return self._opposite(o)
        else:
            # For other meshes, we require a side to be
            # chosen by the user and respect that
            return self._require_restriction(o)
>>>>>>> b15d8d3f


def apply_restrictions(expression):
    """Propagate restriction nodes to wrap differential terminals directly."""
<<<<<<< HEAD
    warnings.warn(
        "The function apply_restrictions is deprecated and will be removed after December 2024. "
        "Please use object.apply_restrictions() directly instead.",
        FutureWarning)
    return expression.apply_restrictions()
=======
    integral_types = [
        k for k in integral_type_to_measure_name.keys() if k.startswith("interior_facet")
    ]
    rules = RestrictionPropagator()
    return map_integrand_dags(rules, expression, only_integral_type=integral_types)


class DefaultRestrictionApplier(MultiFunction):
    """Default restriction applier."""

    def __init__(self, side=None):
        """Initialise."""
        MultiFunction.__init__(self)
        self.current_restriction = side
        self.default_restriction = "+"
        if self.current_restriction is None:
            self._rp = {"+": DefaultRestrictionApplier("+"), "-": DefaultRestrictionApplier("-")}

    def terminal(self, o):
        """Apply to terminal."""
        # Most terminals are unchanged
        return o

    # Default: Operators should reconstruct only if subtrees are not touched
    operator = MultiFunction.reuse_if_untouched

    def restricted(self, o):
        """Apply to restricted."""
        # Don't restrict twice
        return o

    def derivative(self, o):
        """Apply to derivative."""
        # I don't think it's safe to just apply default restriction
        # to the argument of any derivative, i.e. grad(cg1_function)
        # is not continuous across cells even if cg1_function is.
        return o

    def _default_restricted(self, o):
        """Restrict a continuous quantity to default side if no current restriction is set."""
        r = self.current_restriction
        if r is None:
            r = self.default_restriction
        return o(r)

    # These are the same from either side but to compute them
    # cell (or facet) data from one side must be selected:
    spatial_coordinate = _default_restricted
    # Depends on cell only to get to the facet:
    facet_jacobian = _default_restricted
    facet_jacobian_determinant = _default_restricted
    facet_jacobian_inverse = _default_restricted
    # facet_tangents = _default_restricted
    # facet_midpoint = _default_restricted
    facet_area = _default_restricted
    # facet_diameter = _default_restricted
    min_facet_edge_length = _default_restricted
    max_facet_edge_length = _default_restricted
    facet_origin = _default_restricted  # FIXME: Is this valid for quads?
>>>>>>> b15d8d3f


def apply_default_restrictions(expression):
    """Some terminals can be restricted from either side.

    This applies a default restriction to such terminals if unrestricted.
    """
<<<<<<< HEAD
    warnings.warn(
        "The function apply_default_restrictions is deprecated and will be removed after "
        "December 2024. Please use object.apply_default_restrictions() directly instead.",
        FutureWarning)
    return expression.apply_default_restrictions()
=======
    integral_types = [
        k for k in integral_type_to_measure_name.keys() if k.startswith("interior_facet")
    ]
    rules = DefaultRestrictionApplier()
    return map_integrand_dags(rules, expression, only_integral_type=integral_types)
>>>>>>> b15d8d3f
<|MERGE_RESOLUTION|>--- conflicted
+++ resolved
@@ -1,253 +1,25 @@
+# Copyright (C) 2008-2016 Martin Sandve Alnæs
+#
+# This file is part of UFL (https://www.fenicsproject.org)
+#
+# SPDX-License-Identifier:    LGPL-3.0-or-later
 """Apply restrictions.
 
 This module contains the apply_restrictions algorithm which propagates
 restrictions in a form towards the terminals.
 """
 
-# Copyright (C) 2008-2016 Martin Sandve Alnæs
-#
-# This file is part of UFL (https://www.fenicsproject.org)
-#
-# SPDX-License-Identifier:    LGPL-3.0-or-later
-
-<<<<<<< HEAD
 import warnings
-=======
-
-from ufl.algorithms.map_integrands import map_integrand_dags
-from ufl.classes import Restricted
-from ufl.corealg.map_dag import map_expr_dag
-from ufl.corealg.multifunction import MultiFunction
-from ufl.domain import extract_unique_domain
-from ufl.measure import integral_type_to_measure_name
-from ufl.sobolevspace import H1
-
-
-class RestrictionPropagator(MultiFunction):
-    """Restriction propagator."""
-
-    def __init__(self, side=None):
-        """Initialise."""
-        MultiFunction.__init__(self)
-        self.current_restriction = side
-        self.default_restriction = "+"
-        # Caches for propagating the restriction with map_expr_dag
-        self.vcaches = {"+": {}, "-": {}}
-        self.rcaches = {"+": {}, "-": {}}
-        if self.current_restriction is None:
-            self._rp = {"+": RestrictionPropagator("+"), "-": RestrictionPropagator("-")}
-
-    def restricted(self, o):
-        """When hitting a restricted quantity, visit child with a separate restriction algorithm."""
-        # Assure that we have only two levels here, inside or outside
-        # the Restricted node
-        if self.current_restriction is not None:
-            raise ValueError("Cannot restrict an expression twice.")
-        # Configure a propagator for this side and apply to subtree
-        side = o.side()
-        return map_expr_dag(
-            self._rp[side], o.ufl_operands[0], vcache=self.vcaches[side], rcache=self.rcaches[side]
-        )
-
-    # --- Reusable rules
-
-    def _ignore_restriction(self, o):
-        """Ignore current restriction.
-
-        Quantity is independent of side also from a computational point
-        of view.
-        """
-        return o
-
-    def _require_restriction(self, o):
-        """Restrict a discontinuous quantity to current side, require a side to be set."""
-        if self.current_restriction is None:
-            raise ValueError(f"Discontinuous type {o._ufl_class_.__name__} must be restricted.")
-        return o(self.current_restriction)
-
-    def _default_restricted(self, o):
-        """Restrict a continuous quantity to default side if no current restriction is set."""
-        r = self.current_restriction
-        if r is None:
-            r = self.default_restriction
-        return o(r)
-
-    def _opposite(self, o):
-        """Restrict a quantity to default side.
-
-        If the current restriction is different swap the sign, require a side to be set.
-        """
-        if self.current_restriction is None:
-            raise ValueError(f"Discontinuous type {o._ufl_class_.__name__} must be restricted.")
-        elif self.current_restriction == self.default_restriction:
-            return o(self.default_restriction)
-        else:
-            return -o(self.default_restriction)
-
-    def _missing_rule(self, o):
-        """Raise an error."""
-        raise ValueError(f"Missing rule for {o._ufl_class_.__name__}")
-
-    # --- Rules for operators
-
-    # Default: Operators should reconstruct only if subtrees are not touched
-    operator = MultiFunction.reuse_if_untouched
-
-    # Assuming apply_derivatives has been called,
-    # propagating Grad inside the Restricted nodes.
-    # Considering all grads to be discontinuous, may
-    # want something else for facet functions in future.
-    grad = _require_restriction
-
-    def variable(self, o, op, label):
-        """Strip variable."""
-        return op
-
-    def reference_value(self, o):
-        """Reference value of something follows same restriction rule as the underlying object."""
-        (f,) = o.ufl_operands
-        assert f._ufl_is_terminal_
-        g = self(f)
-        if isinstance(g, Restricted):
-            side = g.side()
-            return o(side)
-        else:
-            return o
-
-    # --- Rules for terminals
-
-    # Require handlers to be specified for all terminals
-    terminal = _missing_rule
-
-    multi_index = _ignore_restriction
-    label = _ignore_restriction
-
-    # Default: Literals should ignore restriction
-    constant_value = _ignore_restriction
-    constant = _ignore_restriction
-
-    # Even arguments with continuous elements such as Lagrange must be
-    # restricted to associate with the right part of the element
-    # matrix
-    argument = _require_restriction
-
-    # Defaults for geometric quantities
-    geometric_cell_quantity = _require_restriction
-    geometric_facet_quantity = _require_restriction
-
-    # Only a few geometric quantities are independent on the restriction:
-    facet_coordinate = _ignore_restriction
-    quadrature_weight = _ignore_restriction
-
-    # Assuming homogeoneous mesh
-    reference_cell_volume = _ignore_restriction
-    reference_facet_volume = _ignore_restriction
-
-    def coefficient(self, o):
-        """Restrict a coefficient.
-
-        Allow coefficients to be unrestricted (apply default if so) if
-        the values are fully continuous across the facet.
-        """
-        if o.ufl_element() in H1:
-            # If the coefficient _value_ is _fully_ continuous
-            # It must still be computed from one of the sides, we just don't care which
-            return self._default_restricted(o)
-        else:
-            return self._require_restriction(o)
-
-    def facet_normal(self, o):
-        """Restrict a facet_normal."""
-        D = extract_unique_domain(o)
-        e = D.ufl_coordinate_element()
-        gd = D.geometric_dimension()
-        td = D.topological_dimension()
-
-        if e.embedded_superdegree <= 1 and e in H1 and gd == td:
-            # For meshes with a continuous linear non-manifold
-            # coordinate field, the facet normal from side - points in
-            # the opposite direction of the one from side +.  We must
-            # still require a side to be chosen by the user but
-            # rewrite n- -> n+.  This is an optimization, possibly
-            # premature, however it's more difficult to do at a later
-            # stage.
-            return self._opposite(o)
-        else:
-            # For other meshes, we require a side to be
-            # chosen by the user and respect that
-            return self._require_restriction(o)
->>>>>>> b15d8d3f
 
 
 def apply_restrictions(expression):
     """Propagate restriction nodes to wrap differential terminals directly."""
-<<<<<<< HEAD
     warnings.warn(
         "The function apply_restrictions is deprecated and will be removed after December 2024. "
         "Please use object.apply_restrictions() directly instead.",
-        FutureWarning)
+        FutureWarning,
+    )
     return expression.apply_restrictions()
-=======
-    integral_types = [
-        k for k in integral_type_to_measure_name.keys() if k.startswith("interior_facet")
-    ]
-    rules = RestrictionPropagator()
-    return map_integrand_dags(rules, expression, only_integral_type=integral_types)
-
-
-class DefaultRestrictionApplier(MultiFunction):
-    """Default restriction applier."""
-
-    def __init__(self, side=None):
-        """Initialise."""
-        MultiFunction.__init__(self)
-        self.current_restriction = side
-        self.default_restriction = "+"
-        if self.current_restriction is None:
-            self._rp = {"+": DefaultRestrictionApplier("+"), "-": DefaultRestrictionApplier("-")}
-
-    def terminal(self, o):
-        """Apply to terminal."""
-        # Most terminals are unchanged
-        return o
-
-    # Default: Operators should reconstruct only if subtrees are not touched
-    operator = MultiFunction.reuse_if_untouched
-
-    def restricted(self, o):
-        """Apply to restricted."""
-        # Don't restrict twice
-        return o
-
-    def derivative(self, o):
-        """Apply to derivative."""
-        # I don't think it's safe to just apply default restriction
-        # to the argument of any derivative, i.e. grad(cg1_function)
-        # is not continuous across cells even if cg1_function is.
-        return o
-
-    def _default_restricted(self, o):
-        """Restrict a continuous quantity to default side if no current restriction is set."""
-        r = self.current_restriction
-        if r is None:
-            r = self.default_restriction
-        return o(r)
-
-    # These are the same from either side but to compute them
-    # cell (or facet) data from one side must be selected:
-    spatial_coordinate = _default_restricted
-    # Depends on cell only to get to the facet:
-    facet_jacobian = _default_restricted
-    facet_jacobian_determinant = _default_restricted
-    facet_jacobian_inverse = _default_restricted
-    # facet_tangents = _default_restricted
-    # facet_midpoint = _default_restricted
-    facet_area = _default_restricted
-    # facet_diameter = _default_restricted
-    min_facet_edge_length = _default_restricted
-    max_facet_edge_length = _default_restricted
-    facet_origin = _default_restricted  # FIXME: Is this valid for quads?
->>>>>>> b15d8d3f
 
 
 def apply_default_restrictions(expression):
@@ -255,16 +27,9 @@
 
     This applies a default restriction to such terminals if unrestricted.
     """
-<<<<<<< HEAD
     warnings.warn(
         "The function apply_default_restrictions is deprecated and will be removed after "
         "December 2024. Please use object.apply_default_restrictions() directly instead.",
-        FutureWarning)
-    return expression.apply_default_restrictions()
-=======
-    integral_types = [
-        k for k in integral_type_to_measure_name.keys() if k.startswith("interior_facet")
-    ]
-    rules = DefaultRestrictionApplier()
-    return map_integrand_dags(rules, expression, only_integral_type=integral_types)
->>>>>>> b15d8d3f
+        FutureWarning,
+    )
+    return expression.apply_default_restrictions()