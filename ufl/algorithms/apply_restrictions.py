"""Apply restrictions.

This module contains the apply_restrictions algorithm which propagates
restrictions in a form towards the terminals.
"""

# Copyright (C) 2008-2016 Martin Sandve Alnæs
#
# This file is part of UFL (https://www.fenicsproject.org)
#
# SPDX-License-Identifier:    LGPL-3.0-or-later

from __future__ import annotations

from typing import Literal

from ufl.algorithms.map_integrands import map_integrand_dags
from ufl.classes import Expr, Restricted
from ufl.corealg.map_dag import map_expr_dag
from ufl.corealg.multifunction import MultiFunction
from ufl.domain import Mesh, extract_unique_domain
from ufl.sobolevspace import H1

default_restriction_map = {
    "cell": None,
    "exterior_facet": None,
    "exterior_facet_top": None,
    "exterior_facet_bottom": None,
    "exterior_facet_vert": None,
    "interior_facet": "+",
    "interior_facet_horiz": "+",
    "interior_facet_vert": "+",
}


class RestrictionPropagator(MultiFunction):
    """Restriction propagator."""

    def __init__(
        self,
        side: Literal["+", "-"] | None = None,
        default_restrictions: dict[Mesh, Literal["+", "-"] | None] | None = None,
    ):
        """Initialise a restriction propagator.

        Args:
            side: The side of the mesh to restrict to, if `None`, no restriction.
            default_restrictions: A map between meshes and certain restrictions
                set by the integration measure.
        """
        MultiFunction.__init__(self)
        self.current_restriction: Literal["+", "-"] | None = side
        self.default_restrictions = default_restrictions
        # Caches for propagating the restriction with map_expr_dag
        self.vcaches: dict[Literal["+", "-"], dict] = {"+": {}, "-": {}}
        self.rcaches: dict[Literal["+", "-"], dict] = {"+": {}, "-": {}}
        if self.current_restriction is None:
            self._rp = {
                "+": RestrictionPropagator("+", default_restrictions),
                "-": RestrictionPropagator("-", default_restrictions),
            }

    def restricted(self, o):
        """When hitting a restricted quantity, visit child with a separate restriction algorithm."""
        # Assure that we have only two levels here, inside or outside
        # the Restricted node
        if self.current_restriction is not None:
            raise ValueError("Cannot restrict an expression twice.")
        # Configure a propagator for this side and apply to subtree
        side = o.side()
        return map_expr_dag(
            self._rp[side], o.ufl_operands[0], vcache=self.vcaches[side], rcache=self.rcaches[side]
        )

    # --- Reusable rules

    def _extract_and_check_domain(self, o):
        """Extract single domain from a ufl."""
        domain = extract_unique_domain(o, expand_mesh_sequence=True)
        if domain not in self.default_restrictions:
            raise RuntimeError(f"Integral type on {domain} not known")
        return domain

    def _ignore_restriction(self, o):
        """Ignore current restriction.

        Quantity is independent of side also from a computational point
        of view.
        """
        return o

    def _require_restriction(self, o):
        """Restrict a discontinuous quantity to current side, require a side to be set."""
<<<<<<< HEAD
        if self.current_restriction is None:
            raise ValueError(f"Discontinuous type {type(o).__name__} must be restricted.")
        return o(self.current_restriction)
=======
        if self.default_restrictions is None:
            # Just propagate restrictions.
            if self.current_restriction is None:
                return o
            else:
                return o(self.current_restriction)
        else:
            # Propagate restriction while checking validity.
            domain = self._extract_and_check_domain(o)
            r = self.default_restrictions[domain]
            if self.current_restriction is None:
                if r is None:
                    return o
                else:
                    raise ValueError(
                        f"Discontinuous type {o._ufl_class_.__name__} must be restricted."
                    )
            elif self.current_restriction in ["+", "-"]:
                if r not in ["+", "-"]:
                    raise ValueError(
                        f"Inconsistent restrictions: "
                        f"current restriction = {self.current_restriction}, while "
                        f"default restriction = {r}"
                    )
                return o(self.current_restriction)
            else:
                raise ValueError(f"Unknown restriction: {self.current_restriction}")
>>>>>>> afc60351

    def _default_restricted(self, o):
        """Restrict a continuous quantity to default side if no current restriction is set."""
        if self.default_restrictions is None:
            # Just propagate restrictions.
            if self.current_restriction is None:
                return o
            else:
                return o(self.current_restriction)
        else:
            # Propagate restriction while applying default.
            domain = self._extract_and_check_domain(o)
            r = self.default_restrictions[domain]
            if self.current_restriction is None:
                if r is None:
                    return o
                elif r in ["+", "-"]:
                    return o(r)
                else:
                    raise RuntimeError(f"Unknown default restriction {r} on domain {domain}")
            elif self.current_restriction in ["+", "-"]:
                if r not in ["+", "-"]:
                    raise ValueError(
                        f"Inconsistent restrictions: "
                        f"current restriction = {self.current_restriction}, while "
                        f"default restriction = {r}"
                    )
                return o(self.current_restriction)
            else:
                raise ValueError(f"Unknown restriction: {self.current_restriction}")

    def _opposite(self, o):
        """Restrict a quantity to default side.

        If the current restriction is different swap the sign, require a side to be set.
        """
<<<<<<< HEAD
        if self.current_restriction is None:
            raise ValueError(f"Discontinuous type {type(o).__name__} must be restricted.")
        elif self.current_restriction == self.default_restriction:
            return o(self.default_restriction)
=======
        if self.default_restrictions is None:
            # Just propagate restrictions.
            if self.current_restriction is None:
                return o
            else:
                return o(self.current_restriction)
>>>>>>> afc60351
        else:
            domain = self._extract_and_check_domain(o)
            r = self.default_restrictions[domain]
            if self.current_restriction is None:
                if r is None:
                    return o
                else:
                    raise ValueError(
                        f"Discontinuous type {o._ufl_class_.__name__} must be restricted."
                    )
            elif self.current_restriction in ["+", "-"]:
                if r is None:
                    raise ValueError(
                        f"Inconsistent restrictions: "
                        f"current restriction = {self.current_restriction}, while "
                        f"default restriction = {r}"
                    )
                else:
                    if self.current_restriction == r:
                        return o(r)
                    else:
                        return -o(r)
            else:
                raise ValueError(f"Unknown restriction: {self.current_restriction}")

    def _missing_rule(self, o):
        """Raise an error."""
        raise ValueError(f"Missing rule for {type(o).__name__}")

    # --- Rules for operators

    # Default: Operators should reconstruct only if subtrees are not touched
    operator = MultiFunction.reuse_if_untouched

    # Assuming apply_derivatives has been called,
    # propagating Grad inside the Restricted nodes.
    # Considering all grads to be discontinuous, may
    # want something else for facet functions in future.
    grad = _require_restriction

    def variable(self, o, op, label):
        """Strip variable."""
        return op

    def reference_value(self, o):
        """Reference value of something follows same restriction rule as the underlying object."""
        (f,) = o.ufl_operands
        assert f._ufl_is_terminal_
        g = self(f)
        if isinstance(g, Restricted):
            side = g.side()
            return o(side)
        else:
            return o

    # --- Rules for terminals

    # Require handlers to be specified for all terminals
    terminal = _missing_rule

    multi_index = _ignore_restriction
    label = _ignore_restriction

    # Default: Literals should ignore restriction
    constant_value = _ignore_restriction
    constant = _ignore_restriction

    # Even arguments with continuous elements such as Lagrange must be
    # restricted to associate with the right part of the element
    # matrix
    argument = _require_restriction

    # Defaults for geometric quantities
    geometric_cell_quantity = _require_restriction
    geometric_facet_quantity = _require_restriction

    # Only a few geometric quantities are independent on the restriction:
    facet_coordinate = _ignore_restriction
    quadrature_weight = _ignore_restriction

    # Assuming homogeoneous mesh
    reference_cell_volume = _ignore_restriction
    reference_facet_volume = _ignore_restriction

    # These are the same from either side but to compute them
    # cell (or facet) data from one side must be selected:
    spatial_coordinate = _default_restricted
    # Depends on cell only to get to the facet:
    facet_jacobian = _default_restricted
    facet_jacobian_determinant = _default_restricted
    facet_jacobian_inverse = _default_restricted
    facet_area = _default_restricted
    min_facet_edge_length = _default_restricted
    max_facet_edge_length = _default_restricted
    facet_origin = _default_restricted  # FIXME: Is this valid for quads?

    def coefficient(self, o):
        """Restrict a coefficient.

        Allow coefficients to be unrestricted (apply default if so) if
        the values are fully continuous across the facet.
        """
        if o.ufl_element() in H1:
            # If the coefficient _value_ is _fully_ continuous
            # It must still be computed from one of the sides, we just don't care which
            return self._default_restricted(o)
        else:
            return self._require_restriction(o)

    def facet_normal(self, o):
        """Restrict a facet_normal."""
        D = extract_unique_domain(o)
        e = D.ufl_coordinate_element()
        gd = D.geometric_dimension()
        td = D.topological_dimension()

        if e.embedded_superdegree <= 1 and e in H1 and gd == td:
            # For meshes with a continuous linear non-manifold
            # coordinate field, the facet normal from side - points in
            # the opposite direction of the one from side +.  We must
            # still require a side to be chosen by the user but
            # rewrite n- -> n+.  This is an optimization, possibly
            # premature, however it's more difficult to do at a later
            # stage.
            return self._opposite(o)
        else:
            # For other meshes, we require a side to be
            # chosen by the user and respect that
            return self._require_restriction(o)


def apply_restrictions(expression: Expr, default_restrictions: dict | None = None) -> Expr:
    """Propagate restriction nodes to wrap differential terminals directly.

    Args:
        expression: UFL expression.
        default_restrictions: domain-default_restriction map.
            If `None`, just propagate restrictions without
            applying the default restrictions.

    Returns:
        expression with the restriction nodes propagated.

    """
    rules = RestrictionPropagator(default_restrictions=default_restrictions)
    return map_integrand_dags(rules, expression)<|MERGE_RESOLUTION|>--- conflicted
+++ resolved
@@ -91,11 +91,6 @@
 
     def _require_restriction(self, o):
         """Restrict a discontinuous quantity to current side, require a side to be set."""
-<<<<<<< HEAD
-        if self.current_restriction is None:
-            raise ValueError(f"Discontinuous type {type(o).__name__} must be restricted.")
-        return o(self.current_restriction)
-=======
         if self.default_restrictions is None:
             # Just propagate restrictions.
             if self.current_restriction is None:
@@ -123,7 +118,6 @@
                 return o(self.current_restriction)
             else:
                 raise ValueError(f"Unknown restriction: {self.current_restriction}")
->>>>>>> afc60351
 
     def _default_restricted(self, o):
         """Restrict a continuous quantity to default side if no current restriction is set."""
@@ -160,19 +154,12 @@
 
         If the current restriction is different swap the sign, require a side to be set.
         """
-<<<<<<< HEAD
-        if self.current_restriction is None:
-            raise ValueError(f"Discontinuous type {type(o).__name__} must be restricted.")
-        elif self.current_restriction == self.default_restriction:
-            return o(self.default_restriction)
-=======
         if self.default_restrictions is None:
             # Just propagate restrictions.
             if self.current_restriction is None:
                 return o
             else:
                 return o(self.current_restriction)
->>>>>>> afc60351
         else:
             domain = self._extract_and_check_domain(o)
             r = self.default_restrictions[domain]
