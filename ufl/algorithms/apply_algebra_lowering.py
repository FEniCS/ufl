--- conflicted
+++ resolved
@@ -10,20 +10,11 @@
 #
 # Modified by Anders Logg, 2009-2010
 
-<<<<<<< HEAD
-=======
-from ufl.classes import Product, Grad, Conj
-from ufl.core.multiindex import indices, Index
-from ufl.tensors import as_tensor, as_matrix, as_vector
-
-from ufl.compound_expressions import deviatoric_expr, determinant_expr, cofactor_expr, inverse_expr
-
-from ufl.corealg.multifunction import MultiFunction
->>>>>>> 0bafaf5b
 from ufl.algorithms.map_integrands import map_integrand_dags
 from ufl.classes import Conj, Grad, Product
-from ufl.compound_expressions import cofactor_expr, determinant_expr, deviatoric_expr, inverse_expr
-from ufl.core.multiindex import FixedIndex, Index, indices
+from ufl.compound_expressions import (cofactor_expr, determinant_expr,
+                                      deviatoric_expr, inverse_expr)
+from ufl.core.multiindex import Index, indices
 from ufl.corealg.multifunction import MultiFunction
 from ufl.tensors import as_matrix, as_tensor, as_vector
 
