# -*- coding: utf-8 -*-
"""Front-end for AD routines."""

# Copyright (C) 2008-2016 Martin Sandve Alnæs
#
# This file is part of UFL (https://www.fenicsproject.org)
#
# SPDX-License-Identifier:    LGPL-3.0-or-later
#
# Modified by Anders Logg, 2009.

from ufl.log import warning
<<<<<<< HEAD
from ufl.form import FormSum
from ufl.action import Action
=======
>>>>>>> c92fc92b
from ufl.adjoint import Adjoint
from ufl.algorithms.apply_algebra_lowering import apply_algebra_lowering
from ufl.algorithms.apply_derivatives import apply_derivatives


def expand_derivatives(form, **kwargs):
    """Expand all derivatives of expr.

    In the returned expression g which is mathematically
    equivalent to expr, there are no VariableDerivative
    or CoefficientDerivative objects left, and Grad
    objects have been propagated to Terminal nodes.
    """
    # For a deprecation period (I see that dolfin-adjoint passes some
    # args here)
    if kwargs:
        warning("Deprecation: expand_derivatives no longer takes any keyword arguments")

<<<<<<< HEAD
    if isinstance(form, FormSum):
        return FormSum(*[(expand_derivatives(component), 1) for component in form.components()])
    if isinstance(form, Action):
        return Action(expand_derivatives(form._left), expand_derivatives(form._right))
    if isinstance(form, Adjoint):
        return Adjoint(expand_derivatives(form._form))
=======
    if form == 0:
        return form

    if isinstance(form, Adjoint):
        dform = expand_derivatives(form._form)
        if not dform:
            # If dform == 0
            return dform
        raise NotImplementedError('Adjoint derivative is not supported.')
>>>>>>> c92fc92b

    # Lower abstractions for tensor-algebra types into index notation
    form = apply_algebra_lowering(form)

    # Apply differentiation
    form = apply_derivatives(form)

    return form<|MERGE_RESOLUTION|>--- conflicted
+++ resolved
@@ -10,11 +10,6 @@
 # Modified by Anders Logg, 2009.
 
 from ufl.log import warning
-<<<<<<< HEAD
-from ufl.form import FormSum
-from ufl.action import Action
-=======
->>>>>>> c92fc92b
 from ufl.adjoint import Adjoint
 from ufl.algorithms.apply_algebra_lowering import apply_algebra_lowering
 from ufl.algorithms.apply_derivatives import apply_derivatives
@@ -33,14 +28,6 @@
     if kwargs:
         warning("Deprecation: expand_derivatives no longer takes any keyword arguments")
 
-<<<<<<< HEAD
-    if isinstance(form, FormSum):
-        return FormSum(*[(expand_derivatives(component), 1) for component in form.components()])
-    if isinstance(form, Action):
-        return Action(expand_derivatives(form._left), expand_derivatives(form._right))
-    if isinstance(form, Adjoint):
-        return Adjoint(expand_derivatives(form._form))
-=======
     if form == 0:
         return form
 
@@ -50,7 +37,6 @@
             # If dform == 0
             return dform
         raise NotImplementedError('Adjoint derivative is not supported.')
->>>>>>> c92fc92b
 
     # Lower abstractions for tensor-algebra types into index notation
     form = apply_algebra_lowering(form)
