# -*- coding: utf-8 -*-
"""Front-end for AD routines."""

# Copyright (C) 2008-2016 Martin Sandve Alnæs
#
# This file is part of UFL (https://www.fenicsproject.org)
#
# SPDX-License-Identifier:    LGPL-3.0-or-later
#
# Modified by Anders Logg, 2009.

<<<<<<< HEAD
from warnings import warn
=======
>>>>>>> 26548e9f
from ufl.algorithms.apply_algebra_lowering import apply_algebra_lowering
from ufl.algorithms.apply_derivatives import apply_derivatives


def expand_derivatives(form):
    """Expand all derivatives of expr.

    In the returned expression g which is mathematically
    equivalent to expr, there are no VariableDerivative
    or CoefficientDerivative objects left, and Grad
    objects have been propagated to Terminal nodes.
    """
<<<<<<< HEAD
    # For a deprecation period (I see that dolfin-adjoint passes some
    # args here)
    if kwargs:
        warn("Deprecation: expand_derivatives no longer takes any keyword arguments", DeprecationWarning)

=======
>>>>>>> 26548e9f
    # Lower abstractions for tensor-algebra types into index notation
    form = apply_algebra_lowering(form)

    # Apply differentiation
    form = apply_derivatives(form)

    return form<|MERGE_RESOLUTION|>--- conflicted
+++ resolved
@@ -9,10 +9,7 @@
 #
 # Modified by Anders Logg, 2009.
 
-<<<<<<< HEAD
 from warnings import warn
-=======
->>>>>>> 26548e9f
 from ufl.algorithms.apply_algebra_lowering import apply_algebra_lowering
 from ufl.algorithms.apply_derivatives import apply_derivatives
 
@@ -25,14 +22,6 @@
     or CoefficientDerivative objects left, and Grad
     objects have been propagated to Terminal nodes.
     """
-<<<<<<< HEAD
-    # For a deprecation period (I see that dolfin-adjoint passes some
-    # args here)
-    if kwargs:
-        warn("Deprecation: expand_derivatives no longer takes any keyword arguments", DeprecationWarning)
-
-=======
->>>>>>> 26548e9f
     # Lower abstractions for tensor-algebra types into index notation
     form = apply_algebra_lowering(form)
 
