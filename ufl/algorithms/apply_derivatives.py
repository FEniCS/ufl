"""Apply derivatives algorithm which computes the derivatives of a form of expression."""

# Copyright (C) 2008-2016 Martin Sandve Alnæs
#
# This file is part of UFL (https://www.fenicsproject.org)
#
# SPDX-License-Identifier:    LGPL-3.0-or-later

import warnings
from functools import singledispatchmethod
from math import pi
from typing import Union

import numpy as np

from ufl.action import Action
from ufl.algorithms.analysis import extract_arguments, extract_coefficients
from ufl.algorithms.map_integrands import map_integrands
from ufl.algorithms.replace_derivative_nodes import replace_derivative_nodes
from ufl.argument import Argument, BaseArgument, Coargument
from ufl.averaging import CellAvg, FacetAvg
from ufl.checks import is_cellwise_constant
from ufl.classes import (
    Abs,
    CellCoordinate,
    Coefficient,
    Cofunction,
    ComponentTensor,
    Conj,
    Constant,
    ConstantValue,
    Division,
    Expr,
    ExprList,
    ExprMapping,
    FacetNormal,
    FloatValue,
    FormArgument,
    GeometricQuantity,
    Grad,
    Identity,
    Imag,
    Indexed,
    IndexSum,
    Jacobian,
    JacobianDeterminant,
    JacobianInverse,
    Label,
    ListTensor,
    Power,
    Product,
    Real,
    ReferenceGrad,
    ReferenceValue,
    SpatialCoordinate,
    Sum,
    Variable,
    Zero,
)
from ufl.conditional import BinaryCondition, Conditional, NotCondition
from ufl.constantvalue import is_true_ufl_scalar, is_ufl_scalar
from ufl.core.base_form_operator import BaseFormOperator
from ufl.core.expr import ufl_err_str
from ufl.core.external_operator import ExternalOperator
from ufl.core.interpolate import Interpolate
from ufl.core.multiindex import FixedIndex, MultiIndex, indices
from ufl.core.terminal import Terminal
from ufl.corealg.dag_traverser import DAGTraverser
from ufl.differentiation import (
    BaseFormCoordinateDerivative,
    BaseFormOperatorDerivative,
    CoefficientDerivative,
    CoordinateDerivative,
    Derivative,
    VariableDerivative,
)
from ufl.domain import MeshSequence, extract_unique_domain
from ufl.form import BaseForm, Form, ZeroBaseForm
from ufl.mathfunctions import (
    Acos,
    Asin,
    Atan,
    Atan2,
    BesselI,
    BesselJ,
    BesselK,
    BesselY,
    Cos,
    Cosh,
    Erf,
    Exp,
    Ln,
    MathFunction,
    Sin,
    Sinh,
    Sqrt,
    Tan,
    Tanh,
)
from ufl.matrix import Matrix
from ufl.operators import (
    MaxValue,
    MinValue,
    bessel_I,
    bessel_J,
    bessel_K,
    bessel_Y,
    cell_avg,
    conditional,
    cos,
    cosh,
    exp,
    facet_avg,
    ln,
    sign,
    sin,
    sinh,
    sqrt,
)
from ufl.pullback import CustomPullback, PhysicalPullback
from ufl.restriction import Restricted
from ufl.tensors import as_scalar, as_scalars, as_tensor, unit_indexed_tensor, unwrap_list_tensor

# TODO: Add more rulesets?
# - DivRuleset
# - CurlRuleset
# - ReferenceGradRuleset
# - ReferenceDivRuleset


def flatten_domain_element(domain, element):
    """Return the flattened (domain, element) pairs for mixed domain problems.

    Args:
        domain: `Mesh` or `MeshSequence`.
        element: `FiniteElement`.

    Returns:
        Nested tuples of (domain, element) pairs; just ((domain, element),)
        if domain is a `Mesh` (and not a `MeshSequence`).

    """
    if not isinstance(domain, MeshSequence):
        return ((domain, element),)
    flattened = ()
    assert len(domain) == len(element.sub_elements)
    for d, e in zip(domain, element.sub_elements):
        flattened += flatten_domain_element(d, e)
    return flattened


class GenericDerivativeRuleset(DAGTraverser):
    """A generic derivative."""

    def __init__(
        self,
        var_shape: tuple,
        compress: Union[bool, None] = True,
        visited_cache: Union[dict[tuple, Expr], None] = None,
        result_cache: Union[dict[Expr, Expr], None] = None,
    ) -> None:
        """Initialise."""
        super().__init__(compress=compress, visited_cache=visited_cache, result_cache=result_cache)
        self._var_shape = var_shape

    def unexpected(self, o):
        """Raise error about unexpected type."""
        raise ValueError(f"Unexpected type {o._ufl_class_.__name__} in AD rules.")

    def override(self, o):
        """Raise error about overriding."""
        raise ValueError(
            f"Type {o._ufl_class_.__name__} must be overridden in specialized AD rule set."
        )

    # --- Some types just don't have any derivative, this is just to
    # --- make algorithm structure generic

    def non_differentiable_terminal(self, o):
        """Return the non-differentiated object.

        Labels and indices are not differentiable: it's convenient to
        return the non-differentiated object.
        """
        return o

    # --- Helper functions for creating zeros with the right shapes

    def independent_terminal(self, o):
        """A zero with correct shape for terminals independent of diff. variable."""
        return Zero(o.ufl_shape + self._var_shape)

    def independent_operator(self, o):
        """A zero with correct shape and indices for operators independent of diff. variable."""
        return Zero(o.ufl_shape + self._var_shape, o.ufl_free_indices, o.ufl_index_dimensions)

    # --- Error checking for missing handlers and unexpected types

    @singledispatchmethod
    def process(self, o: Expr) -> Expr:
        """Process ``o``.

        Args:
            o: `Expr` to be processed.

        Returns:
            Processed object.

        """
        return super().process(o)

    @process.register(Expr)
    def _(self, o: Expr) -> Expr:
        """Raise error."""
        raise ValueError(
            f"Missing differentiation handler for type {o._ufl_class_.__name__}. "
            "Have you added a new type?"
        )

    @process.register(Derivative)
    def _(self, o: Expr) -> Expr:
        """Raise error."""
        raise ValueError(
            f"Unhandled derivative type {o._ufl_class_.__name__}, "
            "nested differentiation has failed."
        )

    @process.register(Label)
    @process.register(MultiIndex)
    def _(self, o: Expr) -> Expr:
        return self.non_differentiable_terminal(o)

    # --- All derivatives need to define grad and averaging

    @process.register(Grad)
    @process.register(CellAvg)
    @process.register(FacetAvg)
    def _(self, o: Expr) -> Expr:
        return self.override(o)

    # --- Default rules for terminals

    # Literals are by definition independent of any differentiation variable
    @process.register(ConstantValue)
    # Constants are independent of any differentiation
    @process.register(Constant)
    def _(self, o: Expr) -> Expr:
        return self.independent_terminal(o)

    # Zero may have free indices
    @process.register(Zero)
    def _(self, o: Expr) -> Expr:
        return self.independent_operator(o)

    # Rules for form arguments must be specified in specialized rule set
    @process.register(FormArgument)
    # Rules for geometric quantities must be specified in specialized rule set
    @process.register(GeometricQuantity)
    def _(self, o: Expr) -> Expr:
        return self.override(o)

    # These types are currently assumed independent, but for non-affine domains
    # this no longer holds and we want to implement rules for them.
    # facet_normal = independent_terminal
    # spatial_coordinate = independent_terminal
    # cell_coordinate = independent_terminal

    # Measures of cell entities, assuming independent although
    # this will not be true for all of these for non-affine domains
    # cell_volume = independent_terminal
    # circumradius = independent_terminal
    # facet_area = independent_terminal
    # cell_surface_area = independent_terminal
    # min_cell_edge_length = independent_terminal
    # max_cell_edge_length = independent_terminal
    # min_facet_edge_length = independent_terminal
    # max_facet_edge_length = independent_terminal

    # Other stuff
    # cell_orientation = independent_terminal
    # quadrature_weigth = independent_terminal

    # These types are currently not expected to show up in AD pass.
    # To make some of these available to the end-user, they need to be
    # implemented here.
    # facet_coordinate = unexpected
    # cell_origin = unexpected
    # facet_origin = unexpected
    # cell_facet_origin = unexpected
    # jacobian = unexpected
    # jacobian_determinant = unexpected
    # jacobian_inverse = unexpected
    # facet_jacobian = unexpected
    # facet_jacobian_determinant = unexpected
    # facet_jacobian_inverse = unexpected
    # cell_facet_jacobian = unexpected
    # cell_facet_jacobian_determinant = unexpected
    # cell_facet_jacobian_inverse = unexpected
    # cell_vertices = unexpected
    # cell_edge_vectors = unexpected
    # facet_edge_vectors = unexpected
    # reference_cell_edge_vectors = unexpected
    # reference_facet_edge_vectors = unexpected
    # cell_normal = unexpected # TODO: Expecting rename
    # cell_normals = unexpected
    # facet_tangents = unexpected
    # cell_tangents = unexpected
    # cell_midpoint = unexpected
    # facet_midpoint = unexpected

    # --- Default rules for operators

    @process.register(Variable)
    def _(self, o: Expr) -> Expr:
        """Differentiate a variable."""
        op, _ = o.ufl_operands
        return self(op)

    # --- Indexing and component handling

    @process.register(Indexed)
    @DAGTraverser.postorder
    def _(self, o: Expr, Ap: Expr, ii: Expr) -> Expr:
        """Differentiate an indexed."""
        # Propagate zeros
        if isinstance(Ap, Zero):
            return self.independent_operator(o)
        r = len(Ap.ufl_shape) - len(ii)
        if r:
            kk = indices(r)
            op = Indexed(Ap, MultiIndex(ii.indices() + kk))
            op = as_tensor(op, kk)
        else:
            op = Indexed(Ap, ii)
        return op

    @process.register(ListTensor)
    def _(self, o: Expr) -> Expr:
        """Differentiate a list_tensor."""
        return ListTensor(*(self(op) for op in o.ufl_operands))

    @process.register(ComponentTensor)
    @DAGTraverser.postorder
    def _(self, o: Expr, Ap: Expr, ii: Expr) -> Expr:
        """Differentiate a component_tensor."""
        if isinstance(Ap, Zero):
            op = self.independent_operator(o)
        else:
            Ap, jj = as_scalar(Ap)
            op = as_tensor(Ap, ii.indices() + jj)
        return op

    # --- Algebra operators

    @process.register(IndexSum)
    @DAGTraverser.postorder
    def _(self, o: Expr, Ap: Expr, ii: Expr) -> Expr:
        """Differentiate an index_sum."""
        return IndexSum(Ap, ii)

    @process.register(Sum)
    @DAGTraverser.postorder
    def _(self, o: Expr, da: Expr, db: Expr) -> Expr:
        """Differentiate a sum."""
        return da + db

    @process.register(Product)
    @DAGTraverser.postorder
    def _(self, o: Expr, da: Expr, db: Expr) -> Expr:
        """Differentiate a product."""
        # Even though arguments to o are scalar, da and db may be
        # tensor valued
        a, b = o.ufl_operands
        (da, db), ii = as_scalars(da, db)
        pa = Product(da, b)
        pb = Product(a, db)
        s = Sum(pa, pb)
        if ii:
            s = as_tensor(s, ii)
        return s

    @process.register(Division)
    @DAGTraverser.postorder
    def _(self, o: Expr, fp: Expr, gp: Expr) -> Expr:
        """Differentiate a division."""
        f, g = o.ufl_operands
        if not is_ufl_scalar(f):
            raise ValueError("Not expecting nonscalar nominator")
        if not is_true_ufl_scalar(g):
            raise ValueError("Not expecting nonscalar denominator")
        # do_df = 1/g
        # do_dg = -h/g
        # op = do_df*fp + do_df*gp
        # op = (fp - o*gp) / g
        # Get o and gp as scalars, multiply, then wrap as a tensor
        # again
        so, oi = as_scalar(o)
        sgp, gi = as_scalar(gp)
        o_gp = so * sgp
        if oi or gi:
            o_gp = as_tensor(o_gp, oi + gi)
        op = (fp - o_gp) / g
        return op

    @process.register(Power)
    @DAGTraverser.postorder
    def _(self, o: Expr, fp: Expr, gp: Expr) -> Expr:
        """Differentiate a power."""
        f, g = o.ufl_operands
        if not is_true_ufl_scalar(f):
            raise ValueError("Expecting scalar expression f in f**g.")
        if not is_true_ufl_scalar(g):
            raise ValueError("Expecting scalar expression g in f**g.")
        # Derivation of the general case: o = f(x)**g(x)
        # do/df  = g * f**(g-1) = g / f * o
        # do/dg  = ln(f) * f**g = ln(f) * o
        # do/df * df + do/dg * dg = o * (g / f * df + ln(f) * dg)
        if isinstance(gp, Zero):
            # This probably produces better results for the common
            # case of f**constant
            op = fp * g * f ** (g - 1)
        else:
            # Note: This produces expressions like (1/w)*w**5 instead of w**4
            # op = o * (fp * g / f + gp * ln(f)) # This reuses o
            op = f ** (g - 1) * (
                g * fp + f * ln(f) * gp
            )  # This gives better accuracy in dolfin integration test
        # Example: d/dx[x**(x**3)]:
        # f = x
        # g = x**3
        # df = 1
        # dg = 3*x**2
        # op1 = o * (fp * g / f + gp * ln(f))
        #     = x**(x**3)   * (x**3/x + 3*x**2*ln(x))
        # op2 = f**(g-1) * (g*fp + f*ln(f)*gp)
        #     = x**(x**3-1) * (x**3 + x*3*x**2*ln(x))
        return op

    @process.register(Abs)
    @DAGTraverser.postorder
    def _(self, o: Expr, df: Expr) -> Expr:
        """Differentiate an abs."""
        (f,) = o.ufl_operands
        # return conditional(eq(f, 0), 0, Product(sign(f), df)) abs is
        # not complex differentiable, so we workaround the case of a
        # real F in complex mode by defensively casting to real inside
        # the sign.
        return sign(Real(f)) * df

    # --- Complex algebra

    @process.register(Conj)
    @DAGTraverser.postorder
    def _(self, o: Expr, df: Expr) -> Expr:
        """Differentiate a conj."""
        return Conj(df)

    @process.register(Real)
    @DAGTraverser.postorder
    def _(self, o: Expr, df: Expr) -> Expr:
        """Differentiate a real."""
        return Real(df)

    @process.register(Imag)
    @DAGTraverser.postorder
    def _(self, o: Expr, df: Expr) -> Expr:
        """Differentiate a imag."""
        return Imag(df)

    # --- Mathfunctions

    @process.register(MathFunction)
    @DAGTraverser.postorder
    def _(self, o: Expr, df: Expr) -> Expr:
        """Differentiate a math_function."""
        # FIXME: Introduce a UserOperator type instead of this hack
        # and define user derivative() function properly
        if hasattr(o, "derivative"):
            return df * o.derivative()
        else:
            raise ValueError("Unknown math function.")

    @process.register(Sqrt)
    @DAGTraverser.postorder
    def _(self, o: Expr, fp: Expr) -> Expr:
        """Differentiate a sqrt."""
        return fp / (2 * o)

    @process.register(Exp)
    @DAGTraverser.postorder
    def _(self, o: Expr, fp: Expr) -> Expr:
        """Differentiate an exp."""
        return fp * o

    @process.register(Ln)
    @DAGTraverser.postorder
    def _(self, o: Expr, fp: Expr) -> Expr:
        """Differentiate a ln."""
        (f,) = o.ufl_operands
        if isinstance(f, Zero):
            raise ZeroDivisionError()
        return fp / f

    @process.register(Cos)
    @DAGTraverser.postorder
    def _(self, o: Expr, fp: Expr) -> Expr:
        """Differentiate a cos."""
        (f,) = o.ufl_operands
        return fp * -sin(f)

    @process.register(Sin)
    @DAGTraverser.postorder
    def _(self, o: Expr, fp: Expr) -> Expr:
        """Differentiate a sin."""
        (f,) = o.ufl_operands
        return fp * cos(f)

    @process.register(Tan)
    @DAGTraverser.postorder
    def _(self, o: Expr, fp: Expr) -> Expr:
        """Differentiate a tan."""
        (f,) = o.ufl_operands
        return 2.0 * fp / (cos(2.0 * f) + 1.0)

    @process.register(Cosh)
    @DAGTraverser.postorder
    def _(self, o: Expr, fp: Expr) -> Expr:
        """Differentiate a cosh."""
        (f,) = o.ufl_operands
        return fp * sinh(f)

    @process.register(Sinh)
    @DAGTraverser.postorder
    def _(self, o: Expr, fp: Expr) -> Expr:
        """Differentiate a sinh."""
        (f,) = o.ufl_operands
        return fp * cosh(f)

    @process.register(Tanh)
    @DAGTraverser.postorder
    def _(self, o: Expr, fp: Expr) -> Expr:
        """Differentiate a tanh."""
        (f,) = o.ufl_operands

        def sech(y):
            return (2.0 * cosh(y)) / (cosh(2.0 * y) + 1.0)

        return fp * sech(f) ** 2

    @process.register(Acos)
    @DAGTraverser.postorder
    def _(self, o: Expr, fp: Expr) -> Expr:
        """Differentiate an acos."""
        (f,) = o.ufl_operands
        return -fp / sqrt(1.0 - f**2)

    @process.register(Asin)
    @DAGTraverser.postorder
    def _(self, o: Expr, fp: Expr) -> Expr:
        """Differentiate an asin."""
        (f,) = o.ufl_operands
        return fp / sqrt(1.0 - f**2)

    @process.register(Atan)
    @DAGTraverser.postorder
    def _(self, o: Expr, fp: Expr) -> Expr:
        """Differentiate an atan."""
        (f,) = o.ufl_operands
        return fp / (1.0 + f**2)

    @process.register(Atan2)
    @DAGTraverser.postorder
    def _(self, o: Expr, fp: Expr, gp: Expr) -> Expr:
        """Differentiate an atan2."""
        f, g = o.ufl_operands
        return (g * fp - f * gp) / (f**2 + g**2)

    @process.register(Erf)
    @DAGTraverser.postorder
    def _(self, o: Expr, fp: Expr) -> Expr:
        """Differentiate an erf."""
        (f,) = o.ufl_operands
        return fp * (2.0 / sqrt(pi) * exp(-(f**2)))

    # --- Bessel functions

    @process.register(BesselJ)
    @DAGTraverser.postorder
    def _(self, o: Expr, nup: Expr, fp: Expr) -> Expr:
        """Differentiate a bessel_j."""
        nu, f = o.ufl_operands
        if not (nup is None or isinstance(nup, Zero)):
            raise NotImplementedError(
                "Differentiation of bessel function w.r.t. nu is not supported."
            )

        if isinstance(nu, Zero):
            op = -bessel_J(1, f)
        else:
            op = 0.5 * (bessel_J(nu - 1, f) - bessel_J(nu + 1, f))
        return op * fp

    @process.register(BesselY)
    @DAGTraverser.postorder
    def _(self, o: Expr, nup: Expr, fp: Expr) -> Expr:
        """Differentiate a bessel_y."""
        nu, f = o.ufl_operands
        if not (nup is None or isinstance(nup, Zero)):
            raise NotImplementedError(
                "Differentiation of bessel function w.r.t. nu is not supported."
            )

        if isinstance(nu, Zero):
            op = -bessel_Y(1, f)
        else:
            op = 0.5 * (bessel_Y(nu - 1, f) - bessel_Y(nu + 1, f))
        return op * fp

    @process.register(BesselI)
    @DAGTraverser.postorder
    def _(self, o: Expr, nup: Expr, fp: Expr) -> Expr:
        """Differentiate a bessel_i."""
        nu, f = o.ufl_operands
        if not (nup is None or isinstance(nup, Zero)):
            raise NotImplementedError(
                "Differentiation of bessel function w.r.t. nu is not supported."
            )

        if isinstance(nu, Zero):
            op = bessel_I(1, f)
        else:
            op = 0.5 * (bessel_I(nu - 1, f) + bessel_I(nu + 1, f))
        return op * fp

    @process.register(BesselK)
    @DAGTraverser.postorder
    def _(self, o: Expr, nup: Expr, fp: Expr) -> Expr:
        """Differentiate a bessel_k."""
        nu, f = o.ufl_operands
        if not (nup is None or isinstance(nup, Zero)):
            raise NotImplementedError(
                "Differentiation of bessel function w.r.t. nu is not supported."
            )

        if isinstance(nu, Zero):
            op = -bessel_K(1, f)
        else:
            op = -0.5 * (bessel_K(nu - 1, f) + bessel_K(nu + 1, f))
        return op * fp

    # --- Restrictions

    @process.register(Restricted)
    @DAGTraverser.postorder
    def _(self, o: Expr, fp: Expr) -> Expr:
        """Differentiate a restricted."""
        # Restriction and differentiation commutes
        if isinstance(fp, ConstantValue):
            return fp  # TODO: Add simplification to Restricted instead?
        else:
            return fp(o._side)  # (f+-)' == (f')+-

    # --- Conditionals

    @process.register(BinaryCondition)
    def _(self, o: Expr) -> Expr:
        """Differentiate a binary_condition."""
        # Should not be used anywhere...
        return None

    @process.register(NotCondition)
    def _(self, o: Expr) -> Expr:
        """Differentiate a not_condition."""
        # Should not be used anywhere...
        return None

    @process.register(Conditional)
    @DAGTraverser.postorder_only_children([1, 2])
    def _(self, o: Expr, dt: Expr, df: Expr) -> Expr:
        """Differentiate a conditional."""
        if isinstance(dt, Zero) and isinstance(df, Zero):
            # Assuming dt and df have the same indices here, which
            # should be the case
            return dt
        else:
            # Not placing t[1],f[1] outside, allowing arguments inside
            # conditionals.  This will make legacy ffc fail, but
            # should work with uflacs.
            c = o.ufl_operands[0]
            return conditional(c, dt, df)

    @process.register(MaxValue)
    @DAGTraverser.postorder
    def _(self, o: Expr, df: Expr, dg: Expr) -> Expr:
        """Differentiate a max_value."""
        # d/dx max(f, g) =
        # f > g: df/dx
        # f < g: dg/dx
        # Placing df,dg outside here to avoid getting arguments inside
        # conditionals
        f, g = o.ufl_operands
        dc = conditional(f > g, 1, 0)
        return dc * df + (1.0 - dc) * dg

    @process.register(MinValue)
    @DAGTraverser.postorder
    def _(self, o: Expr, df: Expr, dg: Expr) -> Expr:
        """Differentiate a min_value."""
        # d/dx min(f, g) =
        #  f < g: df/dx
        #  else: dg/dx
        #  Placing df,dg outside here to avoid getting arguments
        #  inside conditionals
        f, g = o.ufl_operands
        dc = conditional(f < g, 1, 0)
        return dc * df + (1.0 - dc) * dg


class GradRuleset(GenericDerivativeRuleset):
    """Take the grad derivative."""

    def __init__(
        self,
        geometric_dimension: int,
        compress: Union[bool, None] = True,
        visited_cache: Union[dict[tuple, Expr], None] = None,
        result_cache: Union[dict[Expr, Expr], None] = None,
    ) -> None:
        """Initialise."""
        super().__init__(
            (geometric_dimension,),
            compress=compress,
            visited_cache=visited_cache,
            result_cache=result_cache,
        )
        self._Id = Identity(geometric_dimension)

    # Work around singledispatchmethod inheritance issue;
    # see https://bugs.python.org/issue36457.
    @singledispatchmethod
    def process(self, o: Expr) -> Expr:
        """Process ``o``.

        Args:
            o: `Expr` to be processed.

        Returns:
            Processed object.

        """
        return super().process(o)

    # --- Specialized rules for geometric quantities

    @process.register(GeometricQuantity)
    def _(self, o: Expr) -> Expr:
        """Differentiate a geometric_quantity.

        Default for geometric quantities is do/dx = 0 if piecewise constant,
        otherwise transform derivatives to reference derivatives.
        Override for specific types if other behaviour is needed.
        """
        if is_cellwise_constant(o):
            return self.independent_terminal(o)
        else:
            domain = extract_unique_domain(o)
            K = JacobianInverse(domain)
            Do = grad_to_reference_grad(o, K)
            return Do

    @process.register(JacobianInverse)
    def _(self, o: Expr) -> Expr:
        """Differentiate a jacobian_inverse."""
        # grad(K) == K_ji rgrad(K)_rj
        if is_cellwise_constant(o):
            return self.independent_terminal(o)
        if not o._ufl_is_terminal_:
            raise ValueError("ReferenceValue can only wrap a terminal")
        Do = grad_to_reference_grad(o, o)
        return Do

    # TODO: Add more explicit geometry type handlers here, with
    # non-affine domains several should be non-zero.

    @process.register(SpatialCoordinate)
    def _(self, o: Expr) -> Expr:
        """Differentiate a spatial_coordinate.

        dx/dx = I.
        """
        return self._Id

    @process.register(CellCoordinate)
    def _(self, o: Expr) -> Expr:
        """Differentiate a cell_coordinate.

        dX/dx = inv(dx/dX) = inv(J) = K.
        """
        # FIXME: Is this true for manifolds? What about orientation?
        return JacobianInverse(extract_unique_domain(o))

    # --- Specialized rules for form arguments

    @process.register(BaseFormOperator)
    def _(self, o: Expr) -> Expr:
        """Differentiate a base_form_operator."""
        # Push the grad through the operator is not legal in most cases:
        #    -> Not enouth regularity for chain rule to hold!
        # By the time we evaluate `grad(o)`, the operator `o` will have
        # been assembled and substituted by its output.
        return Grad(o)

    @process.register(Coefficient)
    def _(self, o: Expr) -> Expr:
        """Differentiate a coefficient."""
        if is_cellwise_constant(o):
            return self.independent_terminal(o)
        return Grad(o)

    @process.register(Argument)
    def _(self, o: Expr) -> Expr:
        """Differentiate an argument."""
        # TODO: Enable this after fixing issue#13, unless we move
        # simplificat ion to a separate stage?
        # if is_cellwise_constant(o):
        #     # Collapse gradient of cellwise constant function to zero
        #     # TODO: Missing this type
        #     return AnnotatedZero(o.ufl_shape + self._var_shape, arguments=(o,))
        return Grad(o)

    # --- Rules for values or derivatives in reference frame

    @process.register(ReferenceValue)
    def _(self, o: Expr) -> Expr:
        """Differentiate a reference_value."""
        # grad(o) == grad(rv(f)) -> K_ji*rgrad(rv(f))_rj
        f = o.ufl_operands[0]
        if not f._ufl_is_terminal_:
            raise ValueError("ReferenceValue can only wrap a terminal")
        domain = extract_unique_domain(f, expand_mixed_mesh=False)
        if isinstance(domain, MeshSequence):
            element = f.ufl_function_space().ufl_element()
            if element.num_sub_elements != len(domain):
                raise RuntimeError(f"{element.num_sub_elements} != {len(domain)}")
            # Get monolithic representation of rgrad(o); o might live in a mixed space.
            rgrad = ReferenceGrad(o)
            ref_dim = rgrad.ufl_shape[-1]
            # Apply K_ji(d) to the corresponding components of rgrad, store them in a list,
            # and put them back together at the end using as_tensor().
            components = []
            dofoffset = 0
            for d, e in flatten_domain_element(domain, element):
                esh = e.reference_value_shape
                ndof = int(np.prod(esh))
                assert ndof > 0
                if isinstance(e.pullback, PhysicalPullback):
                    if ref_dim != self._var_shape[0]:
                        raise NotImplementedError("""
                            PhysicalPullback not handled for immersed domain :
                            reference dim ({ref_dim}) != physical dim (self._var_shape[0])""")
                    for idx in range(ndof):
                        for i in range(ref_dim):
                            components.append(rgrad[(dofoffset + idx,) + (i,)])
                else:
                    K = JacobianInverse(d)
                    rdim, gdim = K.ufl_shape
                    if rdim != ref_dim:
                        raise RuntimeError(f"{rdim} != {ref_dim}")
                    if gdim != self._var_shape[0]:
                        raise RuntimeError(f"{gdim} != {self._var_shape[0]}")
                    # Note that rgrad[dofoffset + [0,ndof), [0,rdim)] are the components
                    # corresponding to (d, e).
                    # For each row, rgrad[dofoffset + idx, [0,rdim)], we apply
                    # K_ji(d)[[0,rdim), [0,gdim)].
                    for idx in range(ndof):
                        for i in range(gdim):
                            temp = Zero()
                            for j in range(rdim):
                                temp += rgrad[(dofoffset + idx,) + (j,)] * K[j, i]
                            components.append(temp)
                dofoffset += ndof
            return as_tensor(np.asarray(components).reshape(rgrad.ufl_shape[:-1] + self._var_shape))
        else:
            if isinstance(f.ufl_element().pullback, PhysicalPullback):
                # TODO: Do we need to be more careful for immersed things?
                return ReferenceGrad(o)
            else:
                K = JacobianInverse(domain)
                return grad_to_reference_grad(o, K)

    @process.register(ReferenceGrad)
    def _(self, o: Expr) -> Expr:
        """Differentiate a reference_grad."""
        if is_cellwise_constant(o):
            return self.independent_terminal(o)
        # grad(o) == grad(rgrad(rv(f))) -> K_ji*rgrad(rgrad(rv(f)))_rj
        f = o.ufl_operands[0]
        valid_operand = f._ufl_is_in_reference_frame_ or isinstance(
            f, (JacobianInverse, SpatialCoordinate, Jacobian, JacobianDeterminant, FacetNormal)
        )
        if not valid_operand:
            raise ValueError("ReferenceGrad can only wrap a reference frame type!")
        domain = extract_unique_domain(f, expand_mixed_mesh=False)
        if isinstance(domain, MeshSequence):
            if not f._ufl_is_in_reference_frame_:
                raise RuntimeError("Expecting a reference frame type")
            while not f._ufl_is_terminal_:
                (f,) = f.ufl_operands
            element = f.ufl_function_space().ufl_element()
            if element.num_sub_elements != len(domain):
                raise RuntimeError(f"{element.num_sub_elements} != {len(domain)}")
            # Get monolithic representation of rgrad(o); o might live in a mixed space.
            rgrad = ReferenceGrad(o)
            ref_dim = rgrad.ufl_shape[-1]
            # Apply K_ji(d) to the corresponding components of rgrad, store them in a list,
            # and put them back together at the end using as_tensor().
            components = []
            dofoffset = 0
            for d, e in flatten_domain_element(domain, element):
                esh = e.reference_value_shape
                ndof = int(np.prod(esh))
                assert ndof > 0
                K = JacobianInverse(d)
                rdim, gdim = K.ufl_shape
                if rdim != ref_dim:
                    raise RuntimeError(f"{rdim} != {ref_dim}")
                if gdim != self._var_shape[0]:
                    raise RuntimeError(f"{gdim} != {self._var_shape[0]}")
                # Note that rgrad[dofoffset + [0,ndof), [0,rdim), [0,rdim)] are the components
                # corresponding to (d, e).
                # For each row, rgrad[dofoffset + idx, [0,rdim), [0,rdim)], we apply
                # K_ji(d)[[0,rdim), [0,gdim)].
                for idx in range(ndof):
                    for midx in np.ndindex(rgrad.ufl_shape[1:-1]):
                        for i in range(gdim):
                            temp = Zero()
                            for j in range(rdim):
                                temp += rgrad[(dofoffset + idx,) + midx + (j,)] * K[j, i]
                            components.append(temp)
                dofoffset += ndof
            if rgrad.ufl_shape[0] != dofoffset:
                raise RuntimeError(f"{rgrad.ufl_shape[0]} != {dofoffset}")
            return as_tensor(np.asarray(components).reshape(rgrad.ufl_shape[:-1] + self._var_shape))
        else:
            K = JacobianInverse(domain)
            return grad_to_reference_grad(o, K)

    # --- Nesting of gradients

    @process.register(Grad)
    def _(self, o: Expr) -> Expr:
        """Differentiate a grad.

        Represent grad(grad(f)) as Grad(Grad(f)).
        """
        # Check that o is a "differential terminal"
        if not isinstance(o.ufl_operands[0], (Grad, Terminal)):
            raise ValueError("Expecting only grads applied to a terminal.")
        return Grad(o)

    def _grad(self, o):
        """Differentiate a _grad."""
        pass
        # TODO: Not sure how to detect that gradient of f is cellwise constant.
        #       Can we trust element degrees?
        # if is_cellwise_constant(o):
        #     return self.terminal(o)
        # TODO: Maybe we can ask "f.has_derivatives_of_order(n)" to check
        #       if we should make a zero here?
        # 1) n = count number of Grads, get f
        # 2) if not f.has_derivatives(n): return zero(...)

    @process.register(CellAvg)
    @process.register(FacetAvg)
    def _(self, o: Expr) -> Expr:
        return self.independent_operator(o)


def grad_to_reference_grad(o, K):
    """Relates grad(o) to reference_grad(o) using the Jacobian inverse.

    Args:
        o: Operand
        K: Jacobian inverse
    Returns:
        grad(o) written in terms of reference_grad(o) and K
    """
    r = indices(len(o.ufl_shape))
    i, j = indices(2)
    # grad(o) == K_ji rgrad(o)_rj
    Do = as_tensor(K[j, i] * ReferenceGrad(o)[r + (j,)], r + (i,))
    return Do


class ReferenceGradRuleset(GenericDerivativeRuleset):
    """Apply the reference grad derivative."""

    def __init__(
        self,
        topological_dimension: int,
        compress: Union[bool, None] = True,
        visited_cache: Union[dict[tuple, Expr], None] = None,
        result_cache: Union[dict[Expr, Expr], None] = None,
    ) -> None:
        """Initialise."""
        super().__init__(
            (topological_dimension,),
            compress=compress,
            visited_cache=visited_cache,
            result_cache=result_cache,
        )
        self._Id = Identity(topological_dimension)

    # Work around singledispatchmethod inheritance issue;
    # see https://bugs.python.org/issue36457.
    @singledispatchmethod
    def process(self, o: Expr) -> Expr:
        """Process ``o``.

        Args:
            o: `Expr` to be processed.

        Returns:
            Processed object.

        """
        return super().process(o)

    # --- Specialized rules for geometric quantities

    @process.register(GeometricQuantity)
    def _(self, o: Expr) -> Expr:
        """Differentiate a geometric_quantity.

        dg/dX = 0 if piecewise constant, otherwise ReferenceGrad(g).
        """
        if is_cellwise_constant(o):
            return self.independent_terminal(o)
        else:
            # TODO: Which types does this involve? I don't think the
            # form compilers will handle this.
            return ReferenceGrad(o)

    @process.register(SpatialCoordinate)
    def _(self, o: Expr) -> Expr:
        """Differentiate a spatial_coordinate.

        dx/dX = J.
        """
        # Don't convert back to J, otherwise we get in a loop
        return ReferenceGrad(o)

    @process.register(CellCoordinate)
    def _(self, o: Expr) -> Expr:
        """Differentiate a cell_coordinate.

        dX/dX = I.
        """
        return self._Id

    # TODO: Add more geometry types here, with non-affine domains
    # several should be non-zero.

    # --- Specialized rules for form arguments

    @process.register(ReferenceValue)
    def _(self, o: Expr) -> Expr:
        """Differentiate a reference_value."""
        if not o.ufl_operands[0]._ufl_is_terminal_:
            raise ValueError("ReferenceValue can only wrap a terminal")
        return ReferenceGrad(o)

    @process.register(Coefficient)
    def _(self, o: Expr) -> Expr:
        """Differentiate a coefficient."""
        raise ValueError("Coefficient should be wrapped in ReferenceValue by now")

    @process.register(Argument)
    def _(self, o: Expr) -> Expr:
        """Differentiate an argument."""
        raise ValueError("Argument should be wrapped in ReferenceValue by now")

    # --- Nesting of gradients

    @process.register(Grad)
    def _(self, o: Expr) -> Expr:
        """Differentiate a grad."""
        raise ValueError(
            f"Grad should have been transformed by this point, but got {type(o).__name__}."
        )

    @process.register(ReferenceGrad)
    def _(self, o: Expr) -> Expr:
        """Differentiate a reference_grad.

        Represent ref_grad(ref_grad(f)) as RefGrad(RefGrad(f)).
        """
        # Check that o is a "differential terminal"
        if not isinstance(o.ufl_operands[0], (ReferenceGrad, ReferenceValue, Terminal)):
            raise ValueError("Expecting only grads applied to a terminal.")
        return ReferenceGrad(o)

    @process.register(CellAvg)
    @process.register(FacetAvg)
    def _(self, o: Expr) -> Expr:
        return self.independent_operator(o)


class VariableRuleset(GenericDerivativeRuleset):
    """Differentiate with respect to a variable."""

    def __init__(
        self,
        var: Expr,
        compress: Union[bool, None] = True,
        visited_cache: Union[dict[tuple, Expr], None] = None,
        result_cache: Union[dict[Expr, Expr], None] = None,
    ) -> None:
        """Initialise."""
        super().__init__(
            var.ufl_shape, compress=compress, visited_cache=visited_cache, result_cache=result_cache
        )
        if var.ufl_free_indices:
            raise ValueError("Differentiation variable cannot have free indices.")
        self._variable = var
        self._Id = self._make_identity(self._var_shape)

    def _make_identity(self, sh):
        """Differentiate a _make_identity.

        Creates a higher order identity tensor to represent dv/dv.
        """
        res = None
        if sh == ():
            # Scalar dv/dv is scalar
            return FloatValue(1.0)
        elif len(sh) == 1:
            # Vector v makes dv/dv the identity matrix
            return Identity(sh[0])
        else:
            # TODO: Add a type for this higher order identity?
            # II[i0,i1,i2,j0,j1,j2] = 1 if all((i0==j0, i1==j1, i2==j2)) else 0
            # Tensor v makes dv/dv some kind of higher rank identity tensor
            ind1 = ()
            ind2 = ()
            for d in sh:
                i, j = indices(2)
                dij = Identity(d)[i, j]
                if res is None:
                    res = dij
                else:
                    res *= dij
                ind1 += (i,)
                ind2 += (j,)
            fp = as_tensor(res, ind1 + ind2)
        return fp

    # Work around singledispatchmethod inheritance issue;
    # see https://bugs.python.org/issue36457.
    @singledispatchmethod
    def process(self, o: Expr) -> Expr:
        """Process ``o``.

        Args:
            o: `Expr` to be processed.

        Returns:
            Processed object.

        """
        return super().process(o)

    @process.register(GeometricQuantity)
    def _(self, o: Expr) -> Expr:
        # Explicitly defining dg/dw == 0
        return self.independent_terminal(o)

    @process.register(Argument)
    def _(self, o: Expr) -> Expr:
        # Explicitly defining da/dw == 0
        return self.independent_terminal(o)

    @process.register(Coefficient)
    def _(self, o: Expr) -> Expr:
        """Differentiate a coefficient.

        df/dv = Id if v is f else 0.

        Note that if v = variable(f), df/dv is still 0,
        but if v == f, i.e. isinstance(v, Coefficient) == True,
        then df/dv == df/df = Id.
        """
        v = self._variable
        if isinstance(v, Coefficient) and o == v:
            # dv/dv = identity of rank 2*rank(v)
            return self._Id
        else:
            # df/v = 0
            return self.independent_terminal(o)

    @process.register(Variable)
    @DAGTraverser.postorder
    def _(self, o: Expr, df: Expr, a: Expr) -> Expr:
        """Differentiate a variable."""
        v = self._variable
        if isinstance(v, Variable) and v.label() == a:
            # dv/dv = identity of rank 2*rank(v)
            return self._Id
        else:
            # df/v = df
            return df

    @process.register(Grad)
    def _(self, o: Expr) -> Expr:
        """Differentiate a grad.

        Variable derivative of a gradient of a terminal must be 0.
        """
        # Check that o is a "differential terminal"
        if not isinstance(o.ufl_operands[0], (Grad, Terminal)):
            raise ValueError("Expecting only grads applied to a terminal.")
        return self.independent_terminal(o)

    # --- Rules for values or derivatives in reference frame

    @process.register(ReferenceValue)
    def _(self, o: Expr) -> Expr:
        """Differentiate a reference_value."""
        # d/dv(o) == d/dv(rv(f)) = 0 if v is not f, or rv(dv/df)
        v = self._variable
        if isinstance(v, Coefficient) and o.ufl_operands[0] == v:
            if not v.ufl_element().pullback.is_identity:
                # FIXME: This is a bit tricky, instead of Identity it is
                #   actually inverse(transform), or we should rather not
                #   convert to reference frame in the first place
                raise ValueError(
                    "Missing implementation: To handle derivatives of rv(f) w.r.t. f for "
                    "mapped elements, rewriting to reference frame should not happen first..."
                )
            # dv/dv = identity of rank 2*rank(v)
            return self._Id
        else:
            # df/v = 0
            return self.independent_terminal(o)

    @process.register(ReferenceGrad)
    def _(self, o: Expr) -> Expr:
        """Differentiate a reference_grad.

        Variable derivative of a gradient of a terminal must be 0.
        """
        if not isinstance(o.ufl_operands[0], (ReferenceGrad, ReferenceValue)):
            raise ValueError("Unexpected argument to reference_grad.")
        return self.independent_terminal(o)

    @process.register(CellAvg)
    @process.register(FacetAvg)
    def _(self, o: Expr) -> Expr:
        return self.independent_operator(o)


class GateauxDerivativeRuleset(GenericDerivativeRuleset):
    """Apply AFD (Automatic Functional Differentiation) to expression.

    Implements rules for the Gateaux derivative D_w[v](...) defined as
    D_w[v](e) = d/dtau e(w+tau v)|tau=0.
    """

    def __init__(
        self,
        coefficients: ExprList,
        arguments: ExprList,
        coefficient_derivatives: ExprMapping,
        compress: Union[bool, None] = True,
        visited_cache: Union[dict[tuple, Expr], None] = None,
        result_cache: Union[dict[Expr, Expr], None] = None,
    ) -> None:
        """Initialise."""
        super().__init__(
            (), compress=compress, visited_cache=visited_cache, result_cache=result_cache
        )
        # Type checking
        if not isinstance(coefficients, ExprList):
            raise ValueError("Expecting a ExprList of coefficients.")
        if not isinstance(arguments, ExprList):
            raise ValueError("Expecting a ExprList of arguments.")
        if not isinstance(coefficient_derivatives, ExprMapping):
            raise ValueError("Expecting a coefficient-coefficient ExprMapping.")
        # The coefficient(s) to differentiate w.r.t. and the
        # argument(s) s.t. D_w[v](e) = d/dtau e(w+tau v)|tau=0
        self._w = coefficients.ufl_operands
        self._v = arguments.ufl_operands
        self._w2v = {w: v for w, v in zip(self._w, self._v)}
        # Build more convenient dict {f: df/dw} for each coefficient f
        # where df/dw is nonzero
        cd = coefficient_derivatives.ufl_operands
        self._cd = {cd[2 * i]: cd[2 * i + 1] for i in range(len(cd) // 2)}
        # Record the operations delayed to the derivative expansion phase:
        # Example: dN(u)/du where `N` is an ExternalOperator and `u` a Coefficient
        self.pending_operations = BaseFormOperatorDerivativeRecorder(
            coefficients,
            arguments=arguments,
            coefficient_derivatives=coefficient_derivatives,
        )

    # Work around singledispatchmethod inheritance issue;
    # see https://bugs.python.org/issue36457.
    @singledispatchmethod
    def process(self, o: Expr) -> Expr:
        """Process ``o``.

        Args:
            o: `Expr` to be processed.

        Returns:
            Processed object.

        """
        return super().process(o)

    # --- Specialized rules for geometric quantities

    @process.register(GeometricQuantity)
    def _(self, o: Expr) -> Expr:
        # Explicitly defining dg/dw == 0
        return self.independent_terminal(o)

    @process.register(CellAvg)
    @DAGTraverser.postorder
    def _(self, o: Expr, fp: Expr) -> Expr:
        """Differentiate a cell_avg."""
        # Cell average of a single function and differentiation
        # commutes, D_f[v](cell_avg(f)) = cell_avg(v)
        return cell_avg(fp)

    @process.register(FacetAvg)
    @DAGTraverser.postorder
    def _(self, o: Expr, fp: Expr) -> Expr:
        """Differentiate a facet_avg."""
        # Facet average of a single function and differentiation
        # commutes, D_f[v](facet_avg(f)) = facet_avg(v)
        return facet_avg(fp)

    @process.register(Argument)
    def _(self, o: Expr) -> Expr:
        # Explicitly defining da/dw == 0
        return self._process_argument(o)

    def _process_argument(self, o: [Argument, Coargument]) -> Zero:
        return self.independent_terminal(o)

    @process.register(Coefficient)
    def _(self, o: Expr) -> Expr:
        return self._process_coefficient(o)

    def _process_coefficient(self, o: Union[Expr, BaseForm]) -> Union[Expr, BaseForm]:
        """Differentiate an Expr or a BaseForm."""
        # Define dw/dw := d/ds [w + s v] = v

        # Return corresponding argument if we can find o among w
        do = self._w2v.get(o)
        if do is not None:
            return do

        # Look for o among coefficient derivatives
        dos = self._cd.get(o)
        if dos is None:
            # If o is not among coefficient derivatives, return
            # do/dw=0
            do = Zero(o.ufl_shape)
            return do
        else:
            # Compute do/dw_j = do/dw_h : v.
            # Since we may actually have a tuple of oprimes and vs in a
            # 'mixed' space, sum over them all to get the complete inner
            # product. Using indices to define a non-compound inner product.

            # Example:
            # (f:g) -> (dfdu:v):g + f:(dgdu:v)
            # shape(dfdu) == shape(f) + shape(v)
            # shape(f) == shape(g) == shape(dfdu : v)

            # Make sure we have a tuple to match the self._v tuple
            if not isinstance(dos, tuple):
                dos = (dos,)
            if len(dos) != len(self._v):
                raise ValueError(
                    "Got a tuple of arguments, expecting a "
                    "matching tuple of coefficient derivatives."
                )
            dosum = Zero(o.ufl_shape)
            for do, v in zip(dos, self._v):
                so, oi = as_scalar(do)
                rv = len(oi) - len(v.ufl_shape)
                oi1 = oi[:rv]
                oi2 = oi[rv:]
                prod = so * v[oi2]
                if oi1:
                    dosum += as_tensor(prod, oi1)
                else:
                    dosum += prod
            return dosum

    @process.register(ReferenceValue)
    def _(self, o: Expr) -> Expr:
        """Differentiate a reference_value."""
        raise NotImplementedError(
            "Currently no support for ReferenceValue in CoefficientDerivative."
        )
        # TODO: This is implementable for regular derivative(M(f),f,v)
        #       but too messy if customized coefficient derivative
        #       relations are given by the user.  We would only need
        #       this to allow the user to write
        #       derivative(...ReferenceValue...,...).
        # f, = o.ufl_operands
        # if not f._ufl_is_terminal_:
        #     raise ValueError("ReferenceValue can only wrap terminals directly.")
        # FIXME: check all cases like in coefficient
        # if f is w:
        #     # FIXME: requires that v is an Argument with the same element mapping!
        #     return ReferenceValue(v)
        # else:
        #     return self.independent_terminal(o)

    @process.register(ReferenceGrad)
    def _(self, o: Expr) -> Expr:
        """Differentiate a reference_grad."""
        if len(extract_coefficients(o)) > 0:
            raise NotImplementedError(
                "Currently no support for ReferenceGrad in CoefficientDerivative."
            )
        else:
            return Zero(o.ufl_shape)
        # TODO: This is implementable for regular derivative(M(f),f,v)
        #       but too messy if customized coefficient derivative
        #       relations are given by the user.  We would only need
        #       this to allow the user to write
        #       derivative(...ReferenceValue...,...).

    @process.register(Grad)
    def _(self, g: Expr) -> Expr:
        """Differentiate a grad."""
        # If we hit this type, it has already been propagated to a
        # coefficient (or grad of a coefficient) or a base form operator, # FIXME: Assert
        # this!  so we need to take the gradient of the variation or
        # return zero.  Complications occur when dealing with
        # derivatives w.r.t. single components...

        # Figure out how many gradients are around the inner terminal
        ngrads = 0
        o = g
        while isinstance(o, Grad):
            (o,) = o.ufl_operands
            ngrads += 1
        # `grad(N)` where N is a BaseFormOperator is treated as if `N` was a Coefficient.
        if not isinstance(o, (FormArgument, BaseFormOperator)):
            raise ValueError(f"Expecting gradient of a FormArgument, not {ufl_err_str(o)}.")

        def apply_grads(f):
            for i in range(ngrads):
                f = Grad(f)
            return f

        # Find o among all w without any indexing, which makes this
        # easy
        for w, v in zip(self._w, self._v):
            if o == w and isinstance(v, FormArgument):
                # Case: d/dt [w + t v]
                return apply_grads(v)

        # If o is not among coefficient derivatives, return do/dw=0
        gprimesum = Zero(g.ufl_shape)

        def analyse_variation_argument(v):
            # Analyse variation argument
            if isinstance(v, FormArgument):
                # Case: d/dt [w[...] + t v]
                vval, vcomp = v, ()
            elif isinstance(v, Indexed):
                # Case: d/dt [w + t v[...]]
                # Case: d/dt [w[...] + t v[...]]
                vval, vcomp = v.ufl_operands
                vcomp = tuple(vcomp)
            else:
                raise ValueError("Expecting argument or component of argument.")
            if not all(isinstance(k, FixedIndex) for k in vcomp):
                raise ValueError("Expecting only fixed indices in variation.")
            return vval, vcomp

        def compute_gprimeterm(ngrads, vval, vcomp, wshape, wcomp):
            # Apply gradients directly to argument vval, and get the
            # right indexed scalar component(s)
            kk = indices(ngrads)
            Dvkk = apply_grads(vval)[vcomp + kk]
            # Place scalar component(s) Dvkk into the right tensor
            # positions
            if wshape:
                Ejj, jj = unit_indexed_tensor(wshape, wcomp)
            else:
                Ejj, jj = 1, ()
            gprimeterm = as_tensor(Ejj * Dvkk, jj + kk)
            return gprimeterm

        # Accumulate contributions from variations in different
        # components
        for w, v in zip(self._w, self._v):
            # -- Analyse differentiation variable coefficient -- #

            # Can differentiate a Form wrt a BaseFormOperator
            if isinstance(w, (FormArgument, BaseFormOperator)):
                if not w == o:
                    continue
                wshape = w.ufl_shape

                if isinstance(v, FormArgument):
                    # Case: d/dt [w + t v]
                    return apply_grads(v)

                elif isinstance(v, ListTensor):
                    # Case: d/dt [w + t <...,v,...>]
                    for wcomp, vsub in unwrap_list_tensor(v):
                        if not isinstance(vsub, Zero):
                            vval, vcomp = analyse_variation_argument(vsub)
                            gprimesum = gprimesum + compute_gprimeterm(
                                ngrads, vval, vcomp, wshape, wcomp
                            )
                elif isinstance(v, Zero):
                    pass

                else:
                    if wshape != ():
                        raise ValueError("Expecting scalar coefficient in this branch.")
                    # Case: d/dt [w + t v[...]]
                    wval, wcomp = w, ()

                    vval, vcomp = analyse_variation_argument(v)
                    gprimesum = gprimesum + compute_gprimeterm(ngrads, vval, vcomp, wshape, wcomp)

            elif isinstance(
                w, Indexed
            ):  # This path is tested in unit tests, but not actually used?
                # Case: d/dt [w[...] + t v[...]]
                # Case: d/dt [w[...] + t v]
                wval, wcomp = w.ufl_operands
                if not wval == o:
                    continue
                assert isinstance(wval, FormArgument)
                if not all(isinstance(k, FixedIndex) for k in wcomp):
                    raise ValueError("Expecting only fixed indices in differentiation variable.")
                wshape = wval.ufl_shape

                vval, vcomp = analyse_variation_argument(v)
                gprimesum = gprimesum + compute_gprimeterm(ngrads, vval, vcomp, wshape, wcomp)

            else:
                raise ValueError("Expecting coefficient or component of coefficient.")

        # FIXME: Handle other coefficient derivatives: oprimes =
        # self._cd.get(o)

        if 0:
            oprimes = self._cd.get(o)
            if oprimes is None:
                if self._cd:
                    # TODO: Make it possible to silence this message
                    #       in particular?  It may be good to have for
                    #       debugging...
                    warnings.warn(f"Assuming d{{{0}}}/d{{{self._w}}} = 0.")
            else:
                # Make sure we have a tuple to match the self._v tuple
                if not isinstance(oprimes, tuple):
                    oprimes = (oprimes,)
                    if len(oprimes) != len(self._v):
                        raise ValueError(
                            "Got a tuple of arguments, expecting a"
                            " matching tuple of coefficient derivatives."
                        )

                # Compute dg/dw_j = dg/dw_h : v.
                # Since we may actually have a tuple of oprimes and vs
                # in a 'mixed' space, sum over them all to get the
                # complete inner product. Using indices to define a
                # non-compound inner product.
                for oprime, v in zip(oprimes, self._v):
                    raise NotImplementedError("FIXME: Figure out how to do this with ngrads")
                    so, oi = as_scalar(oprime)
                    rv = len(v.ufl_shape)
                    oi1 = oi[:-rv]
                    oi2 = oi[-rv:]
                    prod = so * v[oi2]
                    if oi1:
                        gprimesum += as_tensor(prod, oi1)
                    else:
                        gprimesum += prod

        return gprimesum

    @process.register(CoordinateDerivative)
    @DAGTraverser.postorder_only_children([0])
    def _(self, o: Expr, o0: Expr) -> Expr:
        """Differentiate a coordinate_derivative."""
        _, o1, o2, o3 = o.ufl_operands
        return CoordinateDerivative(o0, o1, o2, o3)

    @process.register(BaseFormOperator)
    @DAGTraverser.postorder
    def _(self, o: Expr, *dfs) -> Expr:
        """Differentiate a base_form_operator.

        If d_coeff = 0 => BaseFormOperator's derivative is taken wrt a
        variable => we call the appropriate handler. Otherwise =>
        differentiation done wrt the BaseFormOperator (dF/dN[Nhat]) =>
        we treat o as a Coefficient.
        """
        d_coeff = self._process_coefficient(o)
        # It also handles the non-scalar case
        if d_coeff == 0:
            self.pending_operations += (o,)
        return d_coeff

    # -- Handlers for BaseForm objects -- #

    @process.register(Cofunction)
    def _(self, o: Expr) -> Expr:
        """Differentiate a cofunction."""
        # Same rule than for Coefficient except that we use a Coargument.
        # The coargument is already attached to the class (self._v)
        # which `self.coefficient` relies on.
        dc = self._process_coefficient(o)
        if dc == 0:
            # Convert ufl.Zero into ZeroBaseForm
            return ZeroBaseForm(o.arguments() + self._v)
        return dc

    @process.register(Coargument)
    def _(self, o: Expr) -> Expr:
        """Differentiate a coargument."""
        # Same rule than for Argument (da/dw == 0).
        dc = self._process_argument(o)
        if dc == 0:
            # Convert ufl.Zero into ZeroBaseForm
            return ZeroBaseForm(o.arguments() + self._v)
        return dc

    @process.register(Matrix)
    def _(self, M: Expr) -> Expr:
        """Differentiate a matrix."""
        # Matrix rule: D_w[v](M) = v if M == w else 0
        # We can't differentiate wrt a matrix so always return zero in
        # the appropriate space
        return ZeroBaseForm(M.arguments() + self._v)


# TODO: as soon as Python > 3.9 - move as staticmethod back into BaseFormOperatorDerivativeRuleset
def pending_operations_recording(base_form_operator_handler):
    """Decorate a function to record pending operations."""

    def wrapper(self, base_form_op, *dfs):
        """Decorate."""
        # Get the outer `BaseFormOperator` expression, i.e. the
        # operator that is being differentiated.
        expression = self.outer_base_form_op
        # If the base form operator we observe is different from the
        # outer `BaseFormOperator`:
        # -> Record that `BaseFormOperator` so that
        # `d(expression)/d(base_form_op)` can then be computed
        # later.
        # Else:
        # -> Compute the Gateaux derivative of `base_form_ops` by
        # calling the appropriate handler.
        if expression != base_form_op:
            self.pending_operations += (base_form_op,)
            return self.coefficient(base_form_op)
        return base_form_operator_handler(self, base_form_op, *dfs)

    return wrapper


class BaseFormOperatorDerivativeRuleset(GateauxDerivativeRuleset):
    """Apply AFD (Automatic Functional Differentiation) to BaseFormOperator.

    Implements rules for the Gateaux derivative D_w[v](...) defined as
    D_w[v](B) = d/dtau B(w+tau v)|tau=0 where B is a ufl.BaseFormOperator.
    """

    def __init__(
        self,
        coefficients: ExprList,
        arguments: ExprList,
        coefficient_derivatives: ExprMapping,
        outer_base_form_op: Expr,
        compress: Union[bool, None] = True,
        visited_cache: Union[dict[tuple, Expr], None] = None,
        result_cache: Union[dict[Expr, Expr], None] = None,
    ) -> None:
        """Initialise."""
        super().__init__(
            coefficients,
            arguments,
            coefficient_derivatives,
            compress=compress,
            visited_cache=visited_cache,
            result_cache=result_cache,
        )
        self.outer_base_form_op = outer_base_form_op

<<<<<<< HEAD
=======
    def pending_operations_recording(base_form_operator_handler):
        """Decorate a function to record pending operations."""

        def wrapper(self, base_form_op, *dfs):
            """Decorate."""
            # Get the outer `BaseFormOperator` expression, i.e. the
            # operator that is being differentiated.
            expression = self.outer_base_form_op
            # If the base form operator we observe is different from the
            # outer `BaseFormOperator`:
            # -> Record that `BaseFormOperator` so that
            # `d(expression)/d(base_form_op)` can then be computed
            # later.
            # Else:
            # -> Compute the Gateaux derivative of `base_form_ops` by
            # calling the appropriate handler.
            if expression != base_form_op:
                self.pending_operations += (base_form_op,)
                return self._process_coefficient(base_form_op)
            return base_form_operator_handler(self, base_form_op, *dfs)

        return wrapper

    # Work around singledispatchmethod inheritance issue;
    # see https://bugs.python.org/issue36457.
    @singledispatchmethod
    def process(self, o: Expr) -> Expr:
        """Process ``o``.

        Args:
            o: `Expr` to be processed.

        Returns:
            Processed object.

        """
        return super().process(o)

    @process.register(Interpolate)
    @DAGTraverser.postorder
>>>>>>> 0f52b14b
    @pending_operations_recording
    def _(self, i_op: Expr, dw: Expr) -> Expr:
        """Differentiate an interpolate."""
        # Interpolate rule: D_w[v](i_op(w, v*)) = i_op(v, v*), by linearity of Interpolate!
        if not dw:
            # i_op doesn't depend on w:
            #  -> It also covers the Hessian case since Interpolate is linear,
            #     e.g. D_w[v](D_w[v](i_op(w, v*))) = D_w[v](i_op(v, v*)) = 0 (since w not found).
            return ZeroBaseForm(i_op.arguments() + self._v)
        return i_op._ufl_expr_reconstruct_(expr=dw)

    @process.register(ExternalOperator)
    @DAGTraverser.postorder
    @pending_operations_recording
    def external_operator(self, N: Expr, *dfs) -> Expr:
        """Differentiate an external_operator."""
        result = ()
        for i, df in enumerate(dfs):
            derivatives = tuple(dj + int(i == j) for j, dj in enumerate(N.derivatives))
            if len(extract_arguments(df)) != 0:
                # Handle the symbolic differentiation of external operators.
                # This bit returns:
                #
                #   `\sum_{i} dNdOi(..., Oi, ...; DOi(u)[v], ..., v*)`
                #
                # where we differentate wrt u, Oi is the i-th operand,
                # N(..., Oi, ...; ..., v*) an ExternalOperator and v the
                # direction (Argument). dNdOi(..., Oi, ...; DOi(u)[v])
                # is an ExternalOperator representing the
                # Gateaux-derivative of N. For example:
                #  -> From N(u) = u**2, we get `dNdu(u; uhat, v*) = 2 * u * uhat`.
                new_args = N.argument_slots() + (df,)
                extop = N._ufl_expr_reconstruct_(
                    *N.ufl_operands, derivatives=derivatives, argument_slots=new_args
                )
            elif df == 0:
                extop = ZeroBaseForm(N.arguments())
            else:
                raise NotImplementedError(
                    "Frechet derivative of external operators need to be provided!"
                )
            result += (extop,)
        return sum(result)


class DerivativeRuleDispatcher(DAGTraverser):
    """Dispatch a derivative rule."""

    def __init__(
        self,
        compress: Union[bool, None] = True,
        visited_cache: Union[dict[tuple, Expr], None] = None,
        result_cache: Union[dict[Expr, Expr], None] = None,
    ) -> None:
        """Initialise."""
        super().__init__(compress=compress, visited_cache=visited_cache, result_cache=result_cache)
        # Record the operations delayed to the derivative expansion phase:
        # Example: dN(u)/du where `N` is a BaseFormOperator and `u` a Coefficient
        self.pending_operations = ()
        # Create DAGTraverser caches.
        self._dag_traverser_cache = {}

    @singledispatchmethod
    def process(self, o: Expr) -> Expr:
        """Process ``o``.

        Args:
            o: `Expr` to be processed.

        Returns:
            Processed object.

        """
        return super().process(o)

    @process.register(Expr)
    @process.register(BaseForm)
    def _(self, o: Union[Expr, BaseForm]) -> Union[Expr, BaseForm]:
        """Apply to expr and base form."""
        return self.reuse_if_untouched(o)

    @process.register(Terminal)
    def _(self, o: Union[Expr, BaseForm]) -> Union[Expr, BaseForm]:
        """Apply to a terminal."""
        return o

    @process.register(Derivative)
    def _(self, o: Union[Expr, BaseForm]) -> Union[Expr, BaseForm]:
        """Apply to a derivative."""
        raise NotImplementedError(f"Missing derivative handler for {type(o).__name__}.")

    @process.register(Grad)
    @DAGTraverser.postorder
    def _(self, o: Union[Expr, BaseForm], f: Union[Expr, BaseForm]) -> Union[Expr, BaseForm]:
        """Apply to a grad."""
        gdim = o.ufl_shape[-1]
        key = (GradRuleset, gdim)
        dag_traverser = self._dag_traverser_cache.setdefault(key, GradRuleset(gdim))
        return dag_traverser(f)

    @process.register(ReferenceGrad)
    @DAGTraverser.postorder
    def _(self, o: Union[Expr, BaseForm], f: Union[Expr, BaseForm]) -> Union[Expr, BaseForm]:
        """Apply to a reference_grad."""
        tdim = o.ufl_shape[-1]
        key = (ReferenceGradRuleset, tdim)
        dag_traverser = self._dag_traverser_cache.setdefault(key, ReferenceGradRuleset(tdim))
        return dag_traverser(f)

    @process.register(VariableDerivative)
    @DAGTraverser.postorder_only_children([0])
    def _(self, o: Union[Expr, BaseForm], f: Union[Expr, BaseForm]) -> Union[Expr, BaseForm]:
        """Apply to a variable_derivative."""
        _, op = o.ufl_operands
        key = (VariableRuleset, op)
        dag_traverser = self._dag_traverser_cache.setdefault(key, VariableRuleset(op))
        return dag_traverser(f)

    @process.register(CoefficientDerivative)
    @DAGTraverser.postorder_only_children([0])
    def _(self, o: Union[Expr, BaseForm], f: Union[Expr, BaseForm]) -> Union[Expr, BaseForm]:
        """Apply to a coefficient_derivative."""
        _, w, v, cd = o.ufl_operands
        key = (GateauxDerivativeRuleset, w, v, cd)
        # We need to go through the dag first to record the pending
        # operations
        dag_traverser = self._dag_traverser_cache.setdefault(
            key,
            GateauxDerivativeRuleset(w, v, cd),
        )
        # If f has been seen by the traverser, it immediately returns
        # the cached value.
        mapped_expr = dag_traverser(f)
        # Need to account for pending operations that have been stored
        # in other integrands
        self.pending_operations += dag_traverser.pending_operations
        return mapped_expr

    @process.register(BaseFormOperatorDerivative)
    @DAGTraverser.postorder_only_children([0])
    def _(self, o: Union[Expr, BaseForm], f: Union[Expr, BaseForm]) -> Union[Expr, BaseForm]:
        """Apply to a base_form_operator_derivative."""
        _, w, v, cd = o.ufl_operands
        if isinstance(f, ZeroBaseForm):
            (arg,) = v.ufl_operands
            arguments = f.arguments()
            # derivative(F, u, du) with `du` a Coefficient
            # is equivalent to taking the action of the derivative.
            # In that case, we don't add arguments to `ZeroBaseForm`.
            if isinstance(arg, BaseArgument):
                arguments += (arg,)
            return ZeroBaseForm(arguments)
        # Need a BaseFormOperatorDerivativeRuleset object
        # for each outer_base_form_op (= f).
        key = (BaseFormOperatorDerivativeRuleset, w, v, cd, f)
        # We need to go through the dag first to record the pending operations
        dag_traverser = self._dag_traverser_cache.setdefault(
            key,
            BaseFormOperatorDerivativeRuleset(w, v, cd, f),
        )
        # If f has been seen by the traverser, it immediately returns
        # the cached value.
        mapped_expr = dag_traverser(f)
        mapped_f = dag_traverser._process_coefficient(f)
        if mapped_f != 0:
            # If dN/dN needs to return an Argument in N space
            # with N a BaseFormOperator.
            return mapped_f
        # Need to account for pending operations that have been stored in other integrands
        self.pending_operations += dag_traverser.pending_operations
        return mapped_expr

    @process.register(CoordinateDerivative)
    @DAGTraverser.postorder_only_children([0])
    def _(self, o: Union[Expr, BaseForm], f: Union[Expr, BaseForm]) -> Union[Expr, BaseForm]:
        """Apply to a coordinate_derivative."""
        _, o1, o2, o3 = o.ufl_operands
        return CoordinateDerivative(f, o1, o2, o3)

    @process.register(BaseFormCoordinateDerivative)
    @DAGTraverser.postorder_only_children([0])
    def _(self, o: Union[Expr, BaseForm], f: Union[Expr, BaseForm]) -> Union[Expr, BaseForm]:
        """Apply to a base_form_coordinate_derivative."""
        _, o1, o2, o3 = o.ufl_operands
        return BaseFormCoordinateDerivative(f, o1, o2, o3)

    @process.register(Indexed)
    @DAGTraverser.postorder
    def _(self, o: Union[Expr, BaseForm], Ap: Expr, ii: Expr) -> Union[Expr, BaseForm]:
        """Apply to an indexed."""
        # Reuse if untouched
        if Ap is o.ufl_operands[0]:
            return o
        r = len(Ap.ufl_shape) - len(ii)
        if r:
            kk = indices(r)
            op = Indexed(Ap, MultiIndex(ii.indices() + kk))
            op = as_tensor(op, kk)
        else:
            op = Indexed(Ap, ii)
        return op


class BaseFormOperatorDerivativeRecorder:
    """A derivative recorded for a base form operator."""

    def __init__(self, var, **kwargs):
        """Initialise."""
        base_form_ops = kwargs.pop("base_form_ops", ())

        if kwargs.keys() != {"arguments", "coefficient_derivatives"}:
            raise ValueError(
                "Only `arguments` and `coefficient_derivatives` are "
                "allowed as derivative arguments."
            )

        self.var = var
        self.der_kwargs = kwargs
        self.base_form_ops = base_form_ops

    def __len__(self):
        """Get the length."""
        return len(self.base_form_ops)

    def __bool__(self):
        """Convert to a bool."""
        return bool(self.base_form_ops)

    def __add__(self, other):
        """Add."""
        if isinstance(other, (list, tuple)):
            base_form_ops = self.base_form_ops + other
        elif isinstance(other, BaseFormOperatorDerivativeRecorder):
            if self.der_kwargs != other.der_kwargs:
                raise ValueError(
                    f"Derivative arguments must match when summing {type(self).__name__} objects."
                )
            base_form_ops = self.base_form_ops + other.base_form_ops
        else:
            raise NotImplementedError(
                f"Sum of {type(self)} and {type(other)} objects is not supported."
            )

        return BaseFormOperatorDerivativeRecorder(
            self.var, base_form_ops=base_form_ops, **self.der_kwargs
        )

    def __radd__(self, other):
        """Add."""
        # Recording order doesn't matter as collected
        # `BaseFormOperator`s are sorted later on.
        return self.__add__(other)

    def __iadd__(self, other):
        """Add."""
        if isinstance(other, (list, tuple)):
            self.base_form_ops += other
        elif isinstance(other, BaseFormOperatorDerivativeRecorder):
            self.base_form_ops += other.base_form_ops
        else:
            raise NotImplementedError
        return self


def apply_derivatives(expression):
    """Apply derivatives to an expression.

    Args:
        expression: A Form, an Expr or a BaseFormOperator to be differentiated

    Returns:
        A differentiated expression
    """
    # Notation: Let `var` be the thing we are differentating with respect to.

    dag_traverser = DerivativeRuleDispatcher()

    # If we hit a base form operator (bfo), then if `var` is:
    #    - a BaseFormOperator → Return `d(expression)/dw` where `w` is
    #      the coefficient produced by the bfo `var`.
    #    - else → Record the bfo on the DAGTraverser object and returns
    #    - 0.
    # Example:
    #    → If derivative(F(u, N(u); v), u) was taken the following line would compute `∂F/∂u`.
    dexpression_dvar = map_integrands(dag_traverser, expression)
    if (
        isinstance(expression, BaseForm)
        and isinstance(dexpression_dvar, int)
        and dexpression_dvar == 0
    ):
        # The arguments got lost, just keep an empty Form
        dexpression_dvar = Form([])

    # Get the recorded delayed operations
    pending_operations = dag_traverser.pending_operations
    if not pending_operations:
        return dexpression_dvar

    # Don't take into account empty Forms
    if isinstance(dexpression_dvar, Form) and dexpression_dvar.empty():
        dexpression_dvar = []
    else:
        dexpression_dvar = [dexpression_dvar]

    # Retrieve the base form operators, var, and the argument and
    # coefficient_derivatives for `derivative`
    var = pending_operations.var
    base_form_ops = pending_operations.base_form_ops
    der_kwargs = pending_operations.der_kwargs
    for N in sorted(set(base_form_ops), key=lambda x: x.count()):
        # -- Replace dexpr/dvar by dexpr/dN -- #
        # We don't use `apply_derivatives` since the differentiation is
        # done via `\partial` and not `d`.
        dexpr_dN = map_integrands(
            dag_traverser, replace_derivative_nodes(expression, {var.ufl_operands[0]: N})
        )
        # Don't take into account empty Forms
        if isinstance(dexpr_dN, Form) and dexpr_dN.empty():
            continue

        # -- Add the BaseFormOperatorDerivative node -- #
        (var_arg,) = der_kwargs["arguments"].ufl_operands
        cd = der_kwargs["coefficient_derivatives"]
        # Not always the case since `derivative`'s syntax enables one to
        # use a Coefficient as the Gateaux direction
        if isinstance(var_arg, BaseArgument):
            # Construct the argument number based on the
            # BaseFormOperator arguments instead of naively using
            # `var_arg`. This is critical when BaseFormOperators are
            # used inside 0-forms.
            #
            # Example: F = 0.5 * u** 2 * dx + 0.5 * N(u; v*)** 2 * dx
            #    -> dFdu[vhat] = <u, vhat> + Action(<N(u; v*), v0>, dNdu(u; v1, v*))
            # with `vhat` a 0-numbered argument, and where `v1` and
            # `vhat` have the same function space but a different
            # number. Here, applying `vhat` (`var_arg`) naively would
            # result in `dNdu(u; vhat, v*)`, i.e. the 2-forms `dNdu`
            # would have two 0-numbered arguments. Instead we increment
            # the argument number of `vhat` to form `v1`.
            var_arg = type(var_arg)(
                var_arg.ufl_function_space(), number=len(N.arguments()), part=var_arg.part()
            )
        dN_dvar = apply_derivatives(BaseFormOperatorDerivative(N, var, ExprList(var_arg), cd))
        # -- Sum the Action: dF/du = ∂F/∂u + \sum_{i=1,...} Action(∂F/∂Ni, dNi/du) -- #
        # In this case: Action <=> ufl.action since `dN_var` has 2 arguments.
        # We use Action to handle the trivial case `dN_dvar` = 0.
        dexpression_dvar.append(Action(dexpr_dN, dN_dvar))
    return sum(dexpression_dvar)


class CoordinateDerivativeRuleset(GenericDerivativeRuleset):
    """Apply AFD (Automatic Functional Differentiation) to expression.

    Implements rules for the Gateaux derivative D_w[v](...) defined as
    D_w[v](e) = d/dtau e(w+tau v)|tau=0
    where 'e' is a ufl form after pullback and w is a SpatialCoordinate.
    """

    def __init__(
        self,
        coefficients: ExprList,
        arguments: ExprList,
        coefficient_derivatives: ExprMapping,
        compress: Union[bool, None] = True,
        visited_cache: Union[dict[tuple, Expr], None] = None,
        result_cache: Union[dict[Expr, Expr], None] = None,
    ) -> None:
        """Initialise."""
        super().__init__(
            (), compress=compress, visited_cache=visited_cache, result_cache=result_cache
        )
        # Type checking
        if not isinstance(coefficients, ExprList):
            raise ValueError("Expecting a ExprList of coefficients.")
        if not isinstance(arguments, ExprList):
            raise ValueError("Expecting a ExprList of arguments.")
        if not isinstance(coefficient_derivatives, ExprMapping):
            raise ValueError("Expecting a coefficient-coefficient ExprMapping.")
        # The coefficient(s) to differentiate w.r.t. and the
        # argument(s) s.t. D_w[v](e) = d/dtau e(w+tau v)|tau=0
        self._w = coefficients.ufl_operands
        self._v = arguments.ufl_operands
        self._w2v = {w: v for w, v in zip(self._w, self._v)}
        # Build more convenient dict {f: df/dw} for each coefficient f
        # where df/dw is nonzero
        cd = coefficient_derivatives.ufl_operands
        self._cd = {cd[2 * i]: cd[2 * i + 1] for i in range(len(cd) // 2)}

    # Work around singledispatchmethod inheritance issue;
    # see https://bugs.python.org/issue36457.
    @singledispatchmethod
    def process(self, o: Expr) -> Expr:
        """Process ``o``.

        Args:
            o: `Expr` to be processed.

        Returns:
            Processed object.

        """
        return super().process(o)

    @process.register(GeometricQuantity)
    def _(self, o: Expr) -> Expr:
        # Explicitly defining dg/dw == 0
        return self.independent_terminal(o)

    @process.register(Argument)
    def _(self, o: Expr) -> Expr:
        # Explicitly defining da/dw == 0
        return self.independent_terminal(o)

    @process.register(Coefficient)
    def _(self, o: Expr) -> Expr:
        """Differentiate a coefficient."""
        raise NotImplementedError(
            "CoordinateDerivative of coefficient in physical space is not implemented."
        )

    @process.register(Grad)
    def _(self, o: Expr) -> Expr:
        """Differentiate a grad."""
        raise NotImplementedError("CoordinateDerivative grad in physical space is not implemented.")

    @process.register(SpatialCoordinate)
    def _(self, o: Expr) -> Expr:
        """Differentiate a spatial_coordinate."""
        do = self._w2v.get(o)
        # d x /d x => Argument(x.function_space())
        if do is not None:
            return do
        else:
            raise NotImplementedError(
                "CoordinateDerivative found a SpatialCoordinate that is different "
                "from the one being differentiated."
            )

    @process.register(ReferenceValue)
    def _(self, o: Expr) -> Expr:
        """Differentiate a reference_value."""
        do = self._cd.get(o)
        if do is not None:
            return do
        else:
            return self.independent_terminal(o)

    @process.register(ReferenceGrad)
    def _(self, g: Expr) -> Expr:
        """Differentiate a reference_grad."""
        # d (grad_X(...(x)) / dx => grad_X(...(Argument(x.function_space()))
        o = g
        ngrads = 0
        while isinstance(o, ReferenceGrad):
            (o,) = o.ufl_operands
            ngrads += 1
        if not (isinstance(o, SpatialCoordinate) or isinstance(o.ufl_operands[0], FormArgument)):
            raise ValueError(f"Expecting gradient of a FormArgument, not {ufl_err_str(o)}")

        def apply_grads(f):
            for i in range(ngrads):
                f = ReferenceGrad(f)
            return f

        # Find o among all w without any indexing, which makes this
        # easy
        for w, v in zip(self._w, self._v):
            if (
                o == w
                and isinstance(v, ReferenceValue)
                and isinstance(v.ufl_operands[0], FormArgument)
            ):
                # Case: d/dt [w + t v]
                return apply_grads(v)
        return self.independent_terminal(o)

    @process.register(Jacobian)
    def _(self, o: Expr) -> Expr:
        """Differentiate a jacobian."""
        # d (grad_X(x))/d x => grad_X(Argument(x.function_space())
        for w, v in zip(self._w, self._v):
            if extract_unique_domain(o) == extract_unique_domain(w) and isinstance(
                v.ufl_operands[0], FormArgument
            ):
                return ReferenceGrad(v)
        return self.independent_terminal(o)


class CoordinateDerivativeRuleDispatcher(DAGTraverser):
    """Dispatcher."""

    def __init__(
        self,
        compress: Union[bool, None] = True,
        visited_cache: Union[dict[tuple, Expr], None] = None,
        result_cache: Union[dict[Expr, Expr], None] = None,
    ) -> None:
        """Initialise."""
        super().__init__(compress=compress, visited_cache=visited_cache, result_cache=result_cache)
        self._dag_traverser_cache = {}

    @singledispatchmethod
    def process(self, o: Expr) -> Expr:
        """Process ``o``.

        Args:
            o: `Expr` to be processed.

        Returns:
            Processed object.

        """
        return super().process(o)

    @process.register(Expr)
    @process.register(BaseForm)
    def _(self, o: Union[Expr, BaseForm]) -> Union[Expr, BaseForm]:
        """Apply to expr and base form."""
        return self.reuse_if_untouched(o)

    @process.register(Terminal)
    def _(self, o: Expr) -> Expr:
        """Apply to a terminal."""
        return o

    @process.register(Derivative)
    def _(self, o: Expr) -> Expr:
        """Apply to a derivative."""
        raise NotImplementedError(f"Missing derivative handler for {type(o).__name__}.")

    @process.register(Grad)
    def _(self, o: Expr) -> Expr:
        """Apply to a grad."""
        return o

    @process.register(ReferenceGrad)
    def _(self, o: Expr) -> Expr:
        """Apply to a reference_grad."""
        return o

    @process.register(CoefficientDerivative)
    def _(self, o: Expr) -> Expr:
        """Apply to a coefficient_derivative."""
        return o

    @process.register(CoordinateDerivative)
    @DAGTraverser.postorder_only_children([0])
    def _(self, o: Expr, f: Expr) -> Expr:
        """Apply to a coordinate_derivative."""
        from ufl.algorithms import extract_unique_elements

        for space in extract_unique_elements(o):
            if isinstance(space.pullback, CustomPullback):
                raise NotImplementedError(
                    "CoordinateDerivative is not supported for elements with custom pull back."
                )
        _, w, v, cd = o.ufl_operands
        key = (CoordinateDerivativeRuleset, w, v, cd)
        dag_traverser = self._dag_traverser_cache.setdefault(
            key, CoordinateDerivativeRuleset(w, v, cd)
        )
        return dag_traverser(f)


def apply_coordinate_derivatives(expression):
    """Apply coordinate derivatives to an expression."""
    dag_traverser = CoordinateDerivativeRuleDispatcher()
    return map_integrands(dag_traverser, expression)<|MERGE_RESOLUTION|>--- conflicted
+++ resolved
@@ -1704,31 +1704,6 @@
         )
         self.outer_base_form_op = outer_base_form_op
 
-<<<<<<< HEAD
-=======
-    def pending_operations_recording(base_form_operator_handler):
-        """Decorate a function to record pending operations."""
-
-        def wrapper(self, base_form_op, *dfs):
-            """Decorate."""
-            # Get the outer `BaseFormOperator` expression, i.e. the
-            # operator that is being differentiated.
-            expression = self.outer_base_form_op
-            # If the base form operator we observe is different from the
-            # outer `BaseFormOperator`:
-            # -> Record that `BaseFormOperator` so that
-            # `d(expression)/d(base_form_op)` can then be computed
-            # later.
-            # Else:
-            # -> Compute the Gateaux derivative of `base_form_ops` by
-            # calling the appropriate handler.
-            if expression != base_form_op:
-                self.pending_operations += (base_form_op,)
-                return self._process_coefficient(base_form_op)
-            return base_form_operator_handler(self, base_form_op, *dfs)
-
-        return wrapper
-
     # Work around singledispatchmethod inheritance issue;
     # see https://bugs.python.org/issue36457.
     @singledispatchmethod
@@ -1746,7 +1721,6 @@
 
     @process.register(Interpolate)
     @DAGTraverser.postorder
->>>>>>> 0f52b14b
     @pending_operations_recording
     def _(self, i_op: Expr, dw: Expr) -> Expr:
         """Differentiate an interpolate."""
