"""Apply derivatives algorithm which computes the derivatives of a form of expression."""

# Copyright (C) 2008-2016 Martin Sandve Alnæs
#
# This file is part of UFL (https://www.fenicsproject.org)
#
# SPDX-License-Identifier:    LGPL-3.0-or-later

import warnings
from functools import singledispatchmethod
from math import pi
from typing import Union

import numpy as np

from ufl.action import Action
from ufl.algorithms.analysis import extract_arguments, extract_coefficients
from ufl.algorithms.map_integrands import map_integrands
from ufl.algorithms.replace_derivative_nodes import replace_derivative_nodes
from ufl.argument import Argument, BaseArgument, Coargument
from ufl.averaging import CellAvg, FacetAvg
from ufl.checks import is_cellwise_constant
from ufl.classes import (
    Abs,
    CellCoordinate,
    Coefficient,
    Cofunction,
    ComponentTensor,
    Conj,
    Constant,
    ConstantValue,
    Division,
    Expr,
    ExprList,
    ExprMapping,
    FacetNormal,
    FloatValue,
    FormArgument,
    GeometricQuantity,
    Grad,
    Identity,
    Imag,
    Indexed,
    IndexSum,
    Jacobian,
    JacobianDeterminant,
    JacobianInverse,
    Label,
    ListTensor,
    Power,
    Product,
    Real,
    ReferenceGrad,
    ReferenceValue,
    SpatialCoordinate,
    Sum,
    Variable,
    Zero,
)
from ufl.conditional import BinaryCondition, Conditional, NotCondition
from ufl.constantvalue import is_true_ufl_scalar, is_ufl_scalar
from ufl.core.base_form_operator import BaseFormOperator
from ufl.core.expr import ufl_err_str
from ufl.core.external_operator import ExternalOperator
from ufl.core.interpolate import Interpolate
from ufl.core.multiindex import FixedIndex, MultiIndex, indices
from ufl.core.terminal import Terminal
from ufl.corealg.dag_traverser import DAGTraverser
from ufl.differentiation import (
    BaseFormCoordinateDerivative,
    BaseFormOperatorDerivative,
    CoefficientDerivative,
    CoordinateDerivative,
    Derivative,
    VariableDerivative,
)
from ufl.domain import MeshSequence, extract_unique_domain
from ufl.form import BaseForm, Form, ZeroBaseForm
from ufl.mathfunctions import (
    Acos,
    Asin,
    Atan,
    Atan2,
    BesselI,
    BesselJ,
    BesselK,
    BesselY,
    Cos,
    Cosh,
    Erf,
    Exp,
    Ln,
    MathFunction,
    Sin,
    Sinh,
    Sqrt,
    Tan,
    Tanh,
)
from ufl.matrix import Matrix
from ufl.operators import (
    MaxValue,
    MinValue,
    bessel_I,
    bessel_J,
    bessel_K,
    bessel_Y,
    cell_avg,
    conditional,
    cos,
    cosh,
    exp,
    facet_avg,
    ln,
    sign,
    sin,
    sinh,
    sqrt,
)
from ufl.pullback import CustomPullback, PhysicalPullback
from ufl.restriction import Restricted
from ufl.tensors import as_scalar, as_scalars, as_tensor, unit_indexed_tensor, unwrap_list_tensor

# TODO: Add more rulesets?
# - DivRuleset
# - CurlRuleset
# - ReferenceGradRuleset
# - ReferenceDivRuleset


def flatten_domain_element(domain, element):
    """Return the flattened (domain, element) pairs for mixed domain problems.

    Args:
        domain: `Mesh` or `MeshSequence`.
        element: `FiniteElement`.

    Returns:
        Nested tuples of (domain, element) pairs; just ((domain, element),)
        if domain is a `Mesh` (and not a `MeshSequence`).

    """
    if not isinstance(domain, MeshSequence):
        return ((domain, element),)
    flattened = ()
    assert len(domain) == len(element.sub_elements)
    for d, e in zip(domain, element.sub_elements):
        flattened += flatten_domain_element(d, e)
    return flattened


class GenericDerivativeRuleset(DAGTraverser):
    """A generic derivative."""

    def __init__(
        self,
        var_shape: tuple,
        compress: Union[bool, None] = True,
        visited_cache: Union[dict[tuple, Expr], None] = None,
        result_cache: Union[dict[Expr, Expr], None] = None,
    ) -> None:
        """Initialise."""
        super().__init__(compress=compress, visited_cache=visited_cache, result_cache=result_cache)
        self._var_shape = var_shape

    def unexpected(self, o):
        """Raise error about unexpected type."""
        raise ValueError(f"Unexpected type {type(o).__name__} in AD rules.")

    def override(self, o):
        """Raise error about overriding."""
        raise ValueError(f"Type {type(o).__name__} must be overridden in specialized AD rule set.")

    # --- Some types just don't have any derivative, this is just to
    # --- make algorithm structure generic

    def non_differentiable_terminal(self, o):
        """Return the non-differentiated object.

        Labels and indices are not differentiable: it's convenient to
        return the non-differentiated object.
        """
        return o

    # --- Helper functions for creating zeros with the right shapes

    def independent_terminal(self, o):
        """A zero with correct shape for terminals independent of diff. variable."""
        return Zero(o.ufl_shape + self._var_shape)

    def independent_operator(self, o):
        """A zero with correct shape and indices for operators independent of diff. variable."""
        return Zero(o.ufl_shape + self._var_shape, o.ufl_free_indices, o.ufl_index_dimensions)

    # --- Error checking for missing handlers and unexpected types

    @singledispatchmethod
    def process(self, o: Expr) -> Expr:
        """Process ``o``.

        Args:
            o: `Expr` to be processed.

        Returns:
            Processed object.

        """
        return super().process(o)

    @process.register(Expr)
    def _(self, o: Expr) -> Expr:
        """Raise error."""
        raise ValueError(
            f"Missing differentiation handler for type {type(o).__name__}. "
            "Have you added a new type?"
        )

    @process.register(Derivative)
    def _(self, o: Expr) -> Expr:
        """Raise error."""
        raise ValueError(
            f"Unhandled derivative type {type(o).__name__}, nested differentiation has failed."
        )

    @process.register(Label)
    @process.register(MultiIndex)
    def _(self, o: Expr) -> Expr:
        return self.non_differentiable_terminal(o)

    # --- All derivatives need to define grad and averaging

    @process.register(Grad)
    @process.register(CellAvg)
    @process.register(FacetAvg)
    def _(self, o: Expr) -> Expr:
        return self.override(o)

    # --- Default rules for terminals

    # Literals are by definition independent of any differentiation variable
    @process.register(ConstantValue)
    # Constants are independent of any differentiation
    @process.register(Constant)
    def _(self, o: Expr) -> Expr:
        return self.independent_terminal(o)

    # Zero may have free indices
    @process.register(Zero)
    def _(self, o: Expr) -> Expr:
        return self.independent_operator(o)

    # Rules for form arguments must be specified in specialized rule set
    @process.register(FormArgument)
    # Rules for geometric quantities must be specified in specialized rule set
    @process.register(GeometricQuantity)
    def _(self, o: Expr) -> Expr:
        return self.override(o)

    # These types are currently assumed independent, but for non-affine domains
    # this no longer holds and we want to implement rules for them.
    # facet_normal = independent_terminal
    # spatial_coordinate = independent_terminal
    # cell_coordinate = independent_terminal

    # Measures of cell entities, assuming independent although
    # this will not be true for all of these for non-affine domains
    # cell_volume = independent_terminal
    # circumradius = independent_terminal
    # facet_area = independent_terminal
    # cell_surface_area = independent_terminal
    # min_cell_edge_length = independent_terminal
    # max_cell_edge_length = independent_terminal
    # min_facet_edge_length = independent_terminal
    # max_facet_edge_length = independent_terminal

    # Other stuff
    # cell_orientation = independent_terminal
    # quadrature_weigth = independent_terminal

    # These types are currently not expected to show up in AD pass.
    # To make some of these available to the end-user, they need to be
    # implemented here.
    # facet_coordinate = unexpected
    # cell_origin = unexpected
    # facet_origin = unexpected
    # cell_facet_origin = unexpected
    # jacobian = unexpected
    # jacobian_determinant = unexpected
    # jacobian_inverse = unexpected
    # facet_jacobian = unexpected
    # facet_jacobian_determinant = unexpected
    # facet_jacobian_inverse = unexpected
    # cell_facet_jacobian = unexpected
    # cell_facet_jacobian_determinant = unexpected
    # cell_facet_jacobian_inverse = unexpected
    # cell_vertices = unexpected
    # cell_edge_vectors = unexpected
    # facet_edge_vectors = unexpected
    # reference_cell_edge_vectors = unexpected
    # reference_facet_edge_vectors = unexpected
    # cell_normal = unexpected # TODO: Expecting rename
    # cell_normals = unexpected
    # facet_tangents = unexpected
    # cell_tangents = unexpected
    # cell_midpoint = unexpected
    # facet_midpoint = unexpected

    # --- Default rules for operators

    @process.register(Variable)
    def _(self, o: Expr) -> Expr:
        """Differentiate a variable."""
        op, _ = o.ufl_operands
        return self(op)

    # --- Indexing and component handling

    @process.register(Indexed)
    @DAGTraverser.postorder
<<<<<<< HEAD
    def _(self, o: Indexed, Ap: Expr, ii: MultiIndex) -> Indexed:
=======
    def _(self, o: Indexed, Ap: Expr, ii: MultiIndex) -> Expr:
>>>>>>> 4adcd7b3
        """Differentiate an indexed."""
        # Propagate zeros
        if isinstance(Ap, Zero):
            return self.independent_operator(o)
        r = len(Ap.ufl_shape) - len(ii)
        if r:
            kk = indices(r)
            op = Indexed(Ap, MultiIndex(ii.indices() + kk))
            op = as_tensor(op, kk)
        else:
            op = Indexed(Ap, ii)
        return op

    @process.register(ListTensor)
    def _(self, o: Expr) -> Expr:
        """Differentiate a list_tensor."""
        return ListTensor(*(self(op) for op in o.ufl_operands))

    @process.register(ComponentTensor)
    @DAGTraverser.postorder
    def _(self, o: ComponentTensor, Ap: Expr, ii: MultiIndex) -> Expr:
        """Differentiate a component_tensor."""
        if isinstance(Ap, Zero):
            op = self.independent_operator(o)
        else:
            Ap, jj = as_scalar(Ap)
            op = as_tensor(Ap, ii.indices() + jj)
        return op

    # --- Algebra operators

    @process.register(IndexSum)
    @DAGTraverser.postorder
    def _(self, o: Expr, Ap: Expr, ii: Expr) -> Expr:
        """Differentiate an index_sum."""
        return IndexSum(Ap, ii)

    @process.register(Sum)
    @DAGTraverser.postorder
    def _(self, o: Expr, da: Expr, db: Expr) -> Expr:
        """Differentiate a sum."""
        return da + db

    @process.register(Product)
    @DAGTraverser.postorder
    def _(self, o: Expr, da: Expr, db: Expr) -> Expr:
        """Differentiate a product."""
        # Even though arguments to o are scalar, da and db may be
        # tensor valued
        a, b = o.ufl_operands
        (da, db), ii = as_scalars(da, db)
        pa = Product(da, b)
        pb = Product(a, db)
        s = Sum(pa, pb)
        if ii:
            s = as_tensor(s, ii)
        return s

    @process.register(Division)
    @DAGTraverser.postorder
    def _(self, o: Expr, fp: Expr, gp: Expr) -> Expr:
        """Differentiate a division."""
        f, g = o.ufl_operands
        if not is_ufl_scalar(f):
            raise ValueError("Not expecting nonscalar nominator")
        if not is_true_ufl_scalar(g):
            raise ValueError("Not expecting nonscalar denominator")
        # do_df = 1/g
        # do_dg = -h/g
        # op = do_df*fp + do_df*gp
        # op = (fp - o*gp) / g
        # Get o and gp as scalars, multiply, then wrap as a tensor
        # again
        so, oi = as_scalar(o)
        sgp, gi = as_scalar(gp)
        o_gp = so * sgp
        if oi or gi:
            o_gp = as_tensor(o_gp, oi + gi)
        op = (fp - o_gp) / g
        return op

    @process.register(Power)
    @DAGTraverser.postorder
    def _(self, o: Expr, fp: Expr, gp: Expr) -> Expr:
        """Differentiate a power."""
        f, g = o.ufl_operands
        if not is_true_ufl_scalar(f):
            raise ValueError("Expecting scalar expression f in f**g.")
        if not is_true_ufl_scalar(g):
            raise ValueError("Expecting scalar expression g in f**g.")
        # Derivation of the general case: o = f(x)**g(x)
        # do/df  = g * f**(g-1) = g / f * o
        # do/dg  = ln(f) * f**g = ln(f) * o
        # do/df * df + do/dg * dg = o * (g / f * df + ln(f) * dg)
        if isinstance(gp, Zero):
            # This probably produces better results for the common
            # case of f**constant
            op = fp * g * f ** (g - 1)
        else:
            # Note: This produces expressions like (1/w)*w**5 instead of w**4
            # op = o * (fp * g / f + gp * ln(f)) # This reuses o
            op = f ** (g - 1) * (
                g * fp + f * ln(f) * gp
            )  # This gives better accuracy in dolfin integration test
        # Example: d/dx[x**(x**3)]:
        # f = x
        # g = x**3
        # df = 1
        # dg = 3*x**2
        # op1 = o * (fp * g / f + gp * ln(f))
        #     = x**(x**3)   * (x**3/x + 3*x**2*ln(x))
        # op2 = f**(g-1) * (g*fp + f*ln(f)*gp)
        #     = x**(x**3-1) * (x**3 + x*3*x**2*ln(x))
        return op

    @process.register(Abs)
    @DAGTraverser.postorder
    def _(self, o: Expr, df: Expr) -> Expr:
        """Differentiate an abs."""
        (f,) = o.ufl_operands
        # return conditional(eq(f, 0), 0, Product(sign(f), df)) abs is
        # not complex differentiable, so we workaround the case of a
        # real F in complex mode by defensively casting to real inside
        # the sign.
        return sign(Real(f)) * df

    # --- Complex algebra

    @process.register(Conj)
    @DAGTraverser.postorder
    def _(self, o: Expr, df: Expr) -> Expr:
        """Differentiate a conj."""
        return Conj(df)

    @process.register(Real)
    @DAGTraverser.postorder
    def _(self, o: Expr, df: Expr) -> Expr:
        """Differentiate a real."""
        return Real(df)

    @process.register(Imag)
    @DAGTraverser.postorder
    def _(self, o: Expr, df: Expr) -> Expr:
        """Differentiate a imag."""
        return Imag(df)

    # --- Mathfunctions

    @process.register(MathFunction)
    @DAGTraverser.postorder
    def _(self, o: Expr, df: Expr) -> Expr:
        """Differentiate a math_function."""
        # FIXME: Introduce a UserOperator type instead of this hack
        # and define user derivative() function properly
        if hasattr(o, "derivative"):
            return df * o.derivative()
        else:
            raise ValueError("Unknown math function.")

    @process.register(Sqrt)
    @DAGTraverser.postorder
    def _(self, o: Expr, fp: Expr) -> Expr:
        """Differentiate a sqrt."""
        return fp / (2 * o)

    @process.register(Exp)
    @DAGTraverser.postorder
    def _(self, o: Expr, fp: Expr) -> Expr:
        """Differentiate an exp."""
        return fp * o

    @process.register(Ln)
    @DAGTraverser.postorder
    def _(self, o: Expr, fp: Expr) -> Expr:
        """Differentiate a ln."""
        (f,) = o.ufl_operands
        if isinstance(f, Zero):
            raise ZeroDivisionError()
        return fp / f

    @process.register(Cos)
    @DAGTraverser.postorder
    def _(self, o: Expr, fp: Expr) -> Expr:
        """Differentiate a cos."""
        (f,) = o.ufl_operands
        return fp * -sin(f)

    @process.register(Sin)
    @DAGTraverser.postorder
    def _(self, o: Expr, fp: Expr) -> Expr:
        """Differentiate a sin."""
        (f,) = o.ufl_operands
        return fp * cos(f)

    @process.register(Tan)
    @DAGTraverser.postorder
    def _(self, o: Expr, fp: Expr) -> Expr:
        """Differentiate a tan."""
        (f,) = o.ufl_operands
        return 2.0 * fp / (cos(2.0 * f) + 1.0)

    @process.register(Cosh)
    @DAGTraverser.postorder
    def _(self, o: Expr, fp: Expr) -> Expr:
        """Differentiate a cosh."""
        (f,) = o.ufl_operands
        return fp * sinh(f)

    @process.register(Sinh)
    @DAGTraverser.postorder
    def _(self, o: Expr, fp: Expr) -> Expr:
        """Differentiate a sinh."""
        (f,) = o.ufl_operands
        return fp * cosh(f)

    @process.register(Tanh)
    @DAGTraverser.postorder
    def _(self, o: Expr, fp: Expr) -> Expr:
        """Differentiate a tanh."""
        (f,) = o.ufl_operands

        def sech(y):
            return (2.0 * cosh(y)) / (cosh(2.0 * y) + 1.0)

        return fp * sech(f) ** 2

    @process.register(Acos)
    @DAGTraverser.postorder
    def _(self, o: Expr, fp: Expr) -> Expr:
        """Differentiate an acos."""
        (f,) = o.ufl_operands
        return -fp / sqrt(1.0 - f**2)

    @process.register(Asin)
    @DAGTraverser.postorder
    def _(self, o: Expr, fp: Expr) -> Expr:
        """Differentiate an asin."""
        (f,) = o.ufl_operands
        return fp / sqrt(1.0 - f**2)

    @process.register(Atan)
    @DAGTraverser.postorder
    def _(self, o: Expr, fp: Expr) -> Expr:
        """Differentiate an atan."""
        (f,) = o.ufl_operands
        return fp / (1.0 + f**2)

    @process.register(Atan2)
    @DAGTraverser.postorder
    def _(self, o: Expr, fp: Expr, gp: Expr) -> Expr:
        """Differentiate an atan2."""
        f, g = o.ufl_operands
        return (g * fp - f * gp) / (f**2 + g**2)

    @process.register(Erf)
    @DAGTraverser.postorder
    def _(self, o: Expr, fp: Expr) -> Expr:
        """Differentiate an erf."""
        (f,) = o.ufl_operands
        return fp * (2.0 / sqrt(pi) * exp(-(f**2)))

    # --- Bessel functions

    @process.register(BesselJ)
    @DAGTraverser.postorder
    def _(self, o: Expr, nup: Expr, fp: Expr) -> Expr:
        """Differentiate a bessel_j."""
        nu, f = o.ufl_operands
        if not (nup is None or isinstance(nup, Zero)):
            raise NotImplementedError(
                "Differentiation of bessel function w.r.t. nu is not supported."
            )

        if isinstance(nu, Zero):
            op = -bessel_J(1, f)
        else:
            op = 0.5 * (bessel_J(nu - 1, f) - bessel_J(nu + 1, f))
        return op * fp

    @process.register(BesselY)
    @DAGTraverser.postorder
    def _(self, o: Expr, nup: Expr, fp: Expr) -> Expr:
        """Differentiate a bessel_y."""
        nu, f = o.ufl_operands
        if not (nup is None or isinstance(nup, Zero)):
            raise NotImplementedError(
                "Differentiation of bessel function w.r.t. nu is not supported."
            )

        if isinstance(nu, Zero):
            op = -bessel_Y(1, f)
        else:
            op = 0.5 * (bessel_Y(nu - 1, f) - bessel_Y(nu + 1, f))
        return op * fp

    @process.register(BesselI)
    @DAGTraverser.postorder
    def _(self, o: Expr, nup: Expr, fp: Expr) -> Expr:
        """Differentiate a bessel_i."""
        nu, f = o.ufl_operands
        if not (nup is None or isinstance(nup, Zero)):
            raise NotImplementedError(
                "Differentiation of bessel function w.r.t. nu is not supported."
            )

        if isinstance(nu, Zero):
            op = bessel_I(1, f)
        else:
            op = 0.5 * (bessel_I(nu - 1, f) + bessel_I(nu + 1, f))
        return op * fp

    @process.register(BesselK)
    @DAGTraverser.postorder
    def _(self, o: Expr, nup: Expr, fp: Expr) -> Expr:
        """Differentiate a bessel_k."""
        nu, f = o.ufl_operands
        if not (nup is None or isinstance(nup, Zero)):
            raise NotImplementedError(
                "Differentiation of bessel function w.r.t. nu is not supported."
            )

        if isinstance(nu, Zero):
            op = -bessel_K(1, f)
        else:
            op = -0.5 * (bessel_K(nu - 1, f) + bessel_K(nu + 1, f))
        return op * fp

    # --- Restrictions

    @process.register(Restricted)
    @DAGTraverser.postorder
    def _(self, o: Restricted, fp: Expr) -> Expr:
        """Differentiate a restricted."""
        # Restriction and differentiation commutes
        if isinstance(fp, ConstantValue):
            return fp  # TODO: Add simplification to Restricted instead?
        else:
            return fp(o._side)  # (f+-)' == (f')+-

    # --- Conditionals

    @process.register(BinaryCondition)
    def _(self, o: BinaryCondition) -> Expr:
        """Differentiate a binary_condition."""
        raise RuntimeError("Can not differentiate a binary_condition.")

    @process.register(NotCondition)
    def _(self, o: NotCondition) -> Expr:
        """Differentiate a not_condition."""
        raise RuntimeError("Can not differentiate a not_condition.")

    @process.register(Conditional)
    @DAGTraverser.postorder_only_children([1, 2])
    def _(self, o: Expr, dt: Expr, df: Expr) -> Expr:
        """Differentiate a conditional."""
        if isinstance(dt, Zero) and isinstance(df, Zero):
            # Assuming dt and df have the same indices here, which
            # should be the case
            return dt
        else:
            # Not placing t[1],f[1] outside, allowing arguments inside
            # conditionals.  This will make legacy ffc fail, but
            # should work with uflacs.
            c = o.ufl_operands[0]
            return conditional(c, dt, df)

    @process.register(MaxValue)
    @DAGTraverser.postorder
    def _(self, o: Expr, df: Expr, dg: Expr) -> Expr:
        """Differentiate a max_value."""
        # d/dx max(f, g) =
        # f > g: df/dx
        # f < g: dg/dx
        # Placing df,dg outside here to avoid getting arguments inside
        # conditionals
        f, g = o.ufl_operands
        dc = conditional(f > g, 1, 0)
        return dc * df + (1.0 - dc) * dg

    @process.register(MinValue)
    @DAGTraverser.postorder
    def _(self, o: Expr, df: Expr, dg: Expr) -> Expr:
        """Differentiate a min_value."""
        # d/dx min(f, g) =
        #  f < g: df/dx
        #  else: dg/dx
        #  Placing df,dg outside here to avoid getting arguments
        #  inside conditionals
        f, g = o.ufl_operands
        dc = conditional(f < g, 1, 0)
        return dc * df + (1.0 - dc) * dg


class GradRuleset(GenericDerivativeRuleset):
    """Take the grad derivative."""

    def __init__(
        self,
        geometric_dimension: int,
        compress: Union[bool, None] = True,
        visited_cache: Union[dict[tuple, Expr], None] = None,
        result_cache: Union[dict[Expr, Expr], None] = None,
    ) -> None:
        """Initialise."""
        super().__init__(
            (geometric_dimension,),
            compress=compress,
            visited_cache=visited_cache,
            result_cache=result_cache,
        )
        self._Id = Identity(geometric_dimension)

    # Work around singledispatchmethod inheritance issue;
    # see https://bugs.python.org/issue36457.
    @singledispatchmethod
    def process(self, o: Expr) -> Expr:
        """Process ``o``.

        Args:
            o: `Expr` to be processed.

        Returns:
            Processed object.

        """
        return super().process(o)

    # --- Specialized rules for geometric quantities

    @process.register(GeometricQuantity)
    def _(self, o: Expr) -> Expr:
        """Differentiate a geometric_quantity.

        Default for geometric quantities is do/dx = 0 if piecewise constant,
        otherwise transform derivatives to reference derivatives.
        Override for specific types if other behaviour is needed.
        """
        if is_cellwise_constant(o):
            return self.independent_terminal(o)
        else:
            domain = extract_unique_domain(o)
            K = JacobianInverse(domain)
            Do = grad_to_reference_grad(o, K)
            return Do

    @process.register(JacobianInverse)
    def _(self, o: JacobianInverse) -> Expr:
        """Differentiate a jacobian_inverse."""
        # grad(K) == K_ji rgrad(K)_rj
        if is_cellwise_constant(o):
            return self.independent_terminal(o)
        if not o._ufl_is_terminal_:
            raise ValueError("ReferenceValue can only wrap a terminal")
        Do = grad_to_reference_grad(o, o)
        return Do

    # TODO: Add more explicit geometry type handlers here, with
    # non-affine domains several should be non-zero.

    @process.register(SpatialCoordinate)
    def _(self, o: Expr) -> Expr:
        """Differentiate a spatial_coordinate.

        dx/dx = I.
        """
        return self._Id

    @process.register(CellCoordinate)
    def _(self, o: Expr) -> Expr:
        """Differentiate a cell_coordinate.

        dX/dx = inv(dx/dX) = inv(J) = K.
        """
        # FIXME: Is this true for manifolds? What about orientation?
        return JacobianInverse(extract_unique_domain(o))

    # --- Specialized rules for form arguments

    @process.register(BaseFormOperator)
    def _(self, o: Expr) -> Expr:
        """Differentiate a base_form_operator."""
        # Push the grad through the operator is not legal in most cases:
        #    -> Not enouth regularity for chain rule to hold!
        # By the time we evaluate `grad(o)`, the operator `o` will have
        # been assembled and substituted by its output.
        return Grad(o)

    @process.register(Coefficient)
    def _(self, o: Expr) -> Expr:
        """Differentiate a coefficient."""
        if is_cellwise_constant(o):
            return self.independent_terminal(o)
        return Grad(o)

    @process.register(Argument)
    def _(self, o: Expr) -> Expr:
        """Differentiate an argument."""
        # TODO: Enable this after fixing issue#13, unless we move
        # simplificat ion to a separate stage?
        # if is_cellwise_constant(o):
        #     # Collapse gradient of cellwise constant function to zero
        #     # TODO: Missing this type
        #     return AnnotatedZero(o.ufl_shape + self._var_shape, arguments=(o,))
        return Grad(o)

    # --- Rules for values or derivatives in reference frame

    @process.register(ReferenceValue)
    def _(self, o: ReferenceValue) -> Expr:
        """Differentiate a reference_value."""
        # grad(o) == grad(rv(f)) -> K_ji*rgrad(rv(f))_rj
        f = o.ufl_operands[0]
        if not f._ufl_is_terminal_:
            raise ValueError("ReferenceValue can only wrap a terminal")
        domain = extract_unique_domain(f, expand_mesh_sequence=False)
        if isinstance(domain, MeshSequence):
            element = f.ufl_function_space().ufl_element()  # type: ignore
            if element.num_sub_elements != len(domain):
                raise RuntimeError(f"{element.num_sub_elements} != {len(domain)}")
            # Get monolithic representation of rgrad(o); o might live in a mixed space.
            rgrad = ReferenceGrad(o)
            ref_dim = rgrad.ufl_shape[-1]
            # Apply K_ji(d) to the corresponding components of rgrad, store them in a list,
            # and put them back together at the end using as_tensor().
            components = []
            dofoffset = 0
            for d, e in flatten_domain_element(domain, element):
                esh = e.reference_value_shape
                ndof = int(np.prod(esh))
                assert ndof > 0
                if isinstance(e.pullback, PhysicalPullback):
                    if ref_dim != self._var_shape[0]:
                        raise NotImplementedError("""
                            PhysicalPullback not handled for immersed domain :
                            reference dim ({ref_dim}) != physical dim (self._var_shape[0])""")
                    for idx in range(ndof):
                        for i in range(ref_dim):
                            components.append(rgrad[(dofoffset + idx,) + (i,)])
                else:
                    K = JacobianInverse(d)
                    rdim, gdim = K.ufl_shape
                    if rdim != ref_dim:
                        raise RuntimeError(f"{rdim} != {ref_dim}")
                    if gdim != self._var_shape[0]:
                        raise RuntimeError(f"{gdim} != {self._var_shape[0]}")
                    # Note that rgrad[dofoffset + [0,ndof), [0,rdim)] are the components
                    # corresponding to (d, e).
                    # For each row, rgrad[dofoffset + idx, [0,rdim)], we apply
                    # K_ji(d)[[0,rdim), [0,gdim)].
                    for idx in range(ndof):
                        for i in range(gdim):
                            temp = Zero()
                            for j in range(rdim):
                                temp += rgrad[(dofoffset + idx,) + (j,)] * K[j, i]
                            components.append(temp)
                dofoffset += ndof
            return as_tensor(np.asarray(components).reshape(rgrad.ufl_shape[:-1] + self._var_shape))
        else:
            if isinstance(f.ufl_element().pullback, PhysicalPullback):  # type: ignore
                # TODO: Do we need to be more careful for immersed things?
                return ReferenceGrad(o)
            else:
                K = JacobianInverse(domain)
                return grad_to_reference_grad(o, K)

    @process.register(ReferenceGrad)
    def _(self, o: Expr) -> Expr:
        """Differentiate a reference_grad."""
        if is_cellwise_constant(o):
            return self.independent_terminal(o)
        # grad(o) == grad(rgrad(rv(f))) -> K_ji*rgrad(rgrad(rv(f)))_rj
        f = o.ufl_operands[0]
        valid_operand = f._ufl_is_in_reference_frame_ or isinstance(
            f, (JacobianInverse, SpatialCoordinate, Jacobian, JacobianDeterminant, FacetNormal)
        )
        if not valid_operand:
            raise ValueError("ReferenceGrad can only wrap a reference frame type!")
        domain = extract_unique_domain(f, expand_mesh_sequence=False)
        if isinstance(domain, MeshSequence):
            if not f._ufl_is_in_reference_frame_:
                raise RuntimeError("Expecting a reference frame type")
            while not f._ufl_is_terminal_:
                (f,) = f.ufl_operands  # type: ignore
            element = f.ufl_function_space().ufl_element()  # type: ignore
            if element.num_sub_elements != len(domain):
                raise RuntimeError(f"{element.num_sub_elements} != {len(domain)}")
            # Get monolithic representation of rgrad(o); o might live in a mixed space.
            rgrad = ReferenceGrad(o)
            ref_dim = rgrad.ufl_shape[-1]
            # Apply K_ji(d) to the corresponding components of rgrad, store them in a list,
            # and put them back together at the end using as_tensor().
            components = []
            dofoffset = 0
            for d, e in flatten_domain_element(domain, element):
                esh = e.reference_value_shape
                ndof = int(np.prod(esh))
                assert ndof > 0
                K = JacobianInverse(d)
                rdim, gdim = K.ufl_shape
                if rdim != ref_dim:
                    raise RuntimeError(f"{rdim} != {ref_dim}")
                if gdim != self._var_shape[0]:
                    raise RuntimeError(f"{gdim} != {self._var_shape[0]}")
                # Note that rgrad[dofoffset + [0,ndof), [0,rdim), [0,rdim)] are the components
                # corresponding to (d, e).
                # For each row, rgrad[dofoffset + idx, [0,rdim), [0,rdim)], we apply
                # K_ji(d)[[0,rdim), [0,gdim)].
                for idx in range(ndof):
                    for midx in np.ndindex(rgrad.ufl_shape[1:-1]):
                        for i in range(gdim):
                            temp = Zero()
                            for j in range(rdim):
                                temp += rgrad[(dofoffset + idx,) + midx + (j,)] * K[j, i]
                            components.append(temp)
                dofoffset += ndof
            if rgrad.ufl_shape[0] != dofoffset:
                raise RuntimeError(f"{rgrad.ufl_shape[0]} != {dofoffset}")
            return as_tensor(np.asarray(components).reshape(rgrad.ufl_shape[:-1] + self._var_shape))
        else:
            K = JacobianInverse(domain)
            return grad_to_reference_grad(o, K)

    # --- Nesting of gradients

    @process.register(Grad)
    def _(self, o: Expr) -> Expr:
        """Differentiate a grad.

        Represent grad(grad(f)) as Grad(Grad(f)).
        """
        # Check that o is a "differential terminal"
        if not isinstance(o.ufl_operands[0], (Grad, Terminal)):
            raise ValueError("Expecting only grads applied to a terminal.")
        return Grad(o)

    def _grad(self, o):
        """Differentiate a _grad."""
        pass
        # TODO: Not sure how to detect that gradient of f is cellwise constant.
        #       Can we trust element degrees?
        # if is_cellwise_constant(o):
        #     return self.terminal(o)
        # TODO: Maybe we can ask "f.has_derivatives_of_order(n)" to check
        #       if we should make a zero here?
        # 1) n = count number of Grads, get f
        # 2) if not f.has_derivatives(n): return zero(...)

    @process.register(CellAvg)
    @process.register(FacetAvg)
    def _(self, o: Expr) -> Expr:
        return self.independent_operator(o)


def grad_to_reference_grad(o, K):
    """Relates grad(o) to reference_grad(o) using the Jacobian inverse.

    Args:
        o: Operand
        K: Jacobian inverse
    Returns:
        grad(o) written in terms of reference_grad(o) and K
    """
    r = indices(len(o.ufl_shape))
    i, j = indices(2)
    # grad(o) == K_ji rgrad(o)_rj
    Do = as_tensor(K[j, i] * ReferenceGrad(o)[r + (j,)], r + (i,))
    return Do


class ReferenceGradRuleset(GenericDerivativeRuleset):
    """Apply the reference grad derivative."""

    def __init__(
        self,
        topological_dimension: int,
        compress: Union[bool, None] = True,
        visited_cache: Union[dict[tuple, Expr], None] = None,
        result_cache: Union[dict[Expr, Expr], None] = None,
    ) -> None:
        """Initialise."""
        super().__init__(
            (topological_dimension,),
            compress=compress,
            visited_cache=visited_cache,
            result_cache=result_cache,
        )
        self._Id = Identity(topological_dimension)

    # Work around singledispatchmethod inheritance issue;
    # see https://bugs.python.org/issue36457.
    @singledispatchmethod
    def process(self, o: Expr) -> Expr:
        """Process ``o``.

        Args:
            o: `Expr` to be processed.

        Returns:
            Processed object.

        """
        return super().process(o)

    # --- Specialized rules for geometric quantities

    @process.register(GeometricQuantity)
    def _(self, o: Expr) -> Expr:
        """Differentiate a geometric_quantity.

        dg/dX = 0 if piecewise constant, otherwise ReferenceGrad(g).
        """
        if is_cellwise_constant(o):
            return self.independent_terminal(o)
        else:
            # TODO: Which types does this involve? I don't think the
            # form compilers will handle this.
            return ReferenceGrad(o)

    @process.register(SpatialCoordinate)
    def _(self, o: Expr) -> Expr:
        """Differentiate a spatial_coordinate.

        dx/dX = J.
        """
        # Don't convert back to J, otherwise we get in a loop
        return ReferenceGrad(o)

    @process.register(CellCoordinate)
    def _(self, o: Expr) -> Expr:
        """Differentiate a cell_coordinate.

        dX/dX = I.
        """
        return self._Id

    # TODO: Add more geometry types here, with non-affine domains
    # several should be non-zero.

    # --- Specialized rules for form arguments

    @process.register(ReferenceValue)
    def _(self, o: Expr) -> Expr:
        """Differentiate a reference_value."""
        if not o.ufl_operands[0]._ufl_is_terminal_:
            raise ValueError("ReferenceValue can only wrap a terminal")
        return ReferenceGrad(o)

    @process.register(Coefficient)
    def _(self, o: Expr) -> Expr:
        """Differentiate a coefficient."""
        raise ValueError("Coefficient should be wrapped in ReferenceValue by now")

    @process.register(Argument)
    def _(self, o: Expr) -> Expr:
        """Differentiate an argument."""
        raise ValueError("Argument should be wrapped in ReferenceValue by now")

    # --- Nesting of gradients

    @process.register(Grad)
    def _(self, o: Expr) -> Expr:
        """Differentiate a grad."""
        raise ValueError(
            f"Grad should have been transformed by this point, but got {type(o).__name__}."
        )

    @process.register(ReferenceGrad)
    def _(self, o: Expr) -> Expr:
        """Differentiate a reference_grad.

        Represent ref_grad(ref_grad(f)) as RefGrad(RefGrad(f)).
        """
        # Check that o is a "differential terminal"
        if not isinstance(o.ufl_operands[0], (ReferenceGrad, ReferenceValue, Terminal)):
            raise ValueError("Expecting only grads applied to a terminal.")
        return ReferenceGrad(o)

    @process.register(CellAvg)
    @process.register(FacetAvg)
    def _(self, o: Expr) -> Expr:
        return self.independent_operator(o)


class VariableRuleset(GenericDerivativeRuleset):
    """Differentiate with respect to a variable."""

    def __init__(
        self,
        var: Expr,
        compress: Union[bool, None] = True,
        visited_cache: Union[dict[tuple, Expr], None] = None,
        result_cache: Union[dict[Expr, Expr], None] = None,
    ) -> None:
        """Initialise."""
        super().__init__(
            var.ufl_shape, compress=compress, visited_cache=visited_cache, result_cache=result_cache
        )
        if var.ufl_free_indices:
            raise ValueError("Differentiation variable cannot have free indices.")
        self._variable = var
        self._Id = self._make_identity(self._var_shape)

    def _make_identity(self, sh):
        """Differentiate a _make_identity.

        Creates a higher order identity tensor to represent dv/dv.
        """
        res = None
        if sh == ():
            # Scalar dv/dv is scalar
            return FloatValue(1.0)
        elif len(sh) == 1:
            # Vector v makes dv/dv the identity matrix
            return Identity(sh[0])
        else:
            # TODO: Add a type for this higher order identity?
            # II[i0,i1,i2,j0,j1,j2] = 1 if all((i0==j0, i1==j1, i2==j2)) else 0
            # Tensor v makes dv/dv some kind of higher rank identity tensor
            ind1 = ()
            ind2 = ()
            for d in sh:
                i, j = indices(2)
                dij = Identity(d)[i, j]
                if res is None:
                    res = dij
                else:
                    res *= dij
                ind1 += (i,)
                ind2 += (j,)
            fp = as_tensor(res, ind1 + ind2)
        return fp

    # Work around singledispatchmethod inheritance issue;
    # see https://bugs.python.org/issue36457.
    @singledispatchmethod
    def process(self, o: Expr) -> Expr:
        """Process ``o``.

        Args:
            o: `Expr` to be processed.

        Returns:
            Processed object.

        """
        return super().process(o)

    @process.register(GeometricQuantity)
    def _(self, o: Expr) -> Expr:
        # Explicitly defining dg/dw == 0
        return self.independent_terminal(o)

    @process.register(Argument)
    def _(self, o: Expr) -> Expr:
        # Explicitly defining da/dw == 0
        return self.independent_terminal(o)

    @process.register(Coefficient)
    def _(self, o: Expr) -> Expr:
        """Differentiate a coefficient.

        df/dv = Id if v is f else 0.

        Note that if v = variable(f), df/dv is still 0,
        but if v == f, i.e. isinstance(v, Coefficient) == True,
        then df/dv == df/df = Id.
        """
        v = self._variable
        if isinstance(v, Coefficient) and o == v:
            # dv/dv = identity of rank 2*rank(v)
            return self._Id
        else:
            # df/v = 0
            return self.independent_terminal(o)

    @process.register(Variable)
    @DAGTraverser.postorder
    def _(self, o: Expr, df: Expr, a: Expr) -> Expr:
        """Differentiate a variable."""
        v = self._variable
        if isinstance(v, Variable) and v.label() == a:
            # dv/dv = identity of rank 2*rank(v)
            return self._Id
        else:
            # df/v = df
            return df

    @process.register(Grad)
    def _(self, o: Expr) -> Expr:
        """Differentiate a grad.

        Variable derivative of a gradient of a terminal must be 0.
        """
        # Check that o is a "differential terminal"
        if not isinstance(o.ufl_operands[0], (Grad, Terminal)):
            raise ValueError("Expecting only grads applied to a terminal.")
        return self.independent_terminal(o)

    # --- Rules for values or derivatives in reference frame

    @process.register(ReferenceValue)
    def _(self, o: Expr) -> Expr:
        """Differentiate a reference_value."""
        # d/dv(o) == d/dv(rv(f)) = 0 if v is not f, or rv(dv/df)
        v = self._variable
        if isinstance(v, Coefficient) and o.ufl_operands[0] == v:
            if not v.ufl_element().pullback.is_identity:
                # FIXME: This is a bit tricky, instead of Identity it is
                #   actually inverse(transform), or we should rather not
                #   convert to reference frame in the first place
                raise ValueError(
                    "Missing implementation: To handle derivatives of rv(f) w.r.t. f for "
                    "mapped elements, rewriting to reference frame should not happen first..."
                )
            # dv/dv = identity of rank 2*rank(v)
            return self._Id
        else:
            # df/v = 0
            return self.independent_terminal(o)

    @process.register(ReferenceGrad)
    def _(self, o: Expr) -> Expr:
        """Differentiate a reference_grad.

        Variable derivative of a gradient of a terminal must be 0.
        """
        return self.independent_terminal(o)

    @process.register(CellAvg)
    @process.register(FacetAvg)
    def _(self, o: Expr) -> Expr:
        return self.independent_operator(o)


class GateauxDerivativeRuleset(GenericDerivativeRuleset):
    """Apply AFD (Automatic Functional Differentiation) to expression.

    Implements rules for the Gateaux derivative D_w[v](...) defined as
    D_w[v](e) = d/dtau e(w+tau v)|tau=0.
    """

    def __init__(
        self,
        coefficients: ExprList,
        arguments: ExprList,
        coefficient_derivatives: ExprMapping,
        compress: Union[bool, None] = True,
        visited_cache: Union[dict[tuple, Expr], None] = None,
        result_cache: Union[dict[Expr, Expr], None] = None,
    ) -> None:
        """Initialise."""
        super().__init__(
            (), compress=compress, visited_cache=visited_cache, result_cache=result_cache
        )
        # Type checking
        if not isinstance(coefficients, ExprList):
            raise ValueError("Expecting a ExprList of coefficients.")
        if not isinstance(arguments, ExprList):
            raise ValueError("Expecting a ExprList of arguments.")
        if not isinstance(coefficient_derivatives, ExprMapping):
            raise ValueError("Expecting a coefficient-coefficient ExprMapping.")
        # The coefficient(s) to differentiate w.r.t. and the
        # argument(s) s.t. D_w[v](e) = d/dtau e(w+tau v)|tau=0
        self._w = coefficients.ufl_operands
        self._v = arguments.ufl_operands
        self._w2v = {w: v for w, v in zip(self._w, self._v)}
        # Build more convenient dict {f: df/dw} for each coefficient f
        # where df/dw is nonzero
        cd = coefficient_derivatives.ufl_operands
        self._cd = {cd[2 * i]: cd[2 * i + 1] for i in range(len(cd) // 2)}
        # Record the operations delayed to the derivative expansion phase:
        # Example: dN(u)/du where `N` is an ExternalOperator and `u` a Coefficient
        self.pending_operations = BaseFormOperatorDerivativeRecorder(
            coefficients,
            arguments=arguments,
            coefficient_derivatives=coefficient_derivatives,
        )

    # Work around singledispatchmethod inheritance issue;
    # see https://bugs.python.org/issue36457.
    @singledispatchmethod
    def process(self, o: Expr) -> Expr:
        """Process ``o``.

        Args:
            o: `Expr` to be processed.

        Returns:
            Processed object.

        """
        return super().process(o)

    # --- Specialized rules for geometric quantities

    @process.register(GeometricQuantity)
    def _(self, o: Expr) -> Expr:
        # Explicitly defining dg/dw == 0
        return self.independent_terminal(o)

    @process.register(CellAvg)
    @DAGTraverser.postorder
    def _(self, o: Expr, fp: Expr) -> Expr:
        """Differentiate a cell_avg."""
        # Cell average of a single function and differentiation
        # commutes, D_f[v](cell_avg(f)) = cell_avg(v)
        return cell_avg(fp)

    @process.register(FacetAvg)
    @DAGTraverser.postorder
    def _(self, o: Expr, fp: Expr) -> Expr:
        """Differentiate a facet_avg."""
        # Facet average of a single function and differentiation
        # commutes, D_f[v](facet_avg(f)) = facet_avg(v)
        return facet_avg(fp)

    @process.register(Argument)
    def _(self, o: Argument) -> Expr:
        # Explicitly defining da/dw == 0
        return self._process_argument(o)

    def _process_argument(self, o: Union[Argument, Coargument]) -> Zero:
        return self.independent_terminal(o)

    @process.register(Coefficient)
    def _(self, o: Coefficient) -> Expr:
        return self._process_coefficient(o)

    def _process_coefficient(self, o: Union[Expr]) -> Union[Expr]:
        """Differentiate an Expr or a BaseForm."""
        # Define dw/dw := d/ds [w + s v] = v

        # Return corresponding argument if we can find o among w
        do = self._w2v.get(o)  # type: ignore
        if do is not None:
            return do

        # Look for o among coefficient derivatives
        dos = self._cd.get(o)  # type: ignore
        if dos is None:
            # If o is not among coefficient derivatives, return
            # do/dw=0
            do = Zero(o.ufl_shape)
            return do
        else:
            # Compute do/dw_j = do/dw_h : v.
            # Since we may actually have a tuple of oprimes and vs in a
            # 'mixed' space, sum over them all to get the complete inner
            # product. Using indices to define a non-compound inner product.

            # Example:
            # (f:g) -> (dfdu:v):g + f:(dgdu:v)
            # shape(dfdu) == shape(f) + shape(v)
            # shape(f) == shape(g) == shape(dfdu : v)

            # Make sure we have a tuple to match the self._v tuple
            if not isinstance(dos, tuple):
                dos = (dos,)
            if len(dos) != len(self._v):
                raise ValueError(
                    "Got a tuple of arguments, expecting a "
                    "matching tuple of coefficient derivatives."
                )
            dosum = Zero(o.ufl_shape)
            for do, v in zip(dos, self._v):
                so, oi = as_scalar(do)
                rv = len(oi) - len(v.ufl_shape)
                oi1 = oi[:rv]
                oi2 = oi[rv:]
                prod = so * v[oi2]
                if oi1:
                    dosum += as_tensor(prod, oi1)
                else:
                    dosum += prod
            return dosum

    @process.register(ReferenceValue)
    def _(self, o: Expr) -> Expr:
        """Differentiate a reference_value."""
        raise NotImplementedError(
            "Currently no support for ReferenceValue in CoefficientDerivative."
        )
        # TODO: This is implementable for regular derivative(M(f),f,v)
        #       but too messy if customized coefficient derivative
        #       relations are given by the user.  We would only need
        #       this to allow the user to write
        #       derivative(...ReferenceValue...,...).
        # f, = o.ufl_operands
        # if not f._ufl_is_terminal_:
        #     raise ValueError("ReferenceValue can only wrap terminals directly.")
        # FIXME: check all cases like in coefficient
        # if f is w:
        #     # FIXME: requires that v is an Argument with the same element mapping!
        #     return ReferenceValue(v)
        # else:
        #     return self.independent_terminal(o)

    @process.register(ReferenceGrad)
    def _(self, o: Expr) -> Expr:
        """Differentiate a reference_grad."""
        if len(extract_coefficients(o)) > 0:
            raise NotImplementedError(
                "Currently no support for ReferenceGrad in CoefficientDerivative."
            )
        else:
            return Zero(o.ufl_shape)
        # TODO: This is implementable for regular derivative(M(f),f,v)
        #       but too messy if customized coefficient derivative
        #       relations are given by the user.  We would only need
        #       this to allow the user to write
        #       derivative(...ReferenceValue...,...).

    @process.register(Grad)
    def _(self, g: Expr) -> Expr:
        """Differentiate a grad."""
        # If we hit this type, it has already been propagated to a
        # coefficient (or grad of a coefficient) or a base form operator, # FIXME: Assert
        # this!  so we need to take the gradient of the variation or
        # return zero.  Complications occur when dealing with
        # derivatives w.r.t. single components...

        # Figure out how many gradients are around the inner terminal
        ngrads = 0
        o = g
        while isinstance(o, Grad):
            (o,) = o.ufl_operands
            ngrads += 1
        # `grad(N)` where N is a BaseFormOperator is treated as if `N` was a Coefficient.
        if not isinstance(o, (FormArgument, BaseFormOperator)):
            raise ValueError(f"Expecting gradient of a FormArgument, not {ufl_err_str(o)}.")

        def apply_grads(f):
            for i in range(ngrads):
                f = Grad(f)
            return f

        # Find o among all w without any indexing, which makes this
        # easy
        for w, v in zip(self._w, self._v):
            if o == w and isinstance(v, FormArgument):
                # Case: d/dt [w + t v]
                return apply_grads(v)

        # If o is not among coefficient derivatives, return do/dw=0
        gprimesum = Zero(g.ufl_shape)

        def analyse_variation_argument(v):
            # Analyse variation argument
            if isinstance(v, FormArgument):
                # Case: d/dt [w[...] + t v]
                vval, vcomp = v, ()
            elif isinstance(v, Indexed):
                # Case: d/dt [w + t v[...]]
                # Case: d/dt [w[...] + t v[...]]
                vval, vcomp = v.ufl_operands
                vcomp = tuple(vcomp)
            else:
                raise ValueError("Expecting argument or component of argument.")
            if not all(isinstance(k, FixedIndex) for k in vcomp):
                raise ValueError("Expecting only fixed indices in variation.")
            return vval, vcomp

        def compute_gprimeterm(ngrads, vval, vcomp, wshape, wcomp):
            # Apply gradients directly to argument vval, and get the
            # right indexed scalar component(s)
            kk = indices(ngrads)
            Dvkk = apply_grads(vval)[vcomp + kk]
            # Place scalar component(s) Dvkk into the right tensor
            # positions
            if wshape:
                Ejj, jj = unit_indexed_tensor(wshape, wcomp)
            else:
                Ejj, jj = 1, ()
            gprimeterm = as_tensor(Ejj * Dvkk, jj + kk)
            return gprimeterm

        # Accumulate contributions from variations in different
        # components
        for w, v in zip(self._w, self._v):
            # -- Analyse differentiation variable coefficient -- #

            # Can differentiate a Form wrt a BaseFormOperator
            if isinstance(w, (FormArgument, BaseFormOperator)):
                if not w == o:
                    continue
                wshape = w.ufl_shape

                if isinstance(v, FormArgument):
                    # Case: d/dt [w + t v]
                    return apply_grads(v)

                elif isinstance(v, ListTensor):
                    # Case: d/dt [w + t <...,v,...>]
                    for wcomp, vsub in unwrap_list_tensor(v):
                        if not isinstance(vsub, Zero):
                            vval, vcomp = analyse_variation_argument(vsub)
                            gprimesum = gprimesum + compute_gprimeterm(
                                ngrads, vval, vcomp, wshape, wcomp
                            )
                elif isinstance(v, Zero):
                    pass

                else:
                    if wshape != ():
                        raise ValueError("Expecting scalar coefficient in this branch.")
                    # Case: d/dt [w + t v[...]]
                    wval, wcomp = w, ()

                    vval, vcomp = analyse_variation_argument(v)
                    gprimesum = gprimesum + compute_gprimeterm(ngrads, vval, vcomp, wshape, wcomp)

            elif isinstance(
                w, Indexed
            ):  # This path is tested in unit tests, but not actually used?
                # Case: d/dt [w[...] + t v[...]]
                # Case: d/dt [w[...] + t v]
                wval, wcomp = w.ufl_operands
                if not wval == o:
                    continue
                assert isinstance(wval, FormArgument)
                if not all(isinstance(k, FixedIndex) for k in wcomp):
                    raise ValueError("Expecting only fixed indices in differentiation variable.")
                wshape = wval.ufl_shape

                vval, vcomp = analyse_variation_argument(v)
                gprimesum = gprimesum + compute_gprimeterm(ngrads, vval, vcomp, wshape, wcomp)

            else:
                raise ValueError("Expecting coefficient or component of coefficient.")

        # FIXME: Handle other coefficient derivatives: oprimes =
        # self._cd.get(o)

        if 0:
            oprimes = self._cd.get(o)
            if oprimes is None:
                if self._cd:
                    # TODO: Make it possible to silence this message
                    #       in particular?  It may be good to have for
                    #       debugging...
                    warnings.warn(f"Assuming d{{{0}}}/d{{{self._w}}} = 0.")
            else:
                # Make sure we have a tuple to match the self._v tuple
                if not isinstance(oprimes, tuple):
                    oprimes = (oprimes,)
                    if len(oprimes) != len(self._v):
                        raise ValueError(
                            "Got a tuple of arguments, expecting a"
                            " matching tuple of coefficient derivatives."
                        )

                # Compute dg/dw_j = dg/dw_h : v.
                # Since we may actually have a tuple of oprimes and vs
                # in a 'mixed' space, sum over them all to get the
                # complete inner product. Using indices to define a
                # non-compound inner product.
                for oprime, v in zip(oprimes, self._v):
                    raise NotImplementedError("FIXME: Figure out how to do this with ngrads")
                    so, oi = as_scalar(oprime)
                    rv = len(v.ufl_shape)
                    oi1 = oi[:-rv]
                    oi2 = oi[-rv:]
                    prod = so * v[oi2]
                    if oi1:
                        gprimesum += as_tensor(prod, oi1)
                    else:
                        gprimesum += prod

        return gprimesum

    @process.register(CoordinateDerivative)
    @DAGTraverser.postorder_only_children([0])
    def _(self, o: Expr, o0: Expr) -> Expr:
        """Differentiate a coordinate_derivative."""
        _, o1, o2, o3 = o.ufl_operands
        return CoordinateDerivative(o0, o1, o2, o3)

    @process.register(BaseFormOperator)
    @DAGTraverser.postorder
    def _(self, o: BaseFormOperator, *dfs) -> Expr:
        """Differentiate a base_form_operator.

        If d_coeff = 0 => BaseFormOperator's derivative is taken wrt a
        variable => we call the appropriate handler. Otherwise =>
        differentiation done wrt the BaseFormOperator (dF/dN[Nhat]) =>
        we treat o as a Coefficient.
        """
        d_coeff = self._process_coefficient(o)
        # It also handles the non-scalar case
        if d_coeff == 0:
            self.pending_operations += (o,)
        return d_coeff

    # -- Handlers for BaseForm objects -- #

    @process.register(Cofunction)
    def _(self, o: Cofunction) -> Expr:
        """Differentiate a cofunction."""
        # Same rule than for Coefficient except that we use a Coargument.
        # The coargument is already attached to the class (self._v)
        # which `self.coefficient` relies on.
        dc = self._process_coefficient(o)  # type: ignore
        if dc == 0:
            # Convert ufl.Zero into ZeroBaseForm
            return ZeroBaseForm(o.arguments() + self._v)  # type: ignore
        return dc

    @process.register(Coargument)
    def _(self, o: Coargument) -> Expr:
        """Differentiate a coargument."""
        # Same rule than for Argument (da/dw == 0).
        dc = self._process_argument(o)
        if dc == 0:
            # Convert ufl.Zero into ZeroBaseForm
            return ZeroBaseForm(o.arguments() + self._v)  # type: ignore
        return dc

    @process.register(Matrix)  # type: ignore
    def _(self, M: Matrix) -> BaseForm:
        """Differentiate a matrix."""
        # Matrix rule: D_w[v](M) = v if M == w else 0
        # We can't differentiate wrt a matrix so always return zero in
        # the appropriate space
        return ZeroBaseForm(M.arguments() + self._v)


# TODO: as soon as Python > 3.9 - move as staticmethod back into BaseFormOperatorDerivativeRuleset
def pending_operations_recording(base_form_operator_handler):
    """Decorate a function to record pending operations."""

    def wrapper(self, base_form_op, *dfs):
        """Decorate."""
        # Get the outer `BaseFormOperator` expression, i.e. the
        # operator that is being differentiated.
        expression = self.outer_base_form_op
        # If the base form operator we observe is different from the
        # outer `BaseFormOperator`:
        # -> Record that `BaseFormOperator` so that
        # `d(expression)/d(base_form_op)` can then be computed
        # later.
        # Else:
        # -> Compute the Gateaux derivative of `base_form_ops` by
        # calling the appropriate handler.
        if expression != base_form_op:
            self.pending_operations += (base_form_op,)
            return self._process_coefficient(base_form_op)
        return base_form_operator_handler(self, base_form_op, *dfs)

    return wrapper


class BaseFormOperatorDerivativeRuleset(GateauxDerivativeRuleset):
    """Apply AFD (Automatic Functional Differentiation) to BaseFormOperator.

    Implements rules for the Gateaux derivative D_w[v](...) defined as
    D_w[v](B) = d/dtau B(w+tau v)|tau=0 where B is a ufl.BaseFormOperator.
    """

    def __init__(
        self,
        coefficients: ExprList,
        arguments: ExprList,
        coefficient_derivatives: ExprMapping,
        outer_base_form_op: Expr,
        compress: Union[bool, None] = True,
        visited_cache: Union[dict[tuple, Expr], None] = None,
        result_cache: Union[dict[Expr, Expr], None] = None,
    ) -> None:
        """Initialise."""
        super().__init__(
            coefficients,
            arguments,
            coefficient_derivatives,
            compress=compress,
            visited_cache=visited_cache,
            result_cache=result_cache,
        )
        self.outer_base_form_op = outer_base_form_op

    # Work around singledispatchmethod inheritance issue;
    # see https://bugs.python.org/issue36457.
    @singledispatchmethod
    def process(self, o: Expr) -> Expr:
        """Process ``o``.

        Args:
            o: `Expr` to be processed.

        Returns:
            Processed object.

        """
        return super().process(o)

    @process.register(Interpolate)
    @DAGTraverser.postorder
    @pending_operations_recording
    def _(self, i_op: Interpolate, dw: Expr) -> Expr:
        """Differentiate an interpolate."""
        # Interpolate rule: D_w[v](i_op(w, v*)) = i_op(v, v*), by linearity of Interpolate!
        if not dw:
            # i_op doesn't depend on w:
            #  -> It also covers the Hessian case since Interpolate is linear,
            #     e.g. D_w[v](D_w[v](i_op(w, v*))) = D_w[v](i_op(v, v*)) = 0 (since w not found).
            return ZeroBaseForm(i_op.arguments() + self._v)  # type: ignore
        return i_op._ufl_expr_reconstruct_(expr=dw)

    @process.register(ExternalOperator)
    @DAGTraverser.postorder
    @pending_operations_recording
    def external_operator(self, N: ExternalOperator, *dfs) -> Expr:
        """Differentiate an external_operator."""
        result: tuple[Expr, ...] = ()
        for i, df in enumerate(dfs):
            derivatives = tuple(dj + int(i == j) for j, dj in enumerate(N.derivatives))
            if len(extract_arguments(df)) != 0:
                # Handle the symbolic differentiation of external operators.
                # This bit returns:
                #
                #   `\sum_{i} dNdOi(..., Oi, ...; DOi(u)[v], ..., v*)`
                #
                # where we differentate wrt u, Oi is the i-th operand,
                # N(..., Oi, ...; ..., v*) an ExternalOperator and v the
                # direction (Argument). dNdOi(..., Oi, ...; DOi(u)[v])
                # is an ExternalOperator representing the
                # Gateaux-derivative of N. For example:
                #  -> From N(u) = u**2, we get `dNdu(u; uhat, v*) = 2 * u * uhat`.
                new_args = N.argument_slots() + (df,)
                extop = N._ufl_expr_reconstruct_(
                    *N.ufl_operands, derivatives=derivatives, argument_slots=new_args
                )
            elif df == 0:
                extop = ZeroBaseForm(N.arguments())
            else:
                raise NotImplementedError(
                    "Frechet derivative of external operators need to be provided!"
                )
            result += (extop,)
        return sum(result)  # type: ignore


class DerivativeRuleDispatcher(DAGTraverser):
    """Dispatch a derivative rule."""

    def __init__(
        self,
        compress: Union[bool, None] = True,
        visited_cache: Union[dict[tuple, Expr], None] = None,
        result_cache: Union[dict[Expr, Expr], None] = None,
    ) -> None:
        """Initialise."""
        super().__init__(compress=compress, visited_cache=visited_cache, result_cache=result_cache)
        # Record the operations delayed to the derivative expansion phase:
        # Example: dN(u)/du where `N` is a BaseFormOperator and `u` a Coefficient
        self.pending_operations = ()
        # Create DAGTraverser caches.
        self._dag_traverser_cache: dict[
            Union[
                tuple[type, Expr],
                tuple[type, Expr, Expr, Expr],
                tuple[type, Expr, Expr, Expr, Expr],
            ],
            DAGTraverser,
        ] = {}

    @singledispatchmethod
    def process(self, o: Expr) -> Expr:
        """Process ``o``.

        Args:
            o: `Expr` to be processed.

        Returns:
            Processed object.

        """
        return super().process(o)

    @process.register(Expr)
    @process.register(BaseForm)  # type: ignore
    def _(self, o: Union[Expr, BaseForm]) -> Union[Expr, BaseForm]:
        """Apply to expr and base form."""
        return self.reuse_if_untouched(o)

    @process.register(Terminal)
    def _(self, o: Terminal) -> Terminal:
        """Apply to a terminal."""
        return o

    @process.register(Derivative)
    def _(self, o: Derivative) -> Expr:
        """Apply to a derivative."""
        raise NotImplementedError(f"Missing derivative handler for {type(o).__name__}.")

    @process.register(Grad)
    @DAGTraverser.postorder
    def _(self, o: Grad, f: Union[Expr, BaseForm]) -> Expr:
        """Apply to a grad."""
        gdim = o.ufl_shape[-1]
        key = (GradRuleset, gdim)
        dag_traverser = self._dag_traverser_cache.setdefault(key, GradRuleset(gdim))
        return dag_traverser(f)  # type: ignore

    @process.register(ReferenceGrad)
    @DAGTraverser.postorder
    def _(self, o: ReferenceGrad, f: Union[Expr, BaseForm]) -> Union[Expr, BaseForm]:
        """Apply to a reference_grad."""
        tdim = o.ufl_shape[-1]
        key = (ReferenceGradRuleset, tdim)
        dag_traverser = self._dag_traverser_cache.setdefault(key, ReferenceGradRuleset(tdim))
        return dag_traverser(f)  # type: ignore

    @process.register(VariableDerivative)
    @DAGTraverser.postorder_only_children([0])
    def _(self, o: Expr, f: Union[Expr, BaseForm]) -> Union[Expr, BaseForm]:
        """Apply to a variable_derivative."""
        _, op = o.ufl_operands
        key = (VariableRuleset, op)
        dag_traverser = self._dag_traverser_cache.setdefault(key, VariableRuleset(op))
        return dag_traverser(f)  # type: ignore

    @process.register(CoefficientDerivative)
    @DAGTraverser.postorder_only_children([0])
    def _(self, o: CoefficientDerivative, f: Union[Expr, BaseForm]) -> Union[Expr, BaseForm]:
        """Apply to a coefficient_derivative."""
        _, w, v, cd = o.ufl_operands
        key = (GateauxDerivativeRuleset, w, v, cd)
        # We need to go through the dag first to record the pending
        # operations
        dag_traverser = self._dag_traverser_cache.setdefault(
            key,
            GateauxDerivativeRuleset(w, v, cd),  # type: ignore
        )
        # If f has been seen by the traverser, it immediately returns
        # the cached value.
        mapped_expr = dag_traverser(f)  # type: ignore
        # Need to account for pending operations that have been stored
        # in other integrands
        self.pending_operations += dag_traverser.pending_operations  # type: ignore
        return mapped_expr

    @process.register(BaseFormOperatorDerivative)
    @DAGTraverser.postorder_only_children([0])
    def _(self, o: BaseFormOperatorDerivative, f: Union[Expr, BaseForm]) -> Union[Expr, BaseForm]:
        """Apply to a base_form_operator_derivative."""
        _, w, v, cd = o.ufl_operands
        if isinstance(f, ZeroBaseForm):
            (arg,) = v.ufl_operands  # type: ignore
            arguments = f.arguments()
            # derivative(F, u, du) with `du` a Coefficient
            # is equivalent to taking the action of the derivative.
            # In that case, we don't add arguments to `ZeroBaseForm`.
            if isinstance(arg, BaseArgument):
                arguments += (arg,)
            return ZeroBaseForm(arguments)
        # Need a BaseFormOperatorDerivativeRuleset object
        # for each outer_base_form_op (= f).
        key = (BaseFormOperatorDerivativeRuleset, w, v, cd, f)
        # We need to go through the dag first to record the pending operations
        dag_traverser = self._dag_traverser_cache.setdefault(
            key,  # type: ignore
            BaseFormOperatorDerivativeRuleset(w, v, cd, f),  # type: ignore
        )
        # If f has been seen by the traverser, it immediately returns
        # the cached value.
        mapped_expr = dag_traverser(f)  # type: ignore
        mapped_f = dag_traverser._process_coefficient(f)  # type: ignore
        if mapped_f != 0:
            # If dN/dN needs to return an Argument in N space
            # with N a BaseFormOperator.
            return mapped_f
        # Need to account for pending operations that have been stored in other integrands
        self.pending_operations += dag_traverser.pending_operations  # type: ignore
        return mapped_expr

    @process.register(CoordinateDerivative)
    @DAGTraverser.postorder_only_children([0])
    def _(self, o: Expr, f: Union[Expr, BaseForm]) -> CoordinateDerivative:
        """Apply to a coordinate_derivative."""
        _, o1, o2, o3 = o.ufl_operands
        return CoordinateDerivative(f, o1, o2, o3)

    @process.register(BaseFormCoordinateDerivative)
    @DAGTraverser.postorder_only_children([0])
    def _(self, o: Expr, f: Union[Expr, BaseForm]) -> BaseFormCoordinateDerivative:
        """Apply to a base_form_coordinate_derivative."""
        _, o1, o2, o3 = o.ufl_operands
        return BaseFormCoordinateDerivative(f, o1, o2, o3)

    @process.register(Indexed)
    @DAGTraverser.postorder
    def _(self, o: Indexed, Ap: Expr, ii: MultiIndex) -> Union[Expr, BaseForm]:
        """Apply to an indexed."""
        # Reuse if untouched
        if Ap is o.ufl_operands[0]:
            return o
        r = len(Ap.ufl_shape) - len(ii)
        if r:
            kk = indices(r)
            op = Indexed(Ap, MultiIndex(ii.indices() + kk))
            op = as_tensor(op, kk)
        else:
            op = Indexed(Ap, ii)
        return op


class BaseFormOperatorDerivativeRecorder:
    """A derivative recorded for a base form operator."""

    def __init__(self, var, **kwargs):
        """Initialise."""
        base_form_ops = kwargs.pop("base_form_ops", ())

        if kwargs.keys() != {"arguments", "coefficient_derivatives"}:
            raise ValueError(
                "Only `arguments` and `coefficient_derivatives` are "
                "allowed as derivative arguments."
            )

        self.var = var
        self.der_kwargs = kwargs
        self.base_form_ops = base_form_ops

    def __len__(self):
        """Get the length."""
        return len(self.base_form_ops)

    def __bool__(self):
        """Convert to a bool."""
        return bool(self.base_form_ops)

    def __add__(self, other):
        """Add."""
        if isinstance(other, (list, tuple)):
            base_form_ops = self.base_form_ops + other
        elif isinstance(other, BaseFormOperatorDerivativeRecorder):
            if self.der_kwargs != other.der_kwargs:
                raise ValueError(
                    f"Derivative arguments must match when summing {type(self).__name__} objects."
                )
            base_form_ops = self.base_form_ops + other.base_form_ops
        else:
            raise NotImplementedError(
                f"Sum of {type(self)} and {type(other)} objects is not supported."
            )

        return BaseFormOperatorDerivativeRecorder(
            self.var, base_form_ops=base_form_ops, **self.der_kwargs
        )

    def __radd__(self, other):
        """Add."""
        # Recording order doesn't matter as collected
        # `BaseFormOperator`s are sorted later on.
        return self.__add__(other)

    def __iadd__(self, other):
        """Add."""
        if isinstance(other, (list, tuple)):
            self.base_form_ops += other
        elif isinstance(other, BaseFormOperatorDerivativeRecorder):
            self.base_form_ops += other.base_form_ops
        else:
            raise NotImplementedError
        return self


def apply_derivatives(expression):
    """Apply derivatives to an expression.

    Args:
        expression: A Form, an Expr or a BaseFormOperator to be differentiated

    Returns:
        A differentiated expression
    """
    # Notation: Let `var` be the thing we are differentating with respect to.

    dag_traverser = DerivativeRuleDispatcher()

    # If we hit a base form operator (bfo), then if `var` is:
    #    - a BaseFormOperator → Return `d(expression)/dw` where `w` is
    #      the coefficient produced by the bfo `var`.
    #    - else → Record the bfo on the DAGTraverser object and returns
    #    - 0.
    # Example:
    #    → If derivative(F(u, N(u); v), u) was taken the following line would compute `∂F/∂u`.
    dexpression_dvar = map_integrands(dag_traverser, expression)
    if (
        isinstance(expression, BaseForm)
        and isinstance(dexpression_dvar, int)
        and dexpression_dvar == 0
    ):
        # The arguments got lost, just keep an empty Form
        dexpression_dvar = Form([])

    # Get the recorded delayed operations
    pending_operations = dag_traverser.pending_operations
    if not pending_operations:
        return dexpression_dvar

    # Don't take into account empty Forms
    if isinstance(dexpression_dvar, Form) and dexpression_dvar.empty():
        dexpression_dvar = []
    else:
        dexpression_dvar = [dexpression_dvar]

    # Retrieve the base form operators, var, and the argument and
    # coefficient_derivatives for `derivative`
    var = pending_operations.var
    base_form_ops = pending_operations.base_form_ops
    der_kwargs = pending_operations.der_kwargs
    for N in sorted(set(base_form_ops), key=lambda x: x.count()):
        # -- Replace dexpr/dvar by dexpr/dN -- #
        # We don't use `apply_derivatives` since the differentiation is
        # done via `\partial` and not `d`.
        dexpr_dN = map_integrands(
            dag_traverser, replace_derivative_nodes(expression, {var.ufl_operands[0]: N})
        )
        # Don't take into account empty Forms
        if isinstance(dexpr_dN, Form) and dexpr_dN.empty():
            continue

        # -- Add the BaseFormOperatorDerivative node -- #
        (var_arg,) = der_kwargs["arguments"].ufl_operands
        cd = der_kwargs["coefficient_derivatives"]
        # Not always the case since `derivative`'s syntax enables one to
        # use a Coefficient as the Gateaux direction
        if isinstance(var_arg, BaseArgument):
            # Construct the argument number based on the
            # BaseFormOperator arguments instead of naively using
            # `var_arg`. This is critical when BaseFormOperators are
            # used inside 0-forms.
            #
            # Example: F = 0.5 * u** 2 * dx + 0.5 * N(u; v*)** 2 * dx
            #    -> dFdu[vhat] = <u, vhat> + Action(<N(u; v*), v0>, dNdu(u; v1, v*))
            # with `vhat` a 0-numbered argument, and where `v1` and
            # `vhat` have the same function space but a different
            # number. Here, applying `vhat` (`var_arg`) naively would
            # result in `dNdu(u; vhat, v*)`, i.e. the 2-forms `dNdu`
            # would have two 0-numbered arguments. Instead we increment
            # the argument number of `vhat` to form `v1`.
            var_arg = type(var_arg)(
                var_arg.ufl_function_space(), number=len(N.arguments()), part=var_arg.part()
            )
        dN_dvar = apply_derivatives(BaseFormOperatorDerivative(N, var, ExprList(var_arg), cd))
        # -- Sum the Action: dF/du = ∂F/∂u + \sum_{i=1,...} Action(∂F/∂Ni, dNi/du) -- #
        # In this case: Action <=> ufl.action since `dN_var` has 2 arguments.
        # We use Action to handle the trivial case `dN_dvar` = 0.
        dexpression_dvar.append(Action(dexpr_dN, dN_dvar))
    return sum(dexpression_dvar)


class CoordinateDerivativeRuleset(GenericDerivativeRuleset):
    """Apply AFD (Automatic Functional Differentiation) to expression.

    Implements rules for the Gateaux derivative D_w[v](...) defined as
    D_w[v](e) = d/dtau e(w+tau v)|tau=0
    where 'e' is a ufl form after pullback and w is a SpatialCoordinate.
    """

    def __init__(
        self,
        coefficients: ExprList,
        arguments: ExprList,
        coefficient_derivatives: ExprMapping,
        compress: Union[bool, None] = True,
        visited_cache: Union[dict[tuple, Expr], None] = None,
        result_cache: Union[dict[Expr, Expr], None] = None,
    ) -> None:
        """Initialise."""
        super().__init__(
            (), compress=compress, visited_cache=visited_cache, result_cache=result_cache
        )
        # Type checking
        if not isinstance(coefficients, ExprList):
            raise ValueError("Expecting a ExprList of coefficients.")
        if not isinstance(arguments, ExprList):
            raise ValueError("Expecting a ExprList of arguments.")
        if not isinstance(coefficient_derivatives, ExprMapping):
            raise ValueError("Expecting a coefficient-coefficient ExprMapping.")
        # The coefficient(s) to differentiate w.r.t. and the
        # argument(s) s.t. D_w[v](e) = d/dtau e(w+tau v)|tau=0
        self._w = coefficients.ufl_operands
        self._v = arguments.ufl_operands
        self._w2v = {w: v for w, v in zip(self._w, self._v)}
        # Build more convenient dict {f: df/dw} for each coefficient f
        # where df/dw is nonzero
        cd = coefficient_derivatives.ufl_operands
        self._cd = {cd[2 * i]: cd[2 * i + 1] for i in range(len(cd) // 2)}

    # Work around singledispatchmethod inheritance issue;
    # see https://bugs.python.org/issue36457.
    @singledispatchmethod
    def process(self, o: Expr) -> Expr:
        """Process ``o``.

        Args:
            o: `Expr` to be processed.

        Returns:
            Processed object.

        """
        return super().process(o)

    @process.register(GeometricQuantity)
    def _(self, o: Expr) -> Expr:
        # Explicitly defining dg/dw == 0
        return self.independent_terminal(o)

    @process.register(Argument)
    def _(self, o: Expr) -> Expr:
        # Explicitly defining da/dw == 0
        return self.independent_terminal(o)

    @process.register(Coefficient)
    def _(self, o: Expr) -> Expr:
        """Differentiate a coefficient."""
        raise NotImplementedError(
            "CoordinateDerivative of coefficient in physical space is not implemented."
        )

    @process.register(Grad)
    def _(self, o: Expr) -> Expr:
        """Differentiate a grad."""
        raise NotImplementedError("CoordinateDerivative grad in physical space is not implemented.")

    @process.register(SpatialCoordinate)
    def _(self, o: Expr) -> Expr:
        """Differentiate a spatial_coordinate."""
        do = self._w2v.get(o)  # type: ignore
        # d x /d x => Argument(x.function_space())
        if do is not None:
            return do
        else:
            raise NotImplementedError(
                "CoordinateDerivative found a SpatialCoordinate that is different "
                "from the one being differentiated."
            )

    @process.register(ReferenceValue)
    def _(self, o: Expr) -> Expr:
        """Differentiate a reference_value."""
        do = self._cd.get(o)  # type: ignore
        if do is not None:
            return do
        else:
            return self.independent_terminal(o)

    @process.register(ReferenceGrad)
    def _(self, g: Expr) -> Expr:
        """Differentiate a reference_grad."""
        # d (grad_X(...(x)) / dx => grad_X(...(Argument(x.function_space()))
        o = g
        ngrads = 0
        while isinstance(o, ReferenceGrad):
            (o,) = o.ufl_operands
            ngrads += 1
        if not (isinstance(o, SpatialCoordinate) or isinstance(o.ufl_operands[0], FormArgument)):
            raise ValueError(f"Expecting gradient of a FormArgument, not {ufl_err_str(o)}")

        def apply_grads(f):
            for i in range(ngrads):
                f = ReferenceGrad(f)
            return f

        # Find o among all w without any indexing, which makes this
        # easy
        for w, v in zip(self._w, self._v):
            if (
                o == w
                and isinstance(v, ReferenceValue)
                and isinstance(v.ufl_operands[0], FormArgument)
            ):
                # Case: d/dt [w + t v]
                return apply_grads(v)
        return self.independent_terminal(o)

    @process.register(Jacobian)
    def _(self, o: Expr) -> Expr:
        """Differentiate a jacobian."""
        # d (grad_X(x))/d x => grad_X(Argument(x.function_space())
        for w, v in zip(self._w, self._v):
            if extract_unique_domain(o) == extract_unique_domain(w) and isinstance(
                v.ufl_operands[0],  # type: ignore
                FormArgument,
            ):
                return ReferenceGrad(v)
        return self.independent_terminal(o)


class CoordinateDerivativeRuleDispatcher(DAGTraverser):
    """Dispatcher."""

    def __init__(
        self,
        compress: Union[bool, None] = True,
        visited_cache: Union[dict[tuple, Expr], None] = None,
        result_cache: Union[dict[Expr, Expr], None] = None,
    ) -> None:
        """Initialise."""
        super().__init__(compress=compress, visited_cache=visited_cache, result_cache=result_cache)
        self._dag_traverser_cache: dict[tuple[type, Expr, Expr, Expr], DAGTraverser] = {}

    @singledispatchmethod
    def process(self, o: Expr) -> Expr:
        """Process ``o``.

        Args:
            o: `Expr` to be processed.

        Returns:
            Processed object.

        """
        return super().process(o)

    @process.register(Expr)
    @process.register(BaseForm)  # type: ignore
    def _(self, o: Union[Expr, BaseForm]) -> Union[Expr, BaseForm]:
        """Apply to expr and base form."""
        return self.reuse_if_untouched(o)

    @process.register(Terminal)
    def _(self, o: Expr) -> Expr:
        """Apply to a terminal."""
        return o

    @process.register(Derivative)
    def _(self, o: Expr) -> Expr:
        """Apply to a derivative."""
        raise NotImplementedError(f"Missing derivative handler for {type(o).__name__}.")

    @process.register(Grad)
    def _(self, o: Expr) -> Expr:
        """Apply to a grad."""
        return o

    @process.register(ReferenceGrad)
    def _(self, o: Expr) -> Expr:
        """Apply to a reference_grad."""
        return o

    @process.register(CoefficientDerivative)
    def _(self, o: Expr) -> Expr:
        """Apply to a coefficient_derivative."""
        return o

    @process.register(CoordinateDerivative)
    @DAGTraverser.postorder_only_children([0])
    def _(self, o: Expr, f: Expr) -> Expr:
        """Apply to a coordinate_derivative."""
        from ufl.algorithms import extract_unique_elements

        for space in extract_unique_elements(o):
            if isinstance(space.pullback, CustomPullback):
                raise NotImplementedError(
                    "CoordinateDerivative is not supported for elements with custom pull back."
                )
        _, w, v, cd = o.ufl_operands
        key = (CoordinateDerivativeRuleset, w, v, cd)
        dag_traverser = self._dag_traverser_cache.setdefault(
            key,
            CoordinateDerivativeRuleset(w, v, cd),  # type: ignore
        )
        return dag_traverser(f)


def apply_coordinate_derivatives(expression):
    """Apply coordinate derivatives to an expression."""
    dag_traverser = CoordinateDerivativeRuleDispatcher()
    return map_integrands(dag_traverser, expression)<|MERGE_RESOLUTION|>--- conflicted
+++ resolved
@@ -317,11 +317,7 @@
 
     @process.register(Indexed)
     @DAGTraverser.postorder
-<<<<<<< HEAD
     def _(self, o: Indexed, Ap: Expr, ii: MultiIndex) -> Indexed:
-=======
-    def _(self, o: Indexed, Ap: Expr, ii: MultiIndex) -> Expr:
->>>>>>> 4adcd7b3
         """Differentiate an indexed."""
         # Propagate zeros
         if isinstance(Ap, Zero):
