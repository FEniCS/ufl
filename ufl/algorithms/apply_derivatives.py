--- conflicted
+++ resolved
@@ -25,11 +25,7 @@
 from ufl.core.terminal import Terminal
 from ufl.corealg.map_dag import map_expr_dag
 from ufl.corealg.multifunction import MultiFunction
-<<<<<<< HEAD
-from ufl.differentiation import CoordinateDerivative, BaseFormOperatorDerivative
-=======
-from ufl.differentiation import CoordinateDerivative, BaseFormCoordinateDerivative
->>>>>>> e20d2a37
+from ufl.differentiation import CoordinateDerivative, BaseFormCoordinateDerivative, BaseFormOperatorDerivative
 from ufl.domain import extract_unique_domain
 from ufl.operators import (bessel_I, bessel_J, bessel_K, bessel_Y, cell_avg,
                            conditional, cos, cosh, exp, facet_avg, ln, sign,
