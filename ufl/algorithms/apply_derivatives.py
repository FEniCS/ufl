--- conflicted
+++ resolved
@@ -1492,8 +1492,7 @@
         # Need to account for pending operations that have been stored
         # in other integrands
         self.pending_operations += rules.pending_operations
-<<<<<<< HEAD
-
+        
         if isinstance(o, BaseForm) and mapped_expr == 0:
             (arg,) = v.ufl_operands
             arguments = f.arguments()
@@ -1504,8 +1503,6 @@
                 arguments += (arg,)
             return ZeroBaseForm(arguments)
 
-=======
->>>>>>> be83aefd
         return mapped_expr
 
     def base_form_operator_derivative(self, o, f, dummy_w, dummy_v, dummy_cd):
