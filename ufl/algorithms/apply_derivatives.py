--- conflicted
+++ resolved
@@ -6,40 +6,11 @@
 #
 # SPDX-License-Identifier:    LGPL-3.0-or-later
 
-<<<<<<< HEAD
-
-from ufl.log import error, warning
-
-from ufl.core.expr import ufl_err_str
-from ufl.core.terminal import Terminal
-from ufl.core.external_operator import ExternalOperator
-from ufl.core.multiindex import MultiIndex, FixedIndex, indices
-
-from ufl.tensors import as_tensor, as_scalar, as_scalars, unit_indexed_tensor, unwrap_list_tensor
-
-from ufl.classes import ConstantValue, Identity, Zero, FloatValue
-from ufl.classes import Coefficient, FormArgument, ReferenceValue
-from ufl.classes import Grad, ReferenceGrad, Variable
-from ufl.classes import Indexed, ListTensor, ComponentTensor
-from ufl.classes import ExprList, ExprMapping
-from ufl.classes import Product, Sum, IndexSum
-from ufl.classes import Conj, Real, Imag
-from ufl.classes import JacobianInverse
-from ufl.classes import SpatialCoordinate
-
-from ufl.algorithms.analysis import extract_arguments
-from ufl.constantvalue import is_true_ufl_scalar, is_ufl_scalar
-from ufl.operators import (conditional, sign,
-                           sqrt, exp, ln, cos, sin, cosh, sinh,
-                           bessel_J, bessel_Y, bessel_I, bessel_K,
-                           cell_avg, facet_avg)
-
-=======
 import warnings
 from collections import defaultdict
->>>>>>> 79ef1d4a
 from math import pi
 
+from ufl.algorithms import extract_arguments
 from ufl.algorithms.map_integrands import map_integrand_dags
 from ufl.checks import is_cellwise_constant
 from ufl.classes import (Coefficient, ComponentTensor, Conj, ConstantValue,
@@ -52,6 +23,7 @@
 from ufl.core.expr import ufl_err_str
 from ufl.core.multiindex import FixedIndex, MultiIndex, indices
 from ufl.core.terminal import Terminal
+from ufl.core.external_operator import ExternalOperator
 from ufl.corealg.map_dag import map_expr_dag
 from ufl.corealg.multifunction import MultiFunction
 from ufl.differentiation import CoordinateDerivative
@@ -1175,11 +1147,6 @@
         self.vcaches = defaultdict(dict)
         self.rcaches = defaultdict(dict)
 
-    def external_operator(self, o):
-        rules = DerivativeRuleDispatcher()
-        o_new = o._ufl_expr_reconstruct_(*(map_expr_dag(rules, op) for op in o.ufl_operands))
-        return o_new
-
     def terminal(self, o):
         return o
 
