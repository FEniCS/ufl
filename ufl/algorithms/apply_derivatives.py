# -*- coding: utf-8 -*-
"""This module contains the apply_derivatives algorithm which computes the derivatives of a form of expression."""

# Copyright (C) 2008-2016 Martin Sandve Alnæs
#
# This file is part of UFL (https://www.fenicsproject.org)
#
# SPDX-License-Identifier:    LGPL-3.0-or-later

import warnings
from collections import defaultdict
<<<<<<< HEAD
from warnings import warn
=======

from ufl.log import error
>>>>>>> 26548e9f

from ufl.core.expr import ufl_err_str
from ufl.core.terminal import Terminal
from ufl.core.multiindex import MultiIndex, FixedIndex, indices

from ufl.tensors import as_tensor, as_scalar, as_scalars, unit_indexed_tensor, unwrap_list_tensor

from ufl.classes import ConstantValue, Identity, Zero, FloatValue
from ufl.classes import Coefficient, FormArgument, ReferenceValue
from ufl.classes import Grad, ReferenceGrad, Variable
from ufl.classes import Indexed, ListTensor, ComponentTensor
from ufl.classes import ExprList, ExprMapping
from ufl.classes import Product, Sum, IndexSum
from ufl.classes import Conj, Real, Imag
from ufl.classes import JacobianInverse
from ufl.classes import SpatialCoordinate

from ufl.constantvalue import is_true_ufl_scalar, is_ufl_scalar
from ufl.operators import (conditional, sign,
                           sqrt, exp, ln, cos, sin, cosh, sinh,
                           bessel_J, bessel_Y, bessel_I, bessel_K,
                           cell_avg, facet_avg)

from math import pi

from ufl.corealg.multifunction import MultiFunction
from ufl.corealg.map_dag import map_expr_dag
from ufl.algorithms.map_integrands import map_integrand_dags

from ufl.checks import is_cellwise_constant
from ufl.differentiation import CoordinateDerivative
# TODO: Add more rulesets?
# - DivRuleset
# - CurlRuleset
# - ReferenceGradRuleset
# - ReferenceDivRuleset


# Set this to True to enable previously default workaround
# for bug in FFC handling of conditionals, uflacs does not
# have this bug.
CONDITIONAL_WORKAROUND = False


class GenericDerivativeRuleset(MultiFunction):
    def __init__(self, var_shape):
        MultiFunction.__init__(self)
        self._var_shape = var_shape

    # --- Error checking for missing handlers and unexpected types

    def expr(self, o):
        raise ValueError(f"Missing differentiation handler for type {o._ufl_class_.__name__}. Have you added a new type?")

    def unexpected(self, o):
        raise ValueError(f"Unexpected type {o._ufl_class_.__name__} in AD rules.")

    def override(self, o):
        raise ValueError(f"Type {o._ufl_class_.__name__} must be overridden in specialized AD rule set.")

    def derivative(self, o):
        raise ValueError(f"Unhandled derivative type {o._ufl_class_.__name__}, nested differentiation has failed.")

    def fixme(self, o):
        raise ValueError(f"FIXME: Unimplemented differentiation handler for type {o._ufl_class_.__name__}.")

    # --- Some types just don't have any derivative, this is just to
    # --- make algorithm structure generic

    def non_differentiable_terminal(self, o):
        "Labels and indices are not differentiable. It's convenient to return the non-differentiated object."
        return o
    label = non_differentiable_terminal
    multi_index = non_differentiable_terminal

    # --- Helper functions for creating zeros with the right shapes

    def independent_terminal(self, o):
        "Return a zero with the right shape for terminals independent of differentiation variable."
        return Zero(o.ufl_shape + self._var_shape)

    def independent_operator(self, o):
        "Return a zero with the right shape and indices for operators independent of differentiation variable."
        return Zero(o.ufl_shape + self._var_shape, o.ufl_free_indices, o.ufl_index_dimensions)

    # --- All derivatives need to define grad and averaging

    grad = override
    cell_avg = override
    facet_avg = override

    # --- Default rules for terminals

    # Literals are by definition independent of any differentiation variable
    constant_value = independent_terminal

    # Constants are independent of any differentiation
    constant = independent_terminal

    # Rules for form arguments must be specified in specialized rule set
    form_argument = override

    # Rules for geometric quantities must be specified in specialized rule set
    geometric_quantity = override

    # These types are currently assumed independent, but for non-affine domains
    # this no longer holds and we want to implement rules for them.
    # facet_normal = independent_terminal
    # spatial_coordinate = independent_terminal
    # cell_coordinate = independent_terminal

    # Measures of cell entities, assuming independent although
    # this will not be true for all of these for non-affine domains
    # cell_volume = independent_terminal
    # circumradius = independent_terminal
    # facet_area = independent_terminal
    # cell_surface_area = independent_terminal
    # min_cell_edge_length = independent_terminal
    # max_cell_edge_length = independent_terminal
    # min_facet_edge_length = independent_terminal
    # max_facet_edge_length = independent_terminal

    # Other stuff
    # cell_orientation = independent_terminal
    # quadrature_weigth = independent_terminal

    # These types are currently not expected to show up in AD pass.
    # To make some of these available to the end-user, they need to be
    # implemented here.
    # facet_coordinate = unexpected
    # cell_origin = unexpected
    # facet_origin = unexpected
    # cell_facet_origin = unexpected
    # jacobian = unexpected
    # jacobian_determinant = unexpected
    # jacobian_inverse = unexpected
    # facet_jacobian = unexpected
    # facet_jacobian_determinant = unexpected
    # facet_jacobian_inverse = unexpected
    # cell_facet_jacobian = unexpected
    # cell_facet_jacobian_determinant = unexpected
    # cell_facet_jacobian_inverse = unexpected
    # cell_vertices = unexpected
    # cell_edge_vectors = unexpected
    # facet_edge_vectors = unexpected
    # reference_cell_edge_vectors = unexpected
    # reference_facet_edge_vectors = unexpected
    # cell_normal = unexpected # TODO: Expecting rename
    # cell_normals = unexpected
    # facet_tangents = unexpected
    # cell_tangents = unexpected
    # cell_midpoint = unexpected
    # facet_midpoint = unexpected

    # --- Default rules for operators

    def variable(self, o, df, unused_l):
        return df

    # --- Indexing and component handling

    def indexed(self, o, Ap, ii):  # TODO: (Partially) duplicated in nesting rules
        # Propagate zeros
        if isinstance(Ap, Zero):
            return self.independent_operator(o)

        # Untangle as_tensor(C[kk], jj)[ii] -> C[ll] to simplify
        # resulting expression
        if isinstance(Ap, ComponentTensor):
            B, jj = Ap.ufl_operands
            if isinstance(B, Indexed):
                C, kk = B.ufl_operands
                kk = list(kk)
                if all(j in kk for j in jj):
                    rep = dict(zip(jj, ii))
                    Cind = [rep.get(k, k) for k in kk]
                    expr = Indexed(C, MultiIndex(tuple(Cind)))
                    assert expr.ufl_free_indices == o.ufl_free_indices
                    assert expr.ufl_shape == o.ufl_shape
                    return expr

        # Otherwise a more generic approach
        r = len(Ap.ufl_shape) - len(ii)
        if r:
            kk = indices(r)
            op = Indexed(Ap, MultiIndex(ii.indices() + kk))
            op = as_tensor(op, kk)
        else:
            op = Indexed(Ap, ii)
        return op

    def list_tensor(self, o, *dops):
        return ListTensor(*dops)

    def component_tensor(self, o, Ap, ii):
        if isinstance(Ap, Zero):
            op = self.independent_operator(o)
        else:
            Ap, jj = as_scalar(Ap)
            op = as_tensor(Ap, ii.indices() + jj)
        return op

    # --- Algebra operators

    def index_sum(self, o, Ap, i):
        return IndexSum(Ap, i)

    def sum(self, o, da, db):
        return da + db

    def product(self, o, da, db):
        # Even though arguments to o are scalar, da and db may be
        # tensor valued
        a, b = o.ufl_operands
        (da, db), ii = as_scalars(da, db)
        pa = Product(da, b)
        pb = Product(a, db)
        s = Sum(pa, pb)
        if ii:
            s = as_tensor(s, ii)
        return s

    def division(self, o, fp, gp):
        f, g = o.ufl_operands

        if not is_ufl_scalar(f):
            raise ValueError("Not expecting nonscalar nominator")
        if not is_true_ufl_scalar(g):
            raise ValueError("Not expecting nonscalar denominator")

        # do_df = 1/g
        # do_dg = -h/g
        # op = do_df*fp + do_df*gp
        # op = (fp - o*gp) / g

        # Get o and gp as scalars, multiply, then wrap as a tensor
        # again
        so, oi = as_scalar(o)
        sgp, gi = as_scalar(gp)
        o_gp = so * sgp
        if oi or gi:
            o_gp = as_tensor(o_gp, oi + gi)
        op = (fp - o_gp) / g

        return op

    def power(self, o, fp, gp):
        f, g = o.ufl_operands

        if not is_true_ufl_scalar(f):
            raise ValueError("Expecting scalar expression f in f**g.")
        if not is_true_ufl_scalar(g):
            raise ValueError("Expecting scalar expression g in f**g.")

        # Derivation of the general case: o = f(x)**g(x)
        # do/df  = g * f**(g-1) = g / f * o
        # do/dg  = ln(f) * f**g = ln(f) * o
        # do/df * df + do/dg * dg = o * (g / f * df + ln(f) * dg)

        if isinstance(gp, Zero):
            # This probably produces better results for the common
            # case of f**constant
            op = fp * g * f**(g - 1)
        else:
            # Note: This produces expressions like (1/w)*w**5 instead of w**4
            # op = o * (fp * g / f + gp * ln(f)) # This reuses o
            op = f**(g - 1) * (g * fp + f * ln(f) * gp)  # This gives better accuracy in dolfin integration test

        # Example: d/dx[x**(x**3)]:
        # f = x
        # g = x**3
        # df = 1
        # dg = 3*x**2
        # op1 = o * (fp * g / f + gp * ln(f))
        #     = x**(x**3)   * (x**3/x + 3*x**2*ln(x))
        # op2 = f**(g-1) * (g*fp + f*ln(f)*gp)
        #     = x**(x**3-1) * (x**3 + x*3*x**2*ln(x))

        return op

    def abs(self, o, df):
        f, = o.ufl_operands
        # return conditional(eq(f, 0), 0, Product(sign(f), df)) abs is
        # not complex differentiable, so we workaround the case of a
        # real F in complex mode by defensively casting to real inside
        # the sign.
        return sign(Real(f)) * df

    # --- Complex algebra

    def conj(self, o, df):
        return Conj(df)

    def real(self, o, df):
        return Real(df)

    def imag(self, o, df):
        return Imag(df)

    # --- Mathfunctions

    def math_function(self, o, df):
        # FIXME: Introduce a UserOperator type instead of this hack
        # and define user derivative() function properly
        if hasattr(o, 'derivative'):
            f, = o.ufl_operands
            return df * o.derivative()
        raise ValueError("Unknown math function.")

    def sqrt(self, o, fp):
        return fp / (2 * o)

    def exp(self, o, fp):
        return fp * o

    def ln(self, o, fp):
        f, = o.ufl_operands
        if isinstance(f, Zero):
            raise ZeroDivisionError()
        return fp / f

    def cos(self, o, fp):
        f, = o.ufl_operands
        return fp * -sin(f)

    def sin(self, o, fp):
        f, = o.ufl_operands
        return fp * cos(f)

    def tan(self, o, fp):
        f, = o.ufl_operands
        return 2.0 * fp / (cos(2.0 * f) + 1.0)

    def cosh(self, o, fp):
        f, = o.ufl_operands
        return fp * sinh(f)

    def sinh(self, o, fp):
        f, = o.ufl_operands
        return fp * cosh(f)

    def tanh(self, o, fp):
        f, = o.ufl_operands

        def sech(y):
            return (2.0 * cosh(y)) / (cosh(2.0 * y) + 1.0)
        return fp * sech(f)**2

    def acos(self, o, fp):
        f, = o.ufl_operands
        return -fp / sqrt(1.0 - f**2)

    def asin(self, o, fp):
        f, = o.ufl_operands
        return fp / sqrt(1.0 - f**2)

    def atan(self, o, fp):
        f, = o.ufl_operands
        return fp / (1.0 + f**2)

    def atan_2(self, o, fp, gp):
        f, g = o.ufl_operands
        return (g * fp - f * gp) / (f**2 + g**2)

    def erf(self, o, fp):
        f, = o.ufl_operands
        return fp * (2.0 / sqrt(pi) * exp(-f**2))

    # --- Bessel functions

    def bessel_j(self, o, nup, fp):
        nu, f = o.ufl_operands
        if not (nup is None or isinstance(nup, Zero)):
            raise NotImplementedError("Differentiation of bessel function w.r.t. nu is not supported.")

        if isinstance(nu, Zero):
            op = -bessel_J(1, f)
        else:
            op = 0.5 * (bessel_J(nu - 1, f) - bessel_J(nu + 1, f))
        return op * fp

    def bessel_y(self, o, nup, fp):
        nu, f = o.ufl_operands
        if not (nup is None or isinstance(nup, Zero)):
            raise NotImplementedError("Differentiation of bessel function w.r.t. nu is not supported.")

        if isinstance(nu, Zero):
            op = -bessel_Y(1, f)
        else:
            op = 0.5 * (bessel_Y(nu - 1, f) - bessel_Y(nu + 1, f))
        return op * fp

    def bessel_i(self, o, nup, fp):
        nu, f = o.ufl_operands
        if not (nup is None or isinstance(nup, Zero)):
            raise NotImplementedError("Differentiation of bessel function w.r.t. nu is not supported.")

        if isinstance(nu, Zero):
            op = bessel_I(1, f)
        else:
            op = 0.5 * (bessel_I(nu - 1, f) + bessel_I(nu + 1, f))
        return op * fp

    def bessel_k(self, o, nup, fp):
        nu, f = o.ufl_operands
        if not (nup is None or isinstance(nup, Zero)):
            raise NotImplementedError("Differentiation of bessel function w.r.t. nu is not supported.")

        if isinstance(nu, Zero):
            op = -bessel_K(1, f)
        else:
            op = -0.5 * (bessel_K(nu - 1, f) + bessel_K(nu + 1, f))
        return op * fp

    # --- Restrictions

    def restricted(self, o, fp):
        # Restriction and differentiation commutes
        if isinstance(fp, ConstantValue):
            return fp  # TODO: Add simplification to Restricted instead?
        else:
            return fp(o._side)  # (f+-)' == (f')+-

    # --- Conditionals

    def binary_condition(self, o, dl, dr):
        # Should not be used anywhere...
        return None

    def not_condition(self, o, c):
        # Should not be used anywhere...
        return None

    def conditional(self, o, unused_dc, dt, df):
        global CONDITIONAL_WORKAROUND
        if isinstance(dt, Zero) and isinstance(df, Zero):
            # Assuming dt and df have the same indices here, which
            # should be the case
            return dt
        elif CONDITIONAL_WORKAROUND:
            # Placing t[1],f[1] outside here to avoid getting
            # arguments inside conditionals.  This will fail when dt
            # or df become NaN or Inf in floating point computations!
            c = o.ufl_operands[0]
            dc = conditional(c, 1, 0)
            return dc * dt + (1.0 - dc) * df
        else:
            # Not placing t[1],f[1] outside, allowing arguments inside
            # conditionals.  This will make legacy ffc fail, but
            # should work with uflacs.
            c = o.ufl_operands[0]
            return conditional(c, dt, df)

    def max_value(self, o, df, dg):
        # d/dx max(f, g) =
        # f > g: df/dx
        # f < g: dg/dx
        # Placing df,dg outside here to avoid getting arguments inside
        # conditionals
        f, g = o.ufl_operands
        dc = conditional(f > g, 1, 0)
        return dc * df + (1.0 - dc) * dg

    def min_value(self, o, df, dg):
        # d/dx min(f, g) =
        #  f < g: df/dx
        #  else: dg/dx
        #  Placing df,dg outside here to avoid getting arguments
        #  inside conditionals
        f, g = o.ufl_operands
        dc = conditional(f < g, 1, 0)
        return dc * df + (1.0 - dc) * dg


class GradRuleset(GenericDerivativeRuleset):
    def __init__(self, geometric_dimension):
        GenericDerivativeRuleset.__init__(self, var_shape=(geometric_dimension,))
        self._Id = Identity(geometric_dimension)

    # --- Specialized rules for geometric quantities

    def geometric_quantity(self, o):
        """Default for geometric quantities is do/dx = 0 if piecewise constant,
        otherwise transform derivatives to reference derivatives.
        Override for specific types if other behaviour is needed."""
        if is_cellwise_constant(o):
            return self.independent_terminal(o)
        else:
            domain = o.ufl_domain()
            K = JacobianInverse(domain)
            Do = grad_to_reference_grad(o, K)
            return Do

    def jacobian_inverse(self, o):
        # grad(K) == K_ji rgrad(K)_rj
        if is_cellwise_constant(o):
            return self.independent_terminal(o)
        if not o._ufl_is_terminal_:
            raise ValueError("ReferenceValue can only wrap a terminal")
        Do = grad_to_reference_grad(o, o)
        return Do

    # TODO: Add more explicit geometry type handlers here, with
    # non-affine domains several should be non-zero.

    def spatial_coordinate(self, o):
        "dx/dx = I"
        return self._Id

    def cell_coordinate(self, o):
        "dX/dx = inv(dx/dX) = inv(J) = K"
        # FIXME: Is this true for manifolds? What about orientation?
        return JacobianInverse(o.ufl_domain())

    # --- Specialized rules for form arguments

    def coefficient(self, o):
        if is_cellwise_constant(o):
            return self.independent_terminal(o)
        return Grad(o)

    def argument(self, o):
        # TODO: Enable this after fixing issue#13, unless we move
        # simplificat ion to a separate stage?
        # if is_cellwise_constant(o):
        #     # Collapse gradient of cellwise constant function to zero
        #     # TODO: Missing this type
        #     return AnnotatedZero(o.ufl_shape + self._var_shape, arguments=(o,))
        return Grad(o)

    # --- Rules for values or derivatives in reference frame

    def reference_value(self, o):
        # grad(o) == grad(rv(f)) -> K_ji*rgrad(rv(f))_rj
        f = o.ufl_operands[0]
        if f.ufl_element().mapping() == "physical":
            # TODO: Do we need to be more careful for immersed things?
            return ReferenceGrad(o)

        if not f._ufl_is_terminal_:
            raise ValueError("ReferenceValue can only wrap a terminal")
        domain = f.ufl_domain()
        K = JacobianInverse(domain)
        Do = grad_to_reference_grad(o, K)
        return Do

    def reference_grad(self, o):
        # grad(o) == grad(rgrad(rv(f))) -> K_ji*rgrad(rgrad(rv(f)))_rj
        f = o.ufl_operands[0]

        valid_operand = f._ufl_is_in_reference_frame_ or isinstance(f, (JacobianInverse, SpatialCoordinate))
        if not valid_operand:
            raise ValueError("ReferenceGrad can only wrap a reference frame type!")
        domain = f.ufl_domain()
        K = JacobianInverse(domain)
        Do = grad_to_reference_grad(o, K)
        return Do

    # --- Nesting of gradients

    def grad(self, o):
        "Represent grad(grad(f)) as Grad(Grad(f))."

        # Check that o is a "differential terminal"
        if not isinstance(o.ufl_operands[0], (Grad, Terminal)):
            raise ValueError("Expecting only grads applied to a terminal.")

        return Grad(o)

    def _grad(self, o):
        pass
        # TODO: Not sure how to detect that gradient of f is cellwise constant.
        #       Can we trust element degrees?
        # if is_cellwise_constant(o):
        #     return self.terminal(o)
        # TODO: Maybe we can ask "f.has_derivatives_of_order(n)" to check
        #       if we should make a zero here?
        # 1) n = count number of Grads, get f
        # 2) if not f.has_derivatives(n): return zero(...)

    cell_avg = GenericDerivativeRuleset.independent_operator
    facet_avg = GenericDerivativeRuleset.independent_operator


def grad_to_reference_grad(o, K):
    """Relates grad(o) to reference_grad(o) using the Jacobian inverse.

    Args
    ----
    o: Operand
    K: Jacobian inverse

    Returns
    -------
    Do: grad(o) written in terms of reference_grad(o) and K

    """
    r = indices(len(o.ufl_shape))
    i, j = indices(2)
    # grad(o) == K_ji rgrad(o)_rj
    Do = as_tensor(K[j, i] * ReferenceGrad(o)[r + (j,)], r + (i,))
    return Do


class ReferenceGradRuleset(GenericDerivativeRuleset):
    def __init__(self, topological_dimension):
        GenericDerivativeRuleset.__init__(self,
                                          var_shape=(topological_dimension,))
        self._Id = Identity(topological_dimension)

    # --- Specialized rules for geometric quantities

    def geometric_quantity(self, o):
        "dg/dX = 0 if piecewise constant, otherwise ReferenceGrad(g)"
        if is_cellwise_constant(o):
            return self.independent_terminal(o)
        else:
            # TODO: Which types does this involve? I don't think the
            # form compilers will handle this.
            return ReferenceGrad(o)

    def spatial_coordinate(self, o):
        "dx/dX = J"
        # Don't convert back to J, otherwise we get in a loop
        return ReferenceGrad(o)

    def cell_coordinate(self, o):
        "dX/dX = I"
        return self._Id

    # TODO: Add more geometry types here, with non-affine domains
    # several should be non-zero.

    # --- Specialized rules for form arguments

    def reference_value(self, o):
        if not o.ufl_operands[0]._ufl_is_terminal_:
            raise ValueError("ReferenceValue can only wrap a terminal")
        return ReferenceGrad(o)

    def coefficient(self, o):
        raise ValueError("Coefficient should be wrapped in ReferenceValue by now")

    def argument(self, o):
        raise ValueError("Argument should be wrapped in ReferenceValue by now")

    # --- Nesting of gradients

    def grad(self, o):
        raise ValueError(f"Grad should have been transformed by this point, but got {type(o).__name__}.")

    def reference_grad(self, o):
        "Represent ref_grad(ref_grad(f)) as RefGrad(RefGrad(f))."
        # Check that o is a "differential terminal"
        if not isinstance(o.ufl_operands[0],
                          (ReferenceGrad, ReferenceValue, Terminal)):
            raise ValueError("Expecting only grads applied to a terminal.")
        return ReferenceGrad(o)

    cell_avg = GenericDerivativeRuleset.independent_operator
    facet_avg = GenericDerivativeRuleset.independent_operator


class VariableRuleset(GenericDerivativeRuleset):
    def __init__(self, var):
        GenericDerivativeRuleset.__init__(self, var_shape=var.ufl_shape)
        if var.ufl_free_indices:
            raise ValueError("Differentiation variable cannot have free indices.")
        self._variable = var
        self._Id = self._make_identity(self._var_shape)

    def _make_identity(self, sh):
        "Create a higher order identity tensor to represent dv/dv."
        res = None
        if sh == ():
            # Scalar dv/dv is scalar
            return FloatValue(1.0)
        elif len(sh) == 1:
            # Vector v makes dv/dv the identity matrix
            return Identity(sh[0])
        else:
            # TODO: Add a type for this higher order identity?
            # II[i0,i1,i2,j0,j1,j2] = 1 if all((i0==j0, i1==j1, i2==j2)) else 0
            # Tensor v makes dv/dv some kind of higher rank identity tensor
            ind1 = ()
            ind2 = ()
            for d in sh:
                i, j = indices(2)
                dij = Identity(d)[i, j]
                if res is None:
                    res = dij
                else:
                    res *= dij
                ind1 += (i,)
                ind2 += (j,)
            fp = as_tensor(res, ind1 + ind2)
        return fp

    # Explicitly defining dg/dw == 0
    geometric_quantity = GenericDerivativeRuleset.independent_terminal

    # Explicitly defining da/dw == 0
    argument = GenericDerivativeRuleset.independent_terminal

    # def _argument(self, o):
    #    return AnnotatedZero(o.ufl_shape + self._var_shape, arguments=(o,))  # TODO: Missing this type

    def coefficient(self, o):
        """df/dv = Id if v is f else 0.

        Note that if v = variable(f), df/dv is still 0,
        but if v == f, i.e. isinstance(v, Coefficient) == True,
        then df/dv == df/df = Id.
        """
        v = self._variable
        if isinstance(v, Coefficient) and o == v:
            # dv/dv = identity of rank 2*rank(v)
            return self._Id
        else:
            # df/v = 0
            return self.independent_terminal(o)

    def variable(self, o, df, l):
        v = self._variable
        if isinstance(v, Variable) and v.label() == l:
            # dv/dv = identity of rank 2*rank(v)
            return self._Id
        else:
            # df/v = df
            return df

    def grad(self, o):
        "Variable derivative of a gradient of a terminal must be 0."
        # Check that o is a "differential terminal"
        if not isinstance(o.ufl_operands[0], (Grad, Terminal)):
            raise ValueError("Expecting only grads applied to a terminal.")
        return self.independent_terminal(o)

    # --- Rules for values or derivatives in reference frame

    def reference_value(self, o):
        # d/dv(o) == d/dv(rv(f)) = 0 if v is not f, or rv(dv/df)
        v = self._variable
        if isinstance(v, Coefficient) and o.ufl_operands[0] == v:
            if v.ufl_element().mapping() != "identity":
                # FIXME: This is a bit tricky, instead of Identity it is
                #   actually inverse(transform), or we should rather not
                #   convert to reference frame in the first place
                raise ValueError(
                    "Missing implementation: To handle derivatives of rv(f) w.r.t. f for "
                    "mapped elements, rewriting to reference frame should not happen first...")
            # dv/dv = identity of rank 2*rank(v)
            return self._Id
        else:
            # df/v = 0
            return self.independent_terminal(o)

    def reference_grad(self, o):
        "Variable derivative of a gradient of a terminal must be 0."
        if not isinstance(o.ufl_operands[0],
                          (ReferenceGrad, ReferenceValue)):
            raise ValueError("Unexpected argument to reference_grad.")
        return self.independent_terminal(o)

    cell_avg = GenericDerivativeRuleset.independent_operator
    facet_avg = GenericDerivativeRuleset.independent_operator


class GateauxDerivativeRuleset(GenericDerivativeRuleset):
    """Apply AFD (Automatic Functional Differentiation) to expression.

    Implements rules for the Gateaux derivative D_w[v](...) defined as

        D_w[v](e) = d/dtau e(w+tau v)|tau=0

    """

    def __init__(self, coefficients, arguments, coefficient_derivatives):
        GenericDerivativeRuleset.__init__(self, var_shape=())

        # Type checking
        if not isinstance(coefficients, ExprList):
            raise ValueError("Expecting a ExprList of coefficients.")
        if not isinstance(arguments, ExprList):
            raise ValueError("Expecting a ExprList of arguments.")
        if not isinstance(coefficient_derivatives, ExprMapping):
            raise ValueError("Expecting a coefficient-coefficient ExprMapping.")

        # The coefficient(s) to differentiate w.r.t. and the
        # argument(s) s.t. D_w[v](e) = d/dtau e(w+tau v)|tau=0
        self._w = coefficients.ufl_operands
        self._v = arguments.ufl_operands
        self._w2v = {w: v for w, v in zip(self._w, self._v)}

        # Build more convenient dict {f: df/dw} for each coefficient f
        # where df/dw is nonzero
        cd = coefficient_derivatives.ufl_operands
        self._cd = {cd[2 * i]: cd[2 * i + 1] for i in range(len(cd) // 2)}

    # Explicitly defining dg/dw == 0
    geometric_quantity = GenericDerivativeRuleset.independent_terminal

    def cell_avg(self, o, fp):
        # Cell average of a single function and differentiation
        # commutes, D_f[v](cell_avg(f)) = cell_avg(v)
        return cell_avg(fp)

    def facet_avg(self, o, fp):
        # Facet average of a single function and differentiation
        # commutes, D_f[v](facet_avg(f)) = facet_avg(v)
        return facet_avg(fp)

    # Explicitly defining da/dw == 0
    argument = GenericDerivativeRuleset.independent_terminal

    def coefficient(self, o):
        # Define dw/dw := d/ds [w + s v] = v

        # Return corresponding argument if we can find o among w
        do = self._w2v.get(o)
        if do is not None:
            return do

        # Look for o among coefficient derivatives
        dos = self._cd.get(o)
        if dos is None:
            # If o is not among coefficient derivatives, return
            # do/dw=0
            do = Zero(o.ufl_shape)
            return do
        else:
            # Compute do/dw_j = do/dw_h : v.
            # Since we may actually have a tuple of oprimes and vs in a
            # 'mixed' space, sum over them all to get the complete inner
            # product. Using indices to define a non-compound inner product.

            # Example:
            # (f:g) -> (dfdu:v):g + f:(dgdu:v)
            # shape(dfdu) == shape(f) + shape(v)
            # shape(f) == shape(g) == shape(dfdu : v)

            # Make sure we have a tuple to match the self._v tuple
            if not isinstance(dos, tuple):
                dos = (dos,)
            if len(dos) != len(self._v):
                raise ValueError("Got a tuple of arguments, expecting a matching tuple of coefficient derivatives.")
            dosum = Zero(o.ufl_shape)
            for do, v in zip(dos, self._v):
                so, oi = as_scalar(do)
                rv = len(v.ufl_shape)
                oi1 = oi[:-rv]
                oi2 = oi[-rv:]
                prod = so * v[oi2]
                if oi1:
                    dosum += as_tensor(prod, oi1)
                else:
                    dosum += prod
            return dosum

    def reference_value(self, o):
        raise NotImplementedError("Currently no support for ReferenceValue in CoefficientDerivative.")
        # TODO: This is implementable for regular derivative(M(f),f,v)
        #       but too messy if customized coefficient derivative
        #       relations are given by the user.  We would only need
        #       this to allow the user to write
        #       derivative(...ReferenceValue...,...).
        # f, = o.ufl_operands
        # if not f._ufl_is_terminal_:
        #     error("ReferenceValue can only wrap terminals directly.")
        # FIXME: check all cases like in coefficient
        # if f is w:
        #     # FIXME: requires that v is an Argument with the same element mapping!
        #     return ReferenceValue(v)
        # else:
        #     return self.independent_terminal(o)

    def reference_grad(self, o):
        raise NotImplementedError("Currently no support for ReferenceGrad in CoefficientDerivative.")
        # TODO: This is implementable for regular derivative(M(f),f,v)
        #       but too messy if customized coefficient derivative
        #       relations are given by the user.  We would only need
        #       this to allow the user to write
        #       derivative(...ReferenceValue...,...).

    def grad(self, g):
        # If we hit this type, it has already been propagated to a
        # coefficient (or grad of a coefficient), # FIXME: Assert
        # this!  so we need to take the gradient of the variation or
        # return zero.  Complications occur when dealing with
        # derivatives w.r.t. single components...

        # Figure out how many gradients are around the inner terminal
        ngrads = 0
        o = g
        while isinstance(o, Grad):
            o, = o.ufl_operands
            ngrads += 1
        if not isinstance(o, FormArgument):
            raise ValueError("Expecting gradient of a FormArgument, not %s" % ufl_err_str(o))

        def apply_grads(f):
            for i in range(ngrads):
                f = Grad(f)
            return f

        # Find o among all w without any indexing, which makes this
        # easy
        for (w, v) in zip(self._w, self._v):
            if o == w and isinstance(v, FormArgument):
                # Case: d/dt [w + t v]
                return apply_grads(v)

        # If o is not among coefficient derivatives, return do/dw=0
        gprimesum = Zero(g.ufl_shape)

        def analyse_variation_argument(v):
            # Analyse variation argument
            if isinstance(v, FormArgument):
                # Case: d/dt [w[...] + t v]
                vval, vcomp = v, ()
            elif isinstance(v, Indexed):
                # Case: d/dt [w + t v[...]]
                # Case: d/dt [w[...] + t v[...]]
                vval, vcomp = v.ufl_operands
                vcomp = tuple(vcomp)
            else:
                raise ValueError("Expecting argument or component of argument.")
            if not all(isinstance(k, FixedIndex) for k in vcomp):
                raise ValueError("Expecting only fixed indices in variation.")
            return vval, vcomp

        def compute_gprimeterm(ngrads, vval, vcomp, wshape, wcomp):
            # Apply gradients directly to argument vval, and get the
            # right indexed scalar component(s)
            kk = indices(ngrads)
            Dvkk = apply_grads(vval)[vcomp + kk]
            # Place scalar component(s) Dvkk into the right tensor
            # positions
            if wshape:
                Ejj, jj = unit_indexed_tensor(wshape, wcomp)
            else:
                Ejj, jj = 1, ()
            gprimeterm = as_tensor(Ejj * Dvkk, jj + kk)
            return gprimeterm

        # Accumulate contributions from variations in different
        # components
        for (w, v) in zip(self._w, self._v):

            # Analyse differentiation variable coefficient
            if isinstance(w, FormArgument):
                if not w == o:
                    continue
                wshape = w.ufl_shape

                if isinstance(v, FormArgument):
                    # Case: d/dt [w + t v]
                    return apply_grads(v)

                elif isinstance(v, ListTensor):
                    # Case: d/dt [w + t <...,v,...>]
                    for wcomp, vsub in unwrap_list_tensor(v):
                        if not isinstance(vsub, Zero):
                            vval, vcomp = analyse_variation_argument(vsub)
                            gprimesum = gprimesum + compute_gprimeterm(ngrads, vval, vcomp, wshape, wcomp)

                else:
                    if wshape != ():
                        raise ValueError("Expecting scalar coefficient in this branch.")
                    # Case: d/dt [w + t v[...]]
                    wval, wcomp = w, ()

                    vval, vcomp = analyse_variation_argument(v)
                    gprimesum = gprimesum + compute_gprimeterm(ngrads, vval,
                                                               vcomp, wshape,
                                                               wcomp)

            elif isinstance(w, Indexed):  # This path is tested in unit tests, but not actually used?
                # Case: d/dt [w[...] + t v[...]]
                # Case: d/dt [w[...] + t v]
                wval, wcomp = w.ufl_operands
                if not wval == o:
                    continue
                assert isinstance(wval, FormArgument)
                if not all(isinstance(k, FixedIndex) for k in wcomp):
                    raise ValueError("Expecting only fixed indices in differentiation variable.")
                wshape = wval.ufl_shape

                vval, vcomp = analyse_variation_argument(v)
                gprimesum = gprimesum + compute_gprimeterm(ngrads, vval, vcomp, wshape, wcomp)

            else:
                raise ValueError("Expecting coefficient or component of coefficient.")

        # FIXME: Handle other coefficient derivatives: oprimes =
        # self._cd.get(o)

        if 0:
            oprimes = self._cd.get(o)
            if oprimes is None:
                if self._cd:
                    # TODO: Make it possible to silence this message
                    #       in particular?  It may be good to have for
                    #       debugging...
<<<<<<< HEAD
                    warn("Assuming d{%s}/d{%s} = 0." % (o, self._w))
=======
                    warnings.warn("Assuming d{%s}/d{%s} = 0." % (o, self._w))
>>>>>>> 26548e9f
            else:
                # Make sure we have a tuple to match the self._v tuple
                if not isinstance(oprimes, tuple):
                    oprimes = (oprimes,)
                    if len(oprimes) != len(self._v):
                        raise ValueError(
                            "Got a tuple of arguments, expecting a"
                            " matching tuple of coefficient derivatives.")

                # Compute dg/dw_j = dg/dw_h : v.
                # Since we may actually have a tuple of oprimes and vs
                # in a 'mixed' space, sum over them all to get the
                # complete inner product. Using indices to define a
                # non-compound inner product.
                for (oprime, v) in zip(oprimes, self._v):
                    raise NotImplementedError("FIXME: Figure out how to do this with ngrads")
                    so, oi = as_scalar(oprime)
                    rv = len(v.ufl_shape)
                    oi1 = oi[:-rv]
                    oi2 = oi[-rv:]
                    prod = so * v[oi2]
                    if oi1:
                        gprimesum += as_tensor(prod, oi1)
                    else:
                        gprimesum += prod

        return gprimesum

    def coordinate_derivative(self, o):
        o = o.ufl_operands
        return CoordinateDerivative(map_expr_dag(self, o[0]), o[1], o[2], o[3])


class DerivativeRuleDispatcher(MultiFunction):
    def __init__(self):
        MultiFunction.__init__(self)
        # caches for reuse in the dispatched transformers
        self.vcaches = defaultdict(dict)
        self.rcaches = defaultdict(dict)

    def terminal(self, o):
        return o

    def derivative(self, o):
        raise NotImplementedError(f"Missing derivative handler for {type(o).__name__}.")

    expr = MultiFunction.reuse_if_untouched

    def grad(self, o, f):
        rules = GradRuleset(o.ufl_shape[-1])
        key = (GradRuleset, o.ufl_shape[-1])
        return map_expr_dag(rules, f,
                            vcache=self.vcaches[key],
                            rcache=self.rcaches[key])

    def reference_grad(self, o, f):
        rules = ReferenceGradRuleset(o.ufl_shape[-1])  # FIXME: Look over this and test better.
        key = (ReferenceGradRuleset, o.ufl_shape[-1])
        return map_expr_dag(rules, f,
                            vcache=self.vcaches[key],
                            rcache=self.rcaches[key])

    def variable_derivative(self, o, f, dummy_v):
        op = o.ufl_operands[1]
        rules = VariableRuleset(op)
        key = (VariableRuleset, op)
        return map_expr_dag(rules, f,
                            vcache=self.vcaches[key],
                            rcache=self.rcaches[key])

    def coefficient_derivative(self, o, f, dummy_w, dummy_v, dummy_cd):
        dummy, w, v, cd = o.ufl_operands
        rules = GateauxDerivativeRuleset(w, v, cd)
        key = (GateauxDerivativeRuleset, w, v, cd)
        return map_expr_dag(rules, f,
                            vcache=self.vcaches[key],
                            rcache=self.rcaches[key])

    def coordinate_derivative(self, o, f, dummy_w, dummy_v, dummy_cd):
        o_ = o.ufl_operands
        key = (CoordinateDerivative, o_[0])
        return CoordinateDerivative(map_expr_dag(self, o_[0],
                                                 vcache=self.vcaches[key],
                                                 rcache=self.rcaches[key]),
                                    o_[1], o_[2], o_[3])

    def indexed(self, o, Ap, ii):  # TODO: (Partially) duplicated in generic rules
        # Reuse if untouched
        if Ap is o.ufl_operands[0]:
            return o

        # Untangle as_tensor(C[kk], jj)[ii] -> C[ll] to simplify
        # resulting expression
        if isinstance(Ap, ComponentTensor):
            B, jj = Ap.ufl_operands
            if isinstance(B, Indexed):
                C, kk = B.ufl_operands

                kk = list(kk)
                if all(j in kk for j in jj):
                    rep = dict(zip(jj, ii))
                    Cind = [rep.get(k, k) for k in kk]
                    expr = Indexed(C, MultiIndex(tuple(Cind)))
                    assert expr.ufl_free_indices == o.ufl_free_indices
                    assert expr.ufl_shape == o.ufl_shape
                    return expr

        # Otherwise a more generic approach
        r = len(Ap.ufl_shape) - len(ii)
        if r:
            kk = indices(r)
            op = Indexed(Ap, MultiIndex(ii.indices() + kk))
            op = as_tensor(op, kk)
        else:
            op = Indexed(Ap, ii)
        return op


def apply_derivatives(expression):
    rules = DerivativeRuleDispatcher()
    return map_integrand_dags(rules, expression)


class CoordinateDerivativeRuleset(GenericDerivativeRuleset):
    """Apply AFD (Automatic Functional Differentiation) to expression.

    Implements rules for the Gateaux derivative D_w[v](...) defined as

        D_w[v](e) = d/dtau e(w+tau v)|tau=0

    where 'e' is a ufl form after pullback and w is a SpatialCoordinate.

    """

    def __init__(self, coefficients, arguments, coefficient_derivatives):
        GenericDerivativeRuleset.__init__(self, var_shape=())

        # Type checking
        if not isinstance(coefficients, ExprList):
            raise ValueError("Expecting a ExprList of coefficients.")
        if not isinstance(arguments, ExprList):
            raise ValueError("Expecting a ExprList of arguments.")
        if not isinstance(coefficient_derivatives, ExprMapping):
            raise ValueError("Expecting a coefficient-coefficient ExprMapping.")

        # The coefficient(s) to differentiate w.r.t. and the
        # argument(s) s.t. D_w[v](e) = d/dtau e(w+tau v)|tau=0
        self._w = coefficients.ufl_operands
        self._v = arguments.ufl_operands
        self._w2v = {w: v for w, v in zip(self._w, self._v)}

        # Build more convenient dict {f: df/dw} for each coefficient f
        # where df/dw is nonzero
        cd = coefficient_derivatives.ufl_operands
        self._cd = {cd[2 * i]: cd[2 * i + 1] for i in range(len(cd) // 2)}

    # Explicitly defining dg/dw == 0
    geometric_quantity = GenericDerivativeRuleset.independent_terminal

    # Explicitly defining da/dw == 0
    argument = GenericDerivativeRuleset.independent_terminal

    def coefficient(self, o):
        raise NotImplementedError("CoordinateDerivative of coefficient in physical space is not implemented.")

    def grad(self, o):
        raise NotImplementedError("CoordinateDerivative grad in physical space is not implemented.")

    def spatial_coordinate(self, o):
        do = self._w2v.get(o)
        # d x /d x => Argument(x.function_space())
        if do is not None:
            return do
        else:
            raise NotImplementedError("CoordinateDerivative found a SpatialCoordinate that is different from the one being differentiated.")

    def reference_value(self, o):
        do = self._cd.get(o)
        if do is not None:
            return do
        else:
            return self.independent_terminal(o)

    def reference_grad(self, g):
        # d (grad_X(...(x)) / dx => grad_X(...(Argument(x.function_space()))
        o = g
        ngrads = 0
        while isinstance(o, ReferenceGrad):
            o, = o.ufl_operands
            ngrads += 1
        if not (isinstance(o, SpatialCoordinate) or isinstance(o.ufl_operands[0], FormArgument)):
            raise ValueError(f"Expecting gradient of a FormArgument, not {ufl_err_str(o)}")

        def apply_grads(f):
            for i in range(ngrads):
                f = ReferenceGrad(f)
            return f

        # Find o among all w without any indexing, which makes this
        # easy
        for (w, v) in zip(self._w, self._v):
            if o == w and isinstance(v, ReferenceValue) and isinstance(v.ufl_operands[0], FormArgument):
                # Case: d/dt [w + t v]
                return apply_grads(v)
        return self.independent_terminal(o)

    def jacobian(self, o):
        # d (grad_X(x))/d x => grad_X(Argument(x.function_space())
        for (w, v) in zip(self._w, self._v):
            if o.ufl_domain() == w.ufl_domain() and isinstance(v.ufl_operands[0], FormArgument):
                return ReferenceGrad(v)
        return self.independent_terminal(o)


class CoordinateDerivativeRuleDispatcher(MultiFunction):
    def __init__(self):
        MultiFunction.__init__(self)
        self.vcache = defaultdict(dict)
        self.rcache = defaultdict(dict)

    def terminal(self, o):
        return o

    def derivative(self, o):
        raise NotImplementedError(f"Missing derivative handler for {type(o).__name__)}.")

    expr = MultiFunction.reuse_if_untouched

    def grad(self, o):
        return o

    def reference_grad(self, o):
        return o

    def coefficient_derivative(self, o):
        return o

    def coordinate_derivative(self, o, f, w, v, cd):
        from ufl.algorithms import extract_unique_elements
        spaces = set(c.family() for c in extract_unique_elements(o))
        unsupported_spaces = {"Argyris", "Bell", "Hermite", "Morley"}
        if spaces & unsupported_spaces:
            raise NotImplementedError(
                "CoordinateDerivative is not supported for elements of type {spaces & unsupported_spaces}. "
                "This is because their pullback is not implemented in UFL.")
        _, w, v, cd = o.ufl_operands
        rules = CoordinateDerivativeRuleset(w, v, cd)
        key = (CoordinateDerivativeRuleset, w, v, cd)
        return map_expr_dag(rules, f, vcache=self.vcache[key], rcache=self.rcache[key])


def apply_coordinate_derivatives(expression):
    rules = CoordinateDerivativeRuleDispatcher()
    return map_integrand_dags(rules, expression)<|MERGE_RESOLUTION|>--- conflicted
+++ resolved
@@ -9,12 +9,6 @@
 
 import warnings
 from collections import defaultdict
-<<<<<<< HEAD
-from warnings import warn
-=======
-
-from ufl.log import error
->>>>>>> 26548e9f
 
 from ufl.core.expr import ufl_err_str
 from ufl.core.terminal import Terminal
@@ -1019,11 +1013,7 @@
                     # TODO: Make it possible to silence this message
                     #       in particular?  It may be good to have for
                     #       debugging...
-<<<<<<< HEAD
-                    warn("Assuming d{%s}/d{%s} = 0." % (o, self._w))
-=======
                     warnings.warn("Assuming d{%s}/d{%s} = 0." % (o, self._w))
->>>>>>> 26548e9f
             else:
                 # Make sure we have a tuple to match the self._v tuple
                 if not isinstance(oprimes, tuple):
