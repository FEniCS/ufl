--- conflicted
+++ resolved
@@ -8,47 +8,10 @@
 
 import warnings
 from collections import defaultdict
-<<<<<<< HEAD
-
-from ufl.log import error
-
-from ufl.core.expr import ufl_err_str
-from ufl.core.terminal import Terminal
-from ufl.core.base_form_operator import BaseFormOperator
-from ufl.core.multiindex import MultiIndex, FixedIndex, indices
-
-from ufl.tensors import as_tensor, as_scalar, as_scalars, unit_indexed_tensor, unwrap_list_tensor
-
-from ufl.classes import ConstantValue, Identity, Zero, FloatValue
-from ufl.classes import Coefficient, FormArgument, ReferenceValue
-from ufl.classes import Grad, ReferenceGrad, Variable
-from ufl.classes import Indexed, ListTensor, ComponentTensor
-from ufl.classes import ExprList, ExprMapping
-from ufl.classes import Product, Sum, IndexSum
-from ufl.classes import Conj, Real, Imag
-from ufl.classes import JacobianInverse
-from ufl.classes import SpatialCoordinate
-
-from ufl.constantvalue import is_true_ufl_scalar, is_ufl_scalar
-from ufl.operators import (conditional, sign,
-                           sqrt, exp, ln, cos, sin, cosh, sinh,
-                           bessel_J, bessel_Y, bessel_I, bessel_K,
-                           cell_avg, facet_avg)
-
-=======
->>>>>>> 772485d7
 from math import pi
 
 from ufl.algorithms.map_integrands import map_integrand_dags
-<<<<<<< HEAD
-
 from ufl.algorithms.replace_derivative_nodes import replace_derivative_nodes
-from ufl.checks import is_cellwise_constant
-from ufl.differentiation import CoordinateDerivative, BaseFormOperatorDerivative
-from ufl.argument import BaseArgument
-from ufl.action import Action
-from ufl.form import Form, ZeroBaseForm
-=======
 from ufl.checks import is_cellwise_constant
 from ufl.classes import (Coefficient, ComponentTensor, Conj, ConstantValue,
                          ExprList, ExprMapping, FloatValue, FormArgument, Grad,
@@ -62,7 +25,7 @@
 from ufl.core.terminal import Terminal
 from ufl.corealg.map_dag import map_expr_dag
 from ufl.corealg.multifunction import MultiFunction
-from ufl.differentiation import CoordinateDerivative
+from ufl.differentiation import CoordinateDerivative, BaseFormOperatorDerivative
 from ufl.domain import extract_unique_domain
 from ufl.operators import (bessel_I, bessel_J, bessel_K, bessel_Y, cell_avg,
                            conditional, cos, cosh, exp, facet_avg, ln, sign,
@@ -70,8 +33,10 @@
 from ufl.tensors import (as_scalar, as_scalars, as_tensor, unit_indexed_tensor,
                          unwrap_list_tensor)
 
-from ufl.form import ZeroBaseForm
->>>>>>> 772485d7
+from ufl.argument import BaseArgument
+from ufl.action import Action
+from ufl.form import Form, ZeroBaseForm
+from ufl.core.base_form_operator import BaseFormOperator
 # TODO: Add more rulesets?
 # - DivRuleset
 # - CurlRuleset
@@ -945,14 +910,9 @@
         while isinstance(o, Grad):
             o, = o.ufl_operands
             ngrads += 1
-<<<<<<< HEAD
         # `grad(N)` where N is a BaseFormOperator is treated as if `N` was a Coefficient.
         if not isinstance(o, (FormArgument, BaseFormOperator)):
-            error("Expecting gradient of a FormArgument/BaseFormOperator, not %s" % ufl_err_str(o))
-=======
-        if not isinstance(o, FormArgument):
             raise ValueError(f"Expecting gradient of a FormArgument, not {ufl_err_str(o)}.")
->>>>>>> 772485d7
 
         def apply_grads(f):
             for i in range(ngrads):
@@ -1093,7 +1053,6 @@
         o = o.ufl_operands
         return CoordinateDerivative(map_expr_dag(self, o[0]), o[1], o[2], o[3])
 
-<<<<<<< HEAD
     def base_form_operator(self, o, *dfs):
         """If d_coeff = 0 => BaseFormOperator's derivative is taken wrt a variable => we call the appropriate handler
         Otherwise => differentiation done wrt the BaseFormOperator (dF/dN[Nhat]) => we treat o as a Coefficient
@@ -1104,8 +1063,6 @@
             self.pending_operations += (o,)
         return d_coeff
 
-=======
->>>>>>> 772485d7
     # -- Handlers for BaseForm objects -- #
 
     def cofunction(self, o):
@@ -1131,7 +1088,6 @@
         # We can't differentiate wrt a matrix so always return zero in the appropriate space
         return ZeroBaseForm(M.arguments() + self._v)
 
-<<<<<<< HEAD
 
 class BaseFormOperatorDerivativeRuleset(GateauxDerivativeRuleset):
     """Apply AFD (Automatic Functional Differentiation) to BaseFormOperator.
@@ -1157,8 +1113,6 @@
             return ZeroBaseForm(I.arguments() + self._v)
         return I._ufl_expr_reconstruct_(expr=dw)
 
-=======
->>>>>>> 772485d7
 
 class DerivativeRuleDispatcher(MultiFunction):
     def __init__(self):
