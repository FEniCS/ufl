--- conflicted
+++ resolved
@@ -1341,7 +1341,6 @@
     base_form_ops = pending_operations.base_form_ops
     der_kwargs = pending_operations.der_kwargs
     for N in sorted(set(base_form_ops), key=lambda x: x.count()):
-<<<<<<< HEAD
         # -- Replace dexpr/dvar by dexpr/dN -- #
         # We don't use `apply_derivatives` since the differentiation is done via `\partial` and not `d`.
         dexpr_dN = map_integrand_dags(rules, replace_derivative_nodes(expression, {var.ufl_operands[0]: N}))
@@ -1362,14 +1361,6 @@
             var_arg = type(var_arg)(var_arg.ufl_function_space(), number=len(N.arguments()), part=var_arg.part())
         dN_dvar = apply_derivatives(BaseFormOperatorDerivative(N, var, ExprList(var_arg), cd))
         # -- Sum the Action: dF/du = \partial F/\partial u + \sum_{i=1,...} Action(\partial F/\partial Ni, dNi/du) -- #
-=======
-        # Replace dexpr/dvar by dexpr/dN. We don't use `apply_derivatives` since
-        # the differentiation is done via `∂` and not `d`.
-        dexpr_dN = map_integrand_dags(rules, replace_derivative_nodes(expression, {var.ufl_operands[0]: N}))
-        # Add the BaseFormOperatorDerivative node
-        dN_dvar = apply_derivatives(BaseFormOperatorDerivative(N, var, **der_kwargs))
-        # Sum the Action: dF/du = ∂F/∂u + \sum_{i=1,...} Action(dF/dNi, dNi/du)
->>>>>>> 74672997
         if not (isinstance(dexpr_dN, Form) and len(dexpr_dN.integrals()) == 0):
             # In this case: Action <=> ufl.action since `dN_var` has 2 arguments.
             # We use Action to handle the trivial case dN_dvar = 0.
