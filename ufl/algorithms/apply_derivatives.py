--- conflicted
+++ resolved
@@ -25,7 +25,6 @@
 from ufl.corealg.map_dag import map_expr_dag
 from ufl.corealg.multifunction import MultiFunction
 from ufl.differentiation import CoordinateDerivative
-<<<<<<< HEAD
 from ufl.domain import extract_unique_domain
 from ufl.log import error
 from ufl.operators import (bessel_I, bessel_J, bessel_K, bessel_Y, cell_avg,
@@ -34,9 +33,7 @@
 from ufl.tensors import (as_scalar, as_scalars, as_tensor, unit_indexed_tensor,
                          unwrap_list_tensor)
 
-=======
 from ufl.form import ZeroBaseForm
->>>>>>> 59f2b869
 # TODO: Add more rulesets?
 # - DivRuleset
 # - CurlRuleset
