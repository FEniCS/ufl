--- conflicted
+++ resolved
@@ -68,13 +68,10 @@
     def __init__(self):
         """Initialise."""
         MultiFunction.__init__(self)
-<<<<<<< HEAD
-=======
         self.rules = {}
         # caches for reuse in the dispatched transformers
         self.vcaches = defaultdict(dict)
         self.rcaches = defaultdict(dict)
->>>>>>> b3266c38
 
     expr = MultiFunction.reuse_if_untouched
 
