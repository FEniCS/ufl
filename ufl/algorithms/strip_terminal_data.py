--- conflicted
+++ resolved
@@ -4,24 +4,9 @@
 """
 
 from ufl.algorithms.replace import replace
-<<<<<<< HEAD
 from ufl.argument import Argument
 from ufl.coefficient import Coefficient
 from ufl.constant import Constant
-=======
-from ufl.classes import (
-    Argument,
-    Coefficient,
-    Constant,
-    Form,
-    FunctionSpace,
-    Integral,
-    Mesh,
-    MeshView,
-    MixedFunctionSpace,
-    TensorProductFunctionSpace,
-)
->>>>>>> b15d8d3f
 from ufl.corealg.map_dag import map_expr_dag
 from ufl.corealg.multifunction import MultiFunction
 from ufl.domain import Mesh, MeshView
