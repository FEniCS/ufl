--- conflicted
+++ resolved
@@ -6,11 +6,7 @@
 from __future__ import absolute_import
 
 __authors__ = "Martin Sandve Alnes"
-<<<<<<< HEAD
 __date__ = "2008-05-07 -- 2008-10-27"
-=======
-__date__ = "2008-05-07 -- 2008-10-24"
->>>>>>> 95fd0eff
 
 from ..output import ufl_assert, ufl_error, ufl_warning
 
@@ -23,7 +19,6 @@
 from .traversal import post_traversal
 from .analysis import extract_basisfunctions, extract_coefficients, extract_indices
 from .transformations import ufl_reuse_handlers, transform, transform_integrands
-
 
 def strip_variables(expression, handled_variables=None):
     if handled_variables is None:
