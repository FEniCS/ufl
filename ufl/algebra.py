"""Basic algebra operations."""
# Copyright (C) 2008-2016 Martin Sandve Alnæs
#
# This file is part of UFL (https://www.fenicsproject.org)
#
# SPDX-License-Identifier:    LGPL-3.0-or-later
#
# Modified by Anders Logg, 2008

from ufl.checks import is_true_ufl_scalar, is_ufl_scalar
from ufl.constantvalue import ComplexValue, IntValue, ScalarValue, Zero, as_ufl, zero
from ufl.core.expr import ufl_err_str
from ufl.core.operator import Operator
from ufl.index_combination_utils import merge_unique_indices
from ufl.precedence import parstr
from ufl.sorting import sorted_expr

# --- Algebraic operators ---


<<<<<<< HEAD
=======
@ufl_type(
    num_ops=2,
    inherit_shape_from_operand=0,
    inherit_indices_from_operand=0,
    binop="__add__",
    rbinop="__radd__",
)
>>>>>>> b15d8d3f
class Sum(Operator):
    """Sum."""

    __slots__ = ()

    def __new__(cls, a, b):
        """Create a new Sum."""
        # Make sure everything is an Expr
        a = as_ufl(a)
        b = as_ufl(b)

        # Assert consistent tensor properties
        sh = a.ufl_shape
        fi = a.ufl_free_indices
        fid = a.ufl_index_dimensions
        if b.ufl_shape != sh:
            raise ValueError("Can't add expressions with different shapes.")
        if b.ufl_free_indices != fi:
            raise ValueError("Can't add expressions with different free indices.")
        if b.ufl_index_dimensions != fid:
            raise ValueError("Can't add expressions with different index dimensions.")

        # Skip adding zero
        if isinstance(a, Zero):
            return b
        elif isinstance(b, Zero):
            return a

        # Handle scalars specially and sort operands
        sa = isinstance(a, ScalarValue)
        sb = isinstance(b, ScalarValue)
        if sa and sb:
            # Apply constant propagation
            return as_ufl(a._value + b._value)
        elif sa:
            # Place scalar first
            # operands = (a, b)
            pass  # a, b = a, b
        elif sb:
            # Place scalar first
            # operands = (b, a)
            a, b = b, a
        # elif a == b:
        #    # Replace a+b with 2*foo
        #    return 2*a
        else:
            # Otherwise sort operands in a canonical order
            # operands = (b, a)
            a, b = sorted_expr((a, b))

        # construct and initialize a new Sum object
        self = Operator.__new__(cls)
        self._init(a, b)
        return self

    def _init(self, a, b):
        """Initialise."""
        self.ufl_operands = (a, b)

    def __init__(self, a, b):
        """Initialise."""
        Operator.__init__(self)

    def evaluate(self, x, mapping, component, index_values):
        """Evaluate."""
        return sum(o.evaluate(x, mapping, component, index_values) for o in self.ufl_operands)

    def __str__(self):
        """Format as a string."""
        return " + ".join([parstr(o, self) for o in self.ufl_operands])

    def get_arity(self):
        """Get the arity."""
        from ufl.algorithms.check_arities import _afmt, ArityMismatch
        a = self.ufl_operands[0].get_arity()
        b = self.ufl_operands[1].get_arity()
        if a != b:
            raise ArityMismatch(f"Adding expressions with non-matching form arguments {_afmt(a)} vs {_afmt(b)}.")
        return a


<<<<<<< HEAD
=======
@ufl_type(num_ops=2, binop="__mul__", rbinop="__rmul__")
>>>>>>> b15d8d3f
class Product(Operator):
    """The product of two or more UFL objects."""

    __slots__ = ("ufl_free_indices", "ufl_index_dimensions")

    def __new__(cls, a, b):
        """Create a new product."""
        # Conversion
        a = as_ufl(a)
        b = as_ufl(b)

        # Type checking
        # Make sure everything is scalar
        if a.ufl_shape or b.ufl_shape:
            raise ValueError(
                "Product can only represent products of scalars, "
                f"got\n    {ufl_err_str(a)}\nand\n    {ufl_err_str(b)}"
            )

        # Simplification
        if isinstance(a, Zero) or isinstance(b, Zero):
            # Got any zeros? Return zero.
            fi, fid = merge_unique_indices(
                a.ufl_free_indices,
                a.ufl_index_dimensions,
                b.ufl_free_indices,
                b.ufl_index_dimensions,
            )
            return Zero((), fi, fid)
        sa = isinstance(a, ScalarValue)
        sb = isinstance(b, ScalarValue)
        if sa and sb:  # const * const = const
            # FIXME: Handle free indices like with zero? I think
            # IntValue may be index annotated now?
            return as_ufl(a._value * b._value)
        elif sa:  # 1 * b = b
            if a._value == 1:
                return b
            # a, b = a, b
        elif sb:  # a * 1 = a
            if b._value == 1:
                return a
            a, b = b, a
        # elif a == b: # a * a = a**2 # TODO: Why? Maybe just remove this?
        #    if not a.ufl_free_indices:
        #        return a**2
        else:  # a * b = b * a
            # Sort operands in a semi-canonical order
            # (NB! This is fragile! Small changes here can have large effects.)
            a, b = sorted_expr((a, b))

        # Construction
        self = Operator.__new__(cls)
        self._init(a, b)
        return self

    def _init(self, a, b):
        """Constructor, called by __new__ with already checked arguments."""
        self.ufl_operands = (a, b)

        # Extract indices
        fi, fid = merge_unique_indices(
            a.ufl_free_indices, a.ufl_index_dimensions, b.ufl_free_indices, b.ufl_index_dimensions
        )
        self.ufl_free_indices = fi
        self.ufl_index_dimensions = fid

    def __init__(self, a, b):
        """Initialise."""
        Operator.__init__(self)

    ufl_shape = ()

    def evaluate(self, x, mapping, component, index_values):
        """Evaluate."""
        ops = self.ufl_operands
        sh = self.ufl_shape
        if sh:
            if sh != ops[-1].ufl_shape:
                raise ValueError(
                    "Expecting nonscalar product operand to be the last by convention."
                )
            tmp = ops[-1].evaluate(x, mapping, component, index_values)
            ops = ops[:-1]
        else:
            tmp = 1
        for o in ops:
            tmp *= o.evaluate(x, mapping, (), index_values)
        return tmp

    def __str__(self):
        """Format as a string."""
        a, b = self.ufl_operands
        return " * ".join((parstr(a, self), parstr(b, self)))

    def get_arity(self):
        """Get the arity."""
        from ufl.algorithms.check_arities import _afmt, ArityMismatch
        a = self.ufl_operands[0].get_arity()
        b = self.ufl_operands[1].get_arity()
        if a and b:
            # Check that we don't have test*test, trial*trial, even
            # for different parts in a block system
            anumbers = set(x[0].number() for x in a)
            for x in b:
                if x[0].number() in anumbers:
                    raise ArityMismatch("Multiplying expressions with overlapping form argument number "
                                        f"{x[0].number()}, argument is {_afmt(x)}.")
            # Combine argument lists
            c = tuple(sorted(set(a + b), key=lambda x: (x[0].number(), x[0].part())))
            # Check that we don't have any arguments shared between a
            # and b
            if len(c) != len(a) + len(b) or len(c) != len({x[0] for x in c}):
                raise ArityMismatch("Multiplying expressions with overlapping form arguments "
                                    f"{_afmt(a)} vs {_afmt(b)}.")
            # It's fine for argument parts to overlap
            return c
        elif a:
            return a
        else:
            return b


<<<<<<< HEAD
=======
@ufl_type(num_ops=2, inherit_indices_from_operand=0, binop="__div__", rbinop="__rdiv__")
>>>>>>> b15d8d3f
class Division(Operator):
    """Division."""

    __slots__ = ()

    def __new__(cls, a, b):
        """Create a new Division."""
        # Conversion
        a = as_ufl(a)
        b = as_ufl(b)

        # Type checking
        # TODO: Enabled workaround for nonscalar division in __div__,
        # so maybe we can keep this assertion. Some algorithms may
        # need updating.
        if not is_ufl_scalar(a):
            raise ValueError("Expecting scalar nominator in Division.")
        if not is_true_ufl_scalar(b):
            raise ValueError("Division by non-scalar is undefined.")
        if isinstance(b, Zero):
            raise ValueError("Division by zero!")

        # Simplification
        # Simplification a/b -> a
        if isinstance(a, Zero) or (isinstance(b, ScalarValue) and b._value == 1):
            return a
        # Simplification "literal a / literal b" -> "literal value of
        # a/b". Avoiding integer division by casting to float
        if isinstance(a, ScalarValue) and isinstance(b, ScalarValue):
            try:
                return as_ufl(float(a._value) / float(b._value))
            except TypeError:
                return as_ufl(complex(a._value) / complex(b._value))
        # Simplification "a / a" -> "1"
        # if not a.ufl_free_indices and not a.ufl_shape and a == b:
        #    return as_ufl(1)

        # Construction
        self = Operator.__new__(cls)
        self._init(a, b)
        return self

    def _init(self, a, b):
        """Initialise."""
        self.ufl_operands = (a, b)

    def __init__(self, a, b):
        """Initialise."""
        Operator.__init__(self)

    ufl_shape = ()  # self.ufl_operands[0].ufl_shape

    def evaluate(self, x, mapping, component, index_values):
        """Evaluate."""
        a, b = self.ufl_operands
        a = a.evaluate(x, mapping, component, index_values)
        b = b.evaluate(x, mapping, component, index_values)
        # Avoiding integer division by casting to float
        try:
            e = float(a) / float(b)
        except TypeError:
            e = complex(a) / complex(b)
        return e

    def __str__(self):
        """Format as a string."""
        return f"{parstr(self.ufl_operands[0], self)} / {parstr(self.ufl_operands[1], self)}"

    def get_arity(self):
        """Get the arity."""
        from ufl.algorithms.check_arities import ArityMismatch
        a = self.ufl_operands[0].get_arity()
        b = self.ufl_operands[1].get_arity()
        if b:
            raise ArityMismatch(f"Cannot divide by form argument {b}.")
        return a


<<<<<<< HEAD
=======
@ufl_type(num_ops=2, inherit_indices_from_operand=0, binop="__pow__", rbinop="__rpow__")
>>>>>>> b15d8d3f
class Power(Operator):
    """Power."""

    __slots__ = ()

    def __new__(cls, a, b):
        """Create new Power."""
        # Conversion
        a = as_ufl(a)
        b = as_ufl(b)

        # Type checking
        if not is_true_ufl_scalar(a):
            raise ValueError(f"Cannot take the power of a non-scalar expression {ufl_err_str(a)}.")
        if not is_true_ufl_scalar(b):
            raise ValueError(f"Cannot raise an expression to a non-scalar power {ufl_err_str(b)}.")

        # Simplification
        if isinstance(a, ScalarValue) and isinstance(b, ScalarValue):
            return as_ufl(a._value**b._value)
        if isinstance(b, Zero):
            return IntValue(1)
        if isinstance(a, Zero) and isinstance(b, ScalarValue):
            if isinstance(b, ComplexValue):
                raise ValueError("Cannot raise zero to a complex power.")
            bf = float(b)
            if bf < 0:
                raise ValueError("Division by zero, cannot raise 0 to a negative power.")
            else:
                return zero()
        if isinstance(b, ScalarValue) and b._value == 1:
            return a

        # Construction
        self = Operator.__new__(cls)
        self._init(a, b)
        return self

    def _init(self, a, b):
        """Initialise."""
        self.ufl_operands = (a, b)

    def __init__(self, a, b):
        """Initialise."""
        Operator.__init__(self)

    ufl_shape = ()

    def evaluate(self, x, mapping, component, index_values):
        """Evalute."""
        a, b = self.ufl_operands
        a = a.evaluate(x, mapping, component, index_values)
        b = b.evaluate(x, mapping, component, index_values)
        return a**b

    def __str__(self):
        """Format as a string."""
        a, b = self.ufl_operands
        return f"{parstr(a, self)} ** {parstr(b, self)}"


<<<<<<< HEAD
=======
@ufl_type(num_ops=1, inherit_shape_from_operand=0, inherit_indices_from_operand=0, unop="__abs__")
>>>>>>> b15d8d3f
class Abs(Operator):
    """Absolute value."""

    __slots__ = ()

    def __new__(cls, a):
        """Create a new Abs."""
        a = as_ufl(a)

        # Simplification
        if isinstance(a, (Zero, Abs)):
            return a
        if isinstance(a, Conj):
            return Abs(a.ufl_operands[0])
        if isinstance(a, ScalarValue):
            return as_ufl(abs(a._value))

        return Operator.__new__(cls)

    def __init__(self, a):
        """Initialise."""
        Operator.__init__(self, (a,))

    def evaluate(self, x, mapping, component, index_values):
        """Evaluate."""
        a = self.ufl_operands[0].evaluate(x, mapping, component, index_values)
        return abs(a)

    def __str__(self):
        """Format as a string."""
        (a,) = self.ufl_operands
        return f"|{parstr(a, self)}|"


<<<<<<< HEAD
=======
@ufl_type(num_ops=1, inherit_shape_from_operand=0, inherit_indices_from_operand=0)
>>>>>>> b15d8d3f
class Conj(Operator):
    """Complex conjugate."""

    __slots__ = ()

    def __new__(cls, a):
        """Creatr a new Conj."""
        a = as_ufl(a)

        # Simplification
        if isinstance(a, (Abs, Real, Imag, Zero)):
            return a
        if isinstance(a, Conj):
            return a.ufl_operands[0]
        if isinstance(a, ScalarValue):
            return as_ufl(a._value.conjugate())

        return Operator.__new__(cls)

    def __init__(self, a):
        """Initialise."""
        Operator.__init__(self, (a,))

    def evaluate(self, x, mapping, component, index_values):
        """Evaluate."""
        a = self.ufl_operands[0].evaluate(x, mapping, component, index_values)
        return a.conjugate()

    def __str__(self):
        """Format as a string."""
        (a,) = self.ufl_operands
        return f"conj({parstr(a, self)})"

    def get_arity(self):
        """Get the arity."""
        return tuple((i, not j) for i, j in self.ufl_operands[0].get_arity())


<<<<<<< HEAD
=======
@ufl_type(num_ops=1, inherit_shape_from_operand=0, inherit_indices_from_operand=0)
>>>>>>> b15d8d3f
class Real(Operator):
    """Real part."""

    __slots__ = ()

    def __new__(cls, a):
        """Create a new Real."""
        a = as_ufl(a)

        # Simplification
        if isinstance(a, Conj):
            a = a.ufl_operands[0]
        if isinstance(a, Zero):
            return a
        if isinstance(a, ScalarValue):
            return as_ufl(a.real())
        if isinstance(a, Real):
            a = a.ufl_operands[0]

        return Operator.__new__(cls)

    def __init__(self, a):
        """Initialise."""
        Operator.__init__(self, (a,))

    def evaluate(self, x, mapping, component, index_values):
        """Evaluate."""
        a = self.ufl_operands[0].evaluate(x, mapping, component, index_values)
        return a.real

    def __str__(self):
        """Format as a string."""
        (a,) = self.ufl_operands
        return f"Re[{parstr(a, self)}]"


<<<<<<< HEAD
=======
@ufl_type(num_ops=1, inherit_shape_from_operand=0, inherit_indices_from_operand=0)
>>>>>>> b15d8d3f
class Imag(Operator):
    """Imaginary part."""

    __slots__ = ()

    def __new__(cls, a):
        """Create a new Imag."""
        a = as_ufl(a)

        # Simplification
        if isinstance(a, Zero):
            return a
        if isinstance(a, (Real, Imag, Abs)):
            return Zero(a.ufl_shape, a.ufl_free_indices, a.ufl_index_dimensions)
        if isinstance(a, ScalarValue):
            return as_ufl(a.imag())

        return Operator.__new__(cls)

    def __init__(self, a):
        """Initialise."""
        Operator.__init__(self, (a,))

    def evaluate(self, x, mapping, component, index_values):
        """Evaluate."""
        a = self.ufl_operands[0].evaluate(x, mapping, component, index_values)
        return a.imag

    def __str__(self):
        """Format as a string."""
        (a,) = self.ufl_operands
        return f"Im[{parstr(a, self)}]"<|MERGE_RESOLUTION|>--- conflicted
+++ resolved
@@ -18,16 +18,6 @@
 # --- Algebraic operators ---
 
 
-<<<<<<< HEAD
-=======
-@ufl_type(
-    num_ops=2,
-    inherit_shape_from_operand=0,
-    inherit_indices_from_operand=0,
-    binop="__add__",
-    rbinop="__radd__",
-)
->>>>>>> b15d8d3f
 class Sum(Operator):
     """Sum."""
 
@@ -101,18 +91,17 @@
 
     def get_arity(self):
         """Get the arity."""
-        from ufl.algorithms.check_arities import _afmt, ArityMismatch
+        from ufl.algorithms.check_arities import ArityMismatch, _afmt
+
         a = self.ufl_operands[0].get_arity()
         b = self.ufl_operands[1].get_arity()
         if a != b:
-            raise ArityMismatch(f"Adding expressions with non-matching form arguments {_afmt(a)} vs {_afmt(b)}.")
+            raise ArityMismatch(
+                f"Adding expressions with non-matching form arguments {_afmt(a)} vs {_afmt(b)}."
+            )
         return a
 
 
-<<<<<<< HEAD
-=======
-@ufl_type(num_ops=2, binop="__mul__", rbinop="__rmul__")
->>>>>>> b15d8d3f
 class Product(Operator):
     """The product of two or more UFL objects."""
 
@@ -210,7 +199,8 @@
 
     def get_arity(self):
         """Get the arity."""
-        from ufl.algorithms.check_arities import _afmt, ArityMismatch
+        from ufl.algorithms.check_arities import ArityMismatch, _afmt
+
         a = self.ufl_operands[0].get_arity()
         b = self.ufl_operands[1].get_arity()
         if a and b:
@@ -219,15 +209,19 @@
             anumbers = set(x[0].number() for x in a)
             for x in b:
                 if x[0].number() in anumbers:
-                    raise ArityMismatch("Multiplying expressions with overlapping form argument number "
-                                        f"{x[0].number()}, argument is {_afmt(x)}.")
+                    raise ArityMismatch(
+                        "Multiplying expressions with overlapping form argument number "
+                        f"{x[0].number()}, argument is {_afmt(x)}."
+                    )
             # Combine argument lists
             c = tuple(sorted(set(a + b), key=lambda x: (x[0].number(), x[0].part())))
             # Check that we don't have any arguments shared between a
             # and b
             if len(c) != len(a) + len(b) or len(c) != len({x[0] for x in c}):
-                raise ArityMismatch("Multiplying expressions with overlapping form arguments "
-                                    f"{_afmt(a)} vs {_afmt(b)}.")
+                raise ArityMismatch(
+                    "Multiplying expressions with overlapping form arguments "
+                    f"{_afmt(a)} vs {_afmt(b)}."
+                )
             # It's fine for argument parts to overlap
             return c
         elif a:
@@ -236,10 +230,6 @@
             return b
 
 
-<<<<<<< HEAD
-=======
-@ufl_type(num_ops=2, inherit_indices_from_operand=0, binop="__div__", rbinop="__rdiv__")
->>>>>>> b15d8d3f
 class Division(Operator):
     """Division."""
 
@@ -311,6 +301,7 @@
     def get_arity(self):
         """Get the arity."""
         from ufl.algorithms.check_arities import ArityMismatch
+
         a = self.ufl_operands[0].get_arity()
         b = self.ufl_operands[1].get_arity()
         if b:
@@ -318,10 +309,6 @@
         return a
 
 
-<<<<<<< HEAD
-=======
-@ufl_type(num_ops=2, inherit_indices_from_operand=0, binop="__pow__", rbinop="__rpow__")
->>>>>>> b15d8d3f
 class Power(Operator):
     """Power."""
 
@@ -383,10 +370,6 @@
         return f"{parstr(a, self)} ** {parstr(b, self)}"
 
 
-<<<<<<< HEAD
-=======
-@ufl_type(num_ops=1, inherit_shape_from_operand=0, inherit_indices_from_operand=0, unop="__abs__")
->>>>>>> b15d8d3f
 class Abs(Operator):
     """Absolute value."""
 
@@ -421,10 +404,6 @@
         return f"|{parstr(a, self)}|"
 
 
-<<<<<<< HEAD
-=======
-@ufl_type(num_ops=1, inherit_shape_from_operand=0, inherit_indices_from_operand=0)
->>>>>>> b15d8d3f
 class Conj(Operator):
     """Complex conjugate."""
 
@@ -463,10 +442,6 @@
         return tuple((i, not j) for i, j in self.ufl_operands[0].get_arity())
 
 
-<<<<<<< HEAD
-=======
-@ufl_type(num_ops=1, inherit_shape_from_operand=0, inherit_indices_from_operand=0)
->>>>>>> b15d8d3f
 class Real(Operator):
     """Real part."""
 
@@ -503,10 +478,6 @@
         return f"Re[{parstr(a, self)}]"
 
 
-<<<<<<< HEAD
-=======
-@ufl_type(num_ops=1, inherit_shape_from_operand=0, inherit_indices_from_operand=0)
->>>>>>> b15d8d3f
 class Imag(Operator):
     """Imaginary part."""
 
