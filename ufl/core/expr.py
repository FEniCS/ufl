# -*- coding: utf-8 -*-
"""This module defines the ``Expr`` class, the superclass
for all expression tree node types in UFL.

NB! A note about other operators not implemented here:

More operators (special functions) on ``Expr`` instances are defined in
``exproperators.py``, as well as the transpose ``A.T`` and spatial derivative
``a.dx(i)``.
This is to avoid circular dependencies between ``Expr`` and its subclasses.
"""

# Copyright (C) 2008-2016 Martin Sandve Alnæs
#
# This file is part of UFL (https://www.fenicsproject.org)
#
# SPDX-License-Identifier:    LGPL-3.0-or-later
#
# Modified by Anders Logg, 2008
# Modified by Massimiliano Leoni, 2016

import warnings

<<<<<<< HEAD
# --- The base object for all UFL expression tree nodes ---
=======
from ufl.log import error
from ufl.core.ufl_type import UFLType, update_ufl_type_attributes

>>>>>>> b9d3e974

# --- The base object for all UFL expression tree nodes ---

class Expr(object, metaclass=UFLType):
    """Base class for all UFL expression types.

    *Instance properties*
        Every ``Expr`` instance will have certain properties.
        The most important ones are ``ufl_operands``, ``ufl_shape``,
        ``ufl_free_indices``, and ``ufl_index_dimensions`` properties.
        Expressions are immutable and hashable.

    *Type traits*
        The ``Expr`` API defines a number of type traits that each subclass
        needs to provide. Most of these are specified indirectly via
        the arguments to the ``ufl_type`` class decorator, allowing UFL
        to do some consistency checks and automate most of the traits
        for most types. Type traits are accessed via a class or
        instance object of the form ``obj._ufl_traitname_``. See the source
        code for description of each type trait.

    *Operators*
        Some Python special functions are implemented in this class,
        some are implemented in subclasses, and some are attached to
        this class in the ``ufl_type`` class decorator.

    *Defining subclasses*
        To define a new expression class, inherit from either
        ``Terminal`` or ``Operator``, and apply the ``ufl_type`` class
        decorator with suitable arguments.  See the docstring of
        ``ufl_type`` for details on its arguments.  Looking at existing
        classes similar to the one you wish to add is a good
        idea. Looking through the comments in the ``Expr`` class and
        ``ufl_type`` to understand all the properties that may need to
        be specified is also a good idea. Note that many algorithms in
        UFL and form compilers will need handlers implemented for each
        new type::.

        .. code-block:: python

            @ufl_type()
            class MyOperator(Operator):
                pass

    *Type collections*
        All ``Expr`` subclasses are collected by ``ufl_type`` in global
        variables available via ``Expr``.

    *Profiling*
        Object creation statistics can be collected by doing

        .. code-block:: python

            Expr.ufl_enable_profiling()
            # ... run some code
            initstats, delstats = Expr.ufl_disable_profiling()

        Giving a list of creation and deletion counts for each typecode.
    """

    # --- Each Expr subclass must define __slots__ or _ufl_noslots_ at
    # --- the top ---
    # This is to freeze member variables for objects of this class and
    # save memory by skipping the per-instance dict.

    __slots__ = ("_hash",
                 "__weakref__")
    # _ufl_noslots_ = True

    # --- Basic object behaviour ---

    def __getnewargs__(self):
        """The tuple returned here is passed to as args to cls.__new__(cls, *args).

        This implementation passes the operands, which is () for terminals.

        May be necessary to override if __new__ is implemented in a subclass.
        """
        return self.ufl_operands

    def __init__(self):
        self._hash = None

    # This shows the principal behaviour of the hash function attached
    # in ufl_type:
    # def __hash__(self):
    #     if self._hash is None:
    #         self._hash = self._ufl_compute_hash_()
    #     return self._hash

    # --- Type traits are added to subclasses by the ufl_type class
    # --- decorator ---

    # Note: Some of these are modified after the Expr class definition
    # because Expr is not defined yet at this point.  Note: Boolean
    # type traits that categorize types are mostly set to None for
    # Expr but should be True or False for any non-abstract type.

    # A reference to the UFL class itself.  This makes it possible to
    # do type(f)._ufl_class_ and be sure you get the actual UFL class
    # instead of a subclass from another library.
    _ufl_class_ = None

    # The handler name.  This is the name of the handler function you
    # implement for this type in a multifunction.
    _ufl_handler_name_ = "expr"

    # Number of operands, "varying" for some types, or None if not
    # applicable for abstract types.
    _ufl_num_ops_ = None

    # Type trait: If the type is a literal.
    _ufl_is_literal_ = None

    # Type trait: If the type is classified as a 'terminal modifier',
    # for form compiler use.
    _ufl_is_terminal_modifier_ = None

    # Type trait: If the type is a shaping operator.  Shaping
    # operations include indexing, slicing, transposing, i.e. not
    # introducing computation of a new value.
    _ufl_is_shaping_ = False

    # Type trait: If the type is in reference frame.
    _ufl_is_in_reference_frame_ = None

    # Type trait: If the type is a restriction to a geometric entity.
    _ufl_is_restriction_ = None

    # Type trait: If the type is evaluation in a particular way.
    _ufl_is_evaluation_ = None

    # Type trait: If the type is a differential operator.
    _ufl_is_differential_ = None

    # Type trait: If the type is purely scalar, having no shape or
    # indices.
    _ufl_is_scalar_ = None

    # Type trait: If the type never has free indices.
    _ufl_is_index_free_ = False

    # --- All subclasses must define these object attributes ---

    # Each subclass of Expr is checked to have these properties in
    # ufl_type
    _ufl_required_properties_ = (
        # A tuple of operands, all of them Expr instances.
        "ufl_operands",

        # A tuple of ints, the value shape of the expression.
        "ufl_shape",

        # A tuple of free index counts.
        "ufl_free_indices",

        # A tuple providing the int dimension for each free index.
        "ufl_index_dimensions",
    )

    # Each subclass of Expr is checked to have these methods in
    # ufl_type
    # FIXME: Add more and enable all
    _ufl_required_methods_ = (
        # To compute the hash on demand, this method is called.
        "_ufl_compute_hash_",

        # The data returned from this method is used to compute the
        # signature of a form
        "_ufl_signature_data_",

        # The == operator must be implemented to compare for identical
        # representation, used by set() and dict(). The __hash__
        # operator is added by ufl_type.
        "__eq__",

        # To reconstruct an object of the same type with operands or
        # properties changed.
        "_ufl_expr_reconstruct_",  # Implemented in Operator and Terminal so this should never fail

        "ufl_domains",
        # "ufl_cell",
        # "ufl_domain",

        # "__str__",
        # "__repr__",

        # TODO: Add checks for methods/properties of terminals only?
        # Required for terminals:
        # "is_cellwise_constant", # TODO: Rename to ufl_is_cellwise_constant?
    )

    # --- Global variables for collecting all types ---

    # A global dict mapping language_operator_name to the type it
    # produces
    _ufl_language_operators_ = {}

    # List of all terminal modifier types
    _ufl_terminal_modifiers_ = []

    # --- Mechanism for profiling object creation and deletion ---

    # Backup of default init and del
    _ufl_regular__init__ = __init__

    def _ufl_profiling__init__(self):
        "Replacement constructor with object counting."
        Expr._ufl_regular__init__(self)
        Expr._ufl_obj_init_counts_[self._ufl_typecode_] += 1

    def _ufl_profiling__del__(self):
        "Replacement destructor with object counting."
        Expr._ufl_obj_del_counts_[self._ufl_typecode_] -= 1

    @staticmethod
    def ufl_enable_profiling():
        "Turn on the object counting mechanism and reset counts to zero."
        Expr.__init__ = Expr._ufl_profiling__init__
        setattr(Expr, "__del__", Expr._ufl_profiling__del__)
        for i in range(len(Expr._ufl_obj_init_counts_)):
            Expr._ufl_obj_init_counts_[i] = 0
            Expr._ufl_obj_del_counts_[i] = 0

    @staticmethod
    def ufl_disable_profiling():
        "Turn off the object counting mechanism. Return object init and del counts."
        Expr.__init__ = Expr._ufl_regular__init__
        delattr(Expr, "__del__")
        return (Expr._ufl_obj_init_counts_, Expr._ufl_obj_del_counts_)

    # === Abstract functions that must be implemented by subclasses ===

    # --- Functions for reconstructing expression ---

    def _ufl_expr_reconstruct_(self, *operands):
        "Return a new object of the same type with new operands."
        raise NotImplementedError(self.__class__._ufl_expr_reconstruct_)

    # --- Functions for geometric properties of expression ---

    def ufl_domains(self):
        "Return all domains this expression is defined on."
        warnings.warn("Expr.ufl_domains() is deprecated, please "
                      "use extract_domains(expr) instead.", DeprecationWarning)
        from ufl.domain import extract_domains
        return extract_domains(self)

    def ufl_domain(self):
        "Return the single unique domain this expression is defined on, or throw an error."
        warnings.warn("Expr.ufl_domain() is deprecated, please "
                      "use extract_unique_domain(expr) instead.", DeprecationWarning)
        from ufl.domain import extract_unique_domain
        return extract_unique_domain(self)

    # --- Functions for float evaluation ---

    def evaluate(self, x, mapping, component, index_values):
        """Evaluate expression at given coordinate with given values for terminals."""
        raise ValueError(f"Symbolic evaluation of {self._ufl_class_.__name__} not available.")

    def _ufl_evaluate_scalar_(self):
        if self.ufl_shape or self.ufl_free_indices:
            raise TypeError("Cannot evaluate a nonscalar expression to a scalar value.")
        return self(())  # No known x

    def __float__(self):
        "Try to evaluate as scalar and cast to float."
        try:
            v = float(self._ufl_evaluate_scalar_())
        except Exception:
            v = NotImplemented
        return v

    def __complex__(self):
        "Try to evaluate as scalar and cast to complex."
        try:
            v = complex(self._ufl_evaluate_scalar_())
        except TypeError:
            v = NotImplemented
        return v

    def __bool__(self):
        "By default, all Expr are nonzero/False."
        return True

    def __nonzero__(self):
        "By default, all Expr are nonzero/False."
        return self.__bool__()

    @staticmethod
    def _ufl_coerce_(value):
        "Convert any value to a UFL type."
        # Quick skip for most types
        if isinstance(value, Expr):
            return value

        # Conversion from non-ufl types
        # (the _ufl_from_*_ functions are attached to Expr by ufl_type)
        ufl_from_type = "_ufl_from_{0}_".format(value.__class__.__name__)
        return getattr(Expr, ufl_from_type)(value)

        # if hasattr(Expr, ufl_from_type):
        #     return getattr(Expr, ufl_from_type)(value)
        # Fail gracefully if no valid type conversion found
        # raise TypeError("Cannot convert a {0.__class__.__name__} to UFL type.".format(value))

    # --- Special functions for string representations ---

    # All subclasses must implement _ufl_signature_data_
    def _ufl_signature_data_(self, renumbering):
        "Return data that uniquely identifies form compiler relevant aspects of this object."
        raise NotImplementedError(self.__class__._ufl_signature_data_)

    # All subclasses must implement __repr__
    def __repr__(self):
        "Return string representation this object can be reconstructed from."
        raise NotImplementedError(self.__class__.__repr__)

    # All subclasses must implement __str__
    def __str__(self):
        "Return pretty print string representation of this object."
        raise NotImplementedError(self.__class__.__str__)

    def _ufl_err_str_(self):
        "Return a short string to represent this Expr in an error message."
        return "<%s id=%d>" % (self._ufl_class_.__name__, id(self))

    # --- Special functions used for processing expressions ---

    def __eq__(self, other):
        """Checks whether the two expressions are represented the
        exact same way. This does not check if the expressions are
        mathematically equal or equivalent! Used by sets and dicts."""
        raise NotImplementedError(self.__class__.__eq__)

    def __len__(self):
        "Length of expression. Used for iteration over vector expressions."
        s = self.ufl_shape
        if len(s) == 1:
            return s[0]
        raise NotImplementedError("Cannot take length of non-vector expression.")

    def __iter__(self):
        "Iteration over vector expressions."
        for i in range(len(self)):
            yield self[i]

    def __floordiv__(self, other):
        "UFL does not support integer division."
        raise NotImplementedError(self.__class__.__floordiv__)

    def __pos__(self):
        "Unary + is a no-op."
        return self

    def __round__(self, n=None):
        "Round to nearest integer or to nearest nth decimal."
        try:
            val = float(self._ufl_evaluate_scalar_())
            val = round(val, n)
        except TypeError:
            val = complex(self._ufl_evaluate_scalar_())
            val = round(val.real, n) + round(val.imag, n) * 1j
        except TypeError:
            val = NotImplemented
        return val


# Initializing traits here because Expr is not defined in the class
# declaration
Expr._ufl_class_ = Expr

# Update Expr with metaclass properties (e.g. typecode or handler name)
# Explicitly done here instead of using `@ufl_type` to avoid circular imports.
update_ufl_type_attributes(Expr)


def ufl_err_str(expr):
    if hasattr(expr, "_ufl_err_str_"):
        return expr._ufl_err_str_()
    else:
        return repr(expr)<|MERGE_RESOLUTION|>--- conflicted
+++ resolved
@@ -21,13 +21,8 @@
 
 import warnings
 
-<<<<<<< HEAD
-# --- The base object for all UFL expression tree nodes ---
-=======
-from ufl.log import error
 from ufl.core.ufl_type import UFLType, update_ufl_type_attributes
 
->>>>>>> b9d3e974
 
 # --- The base object for all UFL expression tree nodes ---
 
