"""This module defines the ``Expr`` class, the superclass for all expression tree node types in UFL."""
# Copyright (C) 2008-2016 Martin Sandve Alnæs
#
# This file is part of UFL (https://www.fenicsproject.org)
#
# SPDX-License-Identifier:    LGPL-3.0-or-later
#
# Modified by Anders Logg, 2008
# Modified by Massimiliano Leoni, 2016

import numbers
import typing
import warnings
from abc import abstractmethod, abstractproperty

from ufl.core.ufl_type import UFLObject


class Expr(UFLObject):
    """Base class for all UFL expression types.

    *Instance properties*
        Every ``Expr`` instance will have certain properties.
        The most important ones are ``ufl_operands``, ``ufl_shape``,
        ``ufl_free_indices``, and ``ufl_index_dimensions`` properties.
        Expressions are immutable and hashable.

    *Type traits*
        The ``Expr`` API defines a number of type traits that each subclass
        needs to provide. Most of these are specified indirectly via
        the arguments to the ``ufl_type`` class decorator, allowing UFL
        to do some consistency checks and automate most of the traits
        for most types. Type traits are accessed via a class or
        instance object of the form ``obj._ufl_traitname_``. See the source
        code for description of each type trait.

    *Operators*
        Some Python special functions are implemented in this class,
        some are implemented in subclasses, and some are attached to
        this class in the ``ufl_type`` class decorator.

    *Defining subclasses*
        To define a new expression class, inherit from either
        ``Terminal`` or ``Operator``, and apply the ``ufl_type`` class
        decorator with suitable arguments.  See the docstring of
        ``ufl_type`` for details on its arguments.  Looking at existing
        classes similar to the one you wish to add is a good
        idea. Looking through the comments in the ``Expr`` class and
        ``ufl_type`` to understand all the properties that may need to
        be specified is also a good idea. Note that many algorithms in
        UFL and form compilers will need handlers implemented for each
        new type::.

        .. code-block:: python

            class MyOperator(UFLObject):
                pass

    *Type collections*
        All ``Expr`` subclasses are collected by ``ufl_type`` in global
        variables available via ``Expr``.

    *Profiling*
        Object creation statistics can be collected by doing

        .. code-block:: python

            Expr.ufl_enable_profiling()
            # ... run some code
            initstats, delstats = Expr.ufl_disable_profiling()

        Giving a list of creation and deletion counts for each typecode.
    """

    # --- Each Expr subclass must define __slots__ or _ufl_noslots_ at
    # --- the top ---
    # This is to freeze member variables for objects of this class and
    # save memory by skipping the per-instance dict.

    __slots__ = ("_hash", )
    # _ufl_noslots_ = True

    # --- Basic object behaviour ---

    def __getnewargs__(self):
        """Get newargs tuple.

        The tuple returned here is passed to as args to cls.__new__(cls, *args).

        This implementation passes the operands, which is () for terminals.

        May be necessary to override if __new__ is implemented in a subclass.
        """
        return self.ufl_operands

    # This shows the principal behaviour of the hash function attached
    # in ufl_type:
    # def __hash__(self):
    #     if self._hash is None:
    #         self._hash = self._ufl_compute_hash_()
    #     return self._hash

    # --- Type traits are added to subclasses by the ufl_type class
    # --- decorator ---

    # Note: Some of these are modified after the Expr class definition
    # because Expr is not defined yet at this point.  Note: Boolean
    # type traits that categorize types are mostly set to None for
    # Expr but should be True or False for any non-abstract type.

    # A reference to the UFL class itself.  This makes it possible to
    # do type(f)._ufl_class_ and be sure you get the actual UFL class
    # instead of a subclass from another library.
    _ufl_class_: typing.Optional[type] = None

    # The handler name.  This is the name of the handler function you
    # implement for this type in a multifunction.
    _ufl_handler_name_ = "expr"

    # Number of operands, "varying" for some types, or None if not
    # applicable for abstract types.
    _ufl_num_ops_ = None

    # Type trait: If the type is a literal.
    _ufl_is_literal_ = None

    # Type trait: If the type is classified as a 'terminal modifier',
    # for form compiler use.
    _ufl_is_terminal_modifier_ = None

    # Type trait: If the type is a shaping operator.  Shaping
    # operations include indexing, slicing, transposing, i.e. not
    # introducing computation of a new value.
    _ufl_is_shaping_ = False

    # Type trait: If the type is in reference frame.
    _ufl_is_in_reference_frame_ = None

    # Type trait: If the type is a restriction to a geometric entity.
    _ufl_is_restriction_ = None

    # Type trait: If the type is evaluation in a particular way.
    _ufl_is_evaluation_ = None

    # Type trait: If the type is a differential operator.
    _ufl_is_differential_ = None

    # Type trait: If the type is purely scalar, having no shape or
    # indices.
    _ufl_is_scalar_ = None

    # Type trait: If the type never has free indices.
    _ufl_is_index_free_ = False

<<<<<<< HEAD
=======
    # --- All subclasses must define these object attributes ---

    # Each subclass of Expr is checked to have these properties in
    # ufl_type
    _ufl_required_properties_ = (
        # A tuple of operands, all of them Expr instances.
        "ufl_operands",
        # A tuple of ints, the value shape of the expression.
        "ufl_shape",
        # A tuple of free index counts.
        "ufl_free_indices",
        # A tuple providing the int dimension for each free index.
        "ufl_index_dimensions",
    )

    # Each subclass of Expr is checked to have these methods in
    # ufl_type
    # FIXME: Add more and enable all
    _ufl_required_methods_ = (
        # To compute the hash on demand, this method is called.
        "_ufl_compute_hash_",
        # The data returned from this method is used to compute the
        # signature of a form
        "_ufl_signature_data_",
        # The == operator must be implemented to compare for identical
        # representation, used by set() and dict(). The __hash__
        # operator is added by ufl_type.
        "__eq__",
        # To reconstruct an object of the same type with operands or
        # properties changed.
        "_ufl_expr_reconstruct_",  # Implemented in Operator and Terminal so this should never fail
        "ufl_domains",
        # "ufl_cell",
        # "ufl_domain",
        # "__str__",
        # "__repr__",
    )

>>>>>>> b15d8d3f
    # --- Global variables for collecting all types ---

    # A global dict mapping language_operator_name to the type it
    # produces
    _ufl_language_operators_: typing.Dict[str, type] = {}

    # List of all terminal modifier types
    _ufl_terminal_modifiers_: typing.List[type] = []

    # --- Mechanism for profiling object creation and deletion ---
    @staticmethod
    def ufl_enable_profiling():
        """Turn on the object counting mechanism and reset counts to zero."""
        Expr.__init__ = Expr._ufl_profiling__init__
        setattr(Expr, "__del__", Expr._ufl_profiling__del__)
        for i in range(len(Expr._ufl_obj_init_counts_)):
            Expr._ufl_obj_init_counts_[i] = 0
            Expr._ufl_obj_del_counts_[i] = 0

    @staticmethod
    def ufl_disable_profiling():
        """Turn off the object counting mechanism. Return object init and del counts."""
        Expr.__init__ = Expr._ufl_regular__init__
        delattr(Expr, "__del__")
        return (Expr._ufl_obj_init_counts_, Expr._ufl_obj_del_counts_)

    # TODO: fix UFL typing and make the following actual abstract methods and properties

    @abstractproperty
    def ufl_operands(self):
        """A tuple of operands, all of them Expr instances."""

    @abstractproperty
    def ufl_shape(self):
        """A tuple of ints, the value shape of the expression."""

    # @abstractproperty
    @property
    def ufl_free_indices(self):
        """A tuple of free index counts."""
        raise NotImplementedError()

    # @abstractproperty
    @property
    def ufl_index_dimensions(self):
        """A tuple providing the int dimension for each free index."""
        raise NotImplementedError()

    @abstractmethod
    def _ufl_compute_hash_(self):
        """To compute the hash on demand, this method is called."""

    def _ufl_expr_reconstruct_(self, *operands):
        """Return a new object of the same type with new operands."""
        raise NotImplementedError()

    @abstractmethod
    def _ufl_signature_data_(self, renumbering):
        """Return data that uniquely identifies form compiler relevant aspects of this object."""

    @abstractmethod
    def __repr__(self):
        """Return string representation this object can be reconstructed from."""

    @abstractmethod
    def __str__(self):
        """Return pretty print string representation of this object."""

    def ufl_domains(self):
        """Return all domains this expression is defined on."""
        warnings.warn(
            "Expr.ufl_domains() is deprecated, please use extract_domains(expr) instead.",
            DeprecationWarning,
        )
        from ufl.domain import extract_domains

        return extract_domains(self)

    def ufl_domain(self):
        """Return the single unique domain this expression is defined on, or throw an error."""
        warnings.warn(
            "Expr.ufl_domain() is deprecated, please use extract_unique_domain(expr) instead.",
            DeprecationWarning,
        )
        from ufl.domain import extract_unique_domain

        return extract_unique_domain(self)

    def evaluate(self, x, mapping, component, index_values):
        """Evaluate expression at given coordinate with given values for terminals."""
        raise ValueError(f"Symbolic evaluation of {self._ufl_class_.__name__} not available.")

    def _ufl_evaluate_scalar_(self):
        if self.ufl_shape or self.ufl_free_indices:
            raise TypeError("Cannot evaluate a nonscalar expression to a scalar value.")
        return self(())  # No known x

    def __float__(self):
        """Try to evaluate as scalar and cast to float."""
        try:
            v = float(self._ufl_evaluate_scalar_())
        except Exception:
            v = NotImplemented
        return v

    def __complex__(self):
        """Try to evaluate as scalar and cast to complex."""
        try:
            v = complex(self._ufl_evaluate_scalar_())
        except TypeError:
            v = NotImplemented
        return v

    def __bool__(self):
        """By default, all Expr are nonzero/False."""
        return True

    def __nonzero__(self):
        """By default, all Expr are nonzero/False."""
        return self.__bool__()

    @staticmethod
    def _ufl_coerce_(value):
        """Convert any value to a UFL type."""
        # Quick skip for most types
        if isinstance(value, Expr):
            return value

        # Conversion from non-ufl types
        # (the _ufl_from_*_ functions are attached to Expr by ufl_type)
        ufl_from_type = "_ufl_from_{0}_".format(value.__class__.__name__)
        return getattr(Expr, ufl_from_type)(value)

    def _ufl_err_str_(self):
        """Return a short string to represent this Expr in an error message."""
        return f"<{self._ufl_class_.__name__} id={id(self)}>"

    def __eq__(self, other):
        """Checks whether the two expressions are represented the exact same way.

        This does not check if the expressions are
        mathematically equal or equivalent! Used by sets and dicts.
        """
        # Fast cutoffs for common cases, type difference or hash
        # difference will cutoff more or less all nonequal types
        if type(self) is not type(other) or hash(self) != hash(other):
            return False

        # Large objects are costly to compare with themselves
        if self is other:
            return True

        # Modelled after pre_traversal to avoid recursion:
        left = [(self, other)]
        while left:
            s, o = left.pop()

            if s._is_terminal():
                # Compare terminals
                if not s == o:
                    return False
            else:
                # Delve into subtrees
                so = s.ufl_operands
                oo = o.ufl_operands
                if len(so) != len(oo):
                    return False

                for s, o in zip(so, oo):
                    # Fast cutoff for common case
                    if s._typecode() != o._typecode():
                        return False
                    # Skip subtree if objects are the same
                    if s is o:
                        continue
                    # Append subtree for further inspection
                    left.append((s, o))

        # Equal if we get out of the above loop!
        # Eagerly DAGify to reduce the size of the tree.
        self.ufl_operands = other.ufl_operands
        return True

    def __ne__(self, other):
        """Check if not equal."""
        return not self.__eq__(other)

    def __le__(self, other):
        """Return less than or equal conditional."""
        from ufl.conditional import LE
        return LE(self, other)

    def __ge__(self, other):
        """Return greater than or equal conditional."""
        from ufl.conditional import GE
        return GE(self, other)

    def ___lt__(self, other):
        """Return less than conditional."""
        from ufl.conditional import LT
        return LT(self, other)

    def __gt__(self, other):
        """Return greater than conditional."""
        from ufl.conditional import GT
        return GT(self, other)

    def __xor__(self, indices):
        """A^indices := as_tensor(A, indices)."""
        from ufl.core.multiindex import Index
        from ufl.tensors import as_tensor

        if not isinstance(indices, tuple):
            raise ValueError("Expecting a tuple of Index objects to A^indices := as_tensor(A, indices).")
        if not all(isinstance(i, Index) for i in indices):
            raise ValueError("Expecting a tuple of Index objects to A^indices := as_tensor(A, indices).")
        return as_tensor(self, indices)

    def __mul__(self, other):
        """Multiply."""
        from ufl.algebra import Product
        from ufl.constantvalue import Zero, as_ufl
        from ufl.core.multiindex import Index, MultiIndex, indices
        from ufl.index_combination_utils import merge_overlapping_indices
        from ufl.indexsum import IndexSum
        from ufl.tensors import as_tensor

        if not isinstance(other, (Expr, numbers.Real, numbers.Integral, numbers.Complex)):
            return NotImplemented
        other = as_ufl(other)
        # Discover repeated indices, which results in index sums
        afi = self.ufl_free_indices
        bfi = other.ufl_free_indices
        afid = self.ufl_index_dimensions
        bfid = other.ufl_index_dimensions
        fi, fid, ri, rid = merge_overlapping_indices(afi, afid, bfi, bfid)

        # Pick out valid non-scalar products here (dot products):
        # - matrix-matrix (A*B, M*grad(u)) => A . B
        # - matrix-vector (A*v) => A . v
        s1, s2 = self.ufl_shape, other.ufl_shape
        r1, r2 = len(s1), len(s2)

        if r1 == 0 and r2 == 0:
            # Create scalar product
            p = Product(self, other)
            ti = ()

        elif r1 == 0 or r2 == 0:
            # Scalar - tensor product
            if r2 == 0:
                self, other = other, self

            # Check for zero, simplifying early if possible
            if isinstance(self, Zero) or isinstance(other, Zero):
                shape = s1 or s2
                return Zero(shape, fi, fid)

            # Repeated indices are allowed, like in:
            # v[i]*M[i,:]

            # Apply product to scalar components
            ti = indices(len(other.ufl_shape))
            p = Product(self, other[ti])

        elif r1 == 2 and r2 in (1, 2):  # Matrix-matrix or matrix-vector
            if ri:
                raise ValueError("Not expecting repeated indices in non-scalar product.")

            # Check for zero, simplifying early if possible
            if isinstance(self, Zero) or isinstance(other, Zero):
                shape = s1[:-1] + s2[1:]
                return Zero(shape, fi, fid)

            # Return dot product in index notation
            ai = indices(len(self.ufl_shape) - 1)
            bi = indices(len(other.ufl_shape) - 1)
            k = indices(1)

            p = self[ai + k] * other[k + bi]
            ti = ai + bi

        else:
            raise ValueError(f"Invalid ranks {r1} and {r2} in product.")

        # TODO: I think applying as_tensor after index sums results in
        # cleaner expression graphs.
        # Wrap as tensor again
        if ti:
            p = as_tensor(p, ti)

        # If any repeated indices were found, apply implicit summation
        # over those
        for i in ri:
            mi = MultiIndex((Index(count=i),))
            p = IndexSum(p, mi)

        return p

    def __rmul__(self, other):
        """Multiply."""
        from ufl.constantvalue import as_ufl
        if not isinstance(other, (Expr, numbers.Real, numbers.Integral, numbers.Complex)):
            return NotImplemented
        other = as_ufl(other)
        return other.__mul__(self)

    def __add__(self, other):
        """Add."""
        from ufl.algebra import Sum
        if not isinstance(other, (Expr, numbers.Real, numbers.Integral, numbers.Complex)):
            return NotImplemented
        return Sum(self, other)

    def __radd__(self, other):
        """Add."""
        from ufl.algebra import Sum
        if not isinstance(other, (Expr, numbers.Real, numbers.Integral, numbers.Complex)):
            return NotImplemented
        if isinstance(other, numbers.Number) and other == 0:
            return self
        return Sum(other, self)

    def __sub__(self, other):
        """Subtract."""
        from ufl.algebra import Sum
        if not isinstance(other, (Expr, numbers.Real, numbers.Integral, numbers.Complex)):
            return NotImplemented
        return Sum(self, -other)

    def __rsub__(self, other):
        """Subtract."""
        from ufl.algebra import Sum
        if not isinstance(other, (Expr, numbers.Real, numbers.Integral, numbers.Complex)):
            return NotImplemented
        return Sum(other, -self)

    def __div__(self, other):
        """Divide."""
        from ufl.algebra import Division
        from ufl.core.multiindex import indices
        from ufl.tensors import as_tensor

        if not isinstance(other, (Expr, numbers.Real, numbers.Integral, numbers.Complex)):
            return NotImplemented
        sh = self.ufl_shape
        if sh:
            ii = indices(len(sh))
            d = Division(self[ii], other)
            return as_tensor(d, ii)
        return Division(self, other)

    def __truediv__(self, other):
        """Divide."""
        return self.__div__(other)

    def __rdiv__(self, other):
        """Divide."""
        from ufl.algebra import Division
        if not isinstance(other, (Expr, numbers.Real, numbers.Integral, numbers.Complex)):
            return NotImplemented
        return Division(other, self)

    def __rtruediv__(self, other):
        """Divide."""
        return self.__rdiv__(other)

    def __pow__(self, other):
        """Raise to a power."""
        from ufl.algebra import Power
        from ufl.tensoralgebra import Inner

        if not isinstance(other, (Expr, numbers.Real, numbers.Integral, numbers.Complex)):
            return NotImplemented
        if other == 2 and self.ufl_shape:
            return Inner(self, self)
        return Power(self, other)

    def __rpow__(self, other):
        """Raise to a power."""
        from ufl.algebra import Power

        if not isinstance(other, (Expr, numbers.Real, numbers.Integral, numbers.Complex)):
            return NotImplemented
        return Power(other, self)

    def __neg__(self):
        """Negate."""
        return -1 * self

    def __abs__(self):
        """Absolute value."""
        from ufl.algebra import Abs
        return Abs(self)

    def __call__(self, arg, mapping=None, component=()):
        """Take a restriction or evaluate depending on argument."""
        from ufl.restriction import NegativeRestricted, PositiveRestricted
        from ufl.utils.stacks import StackDict

        if arg in ("+", "-"):
            if mapping is not None:
                raise ValueError("Not expecting a mapping when taking restriction.")
            if arg == "+":
                return PositiveRestricted(self)
            if arg == "-":
                return NegativeRestricted(self)
            raise ValueError(f"Invalid side '{arg}' in restriction operator.")
        else:
            # Evaluate derivatives first
            from ufl.algorithms import expand_derivatives
            f = expand_derivatives(self)

            # Evaluate recursively
            if mapping is None:
                mapping = {}
            index_values = StackDict()
            return f.evaluate(arg, mapping, component, index_values)

    def __getitem__(self, component):
        """Get an item."""
        from ufl.constantvalue import Zero
        from ufl.core.multiindex import MultiIndex
        from ufl.index_combination_utils import create_slice_indices
        from ufl.indexed import Indexed
        from ufl.indexsum import IndexSum
        from ufl.tensors import ComponentTensor, as_tensor

        # Treat component consistently as tuple below
        if not isinstance(component, tuple):
            component = (component,)

        shape = self.ufl_shape

        # Analyse slices (:) and Ellipsis (...)
        all_indices, slice_indices, repeated_indices = create_slice_indices(component, shape, self.ufl_free_indices)

        # Check that we have the right number of indices for a tensor with
        # this shape
        if len(shape) != len(all_indices):
            raise ValueError(f"Invalid number of indices {len(all_indices)} for expression of rank {len(shape)}.")

        # Special case for simplifying foo[...] => foo, foo[:] => foo or
        # similar
        if len(slice_indices) == len(all_indices):
            return self

        # Special case for simplifying as_tensor(ai,(i,))[i] => ai
        if isinstance(self, ComponentTensor):
            if all_indices == self.indices().indices():
                return self.ufl_operands[0]

        # Apply all indices to index self, yielding a scalar valued
        # expression
        mi = MultiIndex(all_indices)
        a = Indexed(self, mi)

        # TODO: I think applying as_tensor after index sums results in
        # cleaner expression graphs.

        # If the Ellipsis or any slices were found, wrap as tensor valued
        # with the slice indices created at the top here
        if slice_indices:
            a = as_tensor(a, slice_indices)

        # If any repeated indices were found, apply implicit summation
        # over those
        for i in repeated_indices:
            mi = MultiIndex((i,))
            a = IndexSum(a, mi)

        # Check for zero (last so we can get indices etc from a, could
        # possibly be done faster by checking early instead)
        if isinstance(self, Zero):
            shape = a.ufl_shape
            fi = a.ufl_free_indices
            fid = a.ufl_index_dimensions
            a = Zero(shape, fi, fid)

        return a

    def __len__(self):
        """Length of expression. Used for iteration over vector expressions."""
        s = self.ufl_shape
        if len(s) == 1:
            return s[0]
        raise NotImplementedError("Cannot take length of non-vector expression.")

    def __iter__(self):
        """Iteration over vector expressions."""
        for i in range(len(self)):
            yield self[i]

    def __floordiv__(self, other):
        """UFL does not support integer division."""
        raise NotImplementedError(self.__class__.__floordiv__)

    def __pos__(self):
        """Unary + is a no-op."""
        return self

    def __round__(self, n=None):
        """Round to nearest integer or to nearest nth decimal."""
        try:
            val = float(self._ufl_evaluate_scalar_())
            val = round(val, n)
        except TypeError:
            val = complex(self._ufl_evaluate_scalar_())
            val = round(val.real, n) + round(val.imag, n) * 1j
        except TypeError:
            val = NotImplemented
        return val

    def dx(self, *ii):
        """Return the partial derivative with respect to spatial variable number *ii*."""
        from ufl.differentiation import Grad

        d = self
        # Unwrap ii to allow .dx(i,j) and .dx((i,j))
        if len(ii) == 1 and isinstance(ii[0], tuple):
            ii = ii[0]
        # Apply all derivatives
        for i in ii:
            d = Grad(d)

        # Take all components, applying repeated index sums in the [] operation
        return d.__getitem__((Ellipsis,) + ii)

    @property
    def T(self):
        """Transpose a rank-2 tensor expression.

        For more general transpose operations of higher order tensor expressions, use indexing and Tensor.
        """
        from ufl.tensoralgebra import Transposed
        return Transposed(self)


# Initializing traits here because Expr is not defined in the class
# declaration
Expr._ufl_class_ = Expr


def ufl_err_str(expr):
    """Return a UFL error string."""
    if hasattr(expr, "_ufl_err_str_"):
        return expr._ufl_err_str_()
    else:
        return repr(expr)<|MERGE_RESOLUTION|>--- conflicted
+++ resolved
@@ -1,4 +1,3 @@
-"""This module defines the ``Expr`` class, the superclass for all expression tree node types in UFL."""
 # Copyright (C) 2008-2016 Martin Sandve Alnæs
 #
 # This file is part of UFL (https://www.fenicsproject.org)
@@ -7,6 +6,10 @@
 #
 # Modified by Anders Logg, 2008
 # Modified by Massimiliano Leoni, 2016
+"""This module defines the ``Expr`` class.
+
+Expr is the superclass for all expression tree node types in UFL.
+"""
 
 import numbers
 import typing
@@ -77,7 +80,7 @@
     # This is to freeze member variables for objects of this class and
     # save memory by skipping the per-instance dict.
 
-    __slots__ = ("_hash", )
+    __slots__ = ("_hash",)
     # _ufl_noslots_ = True
 
     # --- Basic object behaviour ---
@@ -152,47 +155,6 @@
     # Type trait: If the type never has free indices.
     _ufl_is_index_free_ = False
 
-<<<<<<< HEAD
-=======
-    # --- All subclasses must define these object attributes ---
-
-    # Each subclass of Expr is checked to have these properties in
-    # ufl_type
-    _ufl_required_properties_ = (
-        # A tuple of operands, all of them Expr instances.
-        "ufl_operands",
-        # A tuple of ints, the value shape of the expression.
-        "ufl_shape",
-        # A tuple of free index counts.
-        "ufl_free_indices",
-        # A tuple providing the int dimension for each free index.
-        "ufl_index_dimensions",
-    )
-
-    # Each subclass of Expr is checked to have these methods in
-    # ufl_type
-    # FIXME: Add more and enable all
-    _ufl_required_methods_ = (
-        # To compute the hash on demand, this method is called.
-        "_ufl_compute_hash_",
-        # The data returned from this method is used to compute the
-        # signature of a form
-        "_ufl_signature_data_",
-        # The == operator must be implemented to compare for identical
-        # representation, used by set() and dict(). The __hash__
-        # operator is added by ufl_type.
-        "__eq__",
-        # To reconstruct an object of the same type with operands or
-        # properties changed.
-        "_ufl_expr_reconstruct_",  # Implemented in Operator and Terminal so this should never fail
-        "ufl_domains",
-        # "ufl_cell",
-        # "ufl_domain",
-        # "__str__",
-        # "__repr__",
-    )
-
->>>>>>> b15d8d3f
     # --- Global variables for collecting all types ---
 
     # A global dict mapping language_operator_name to the type it
@@ -383,21 +345,25 @@
     def __le__(self, other):
         """Return less than or equal conditional."""
         from ufl.conditional import LE
+
         return LE(self, other)
 
     def __ge__(self, other):
         """Return greater than or equal conditional."""
         from ufl.conditional import GE
+
         return GE(self, other)
 
     def ___lt__(self, other):
         """Return less than conditional."""
         from ufl.conditional import LT
+
         return LT(self, other)
 
     def __gt__(self, other):
         """Return greater than conditional."""
         from ufl.conditional import GT
+
         return GT(self, other)
 
     def __xor__(self, indices):
@@ -406,9 +372,13 @@
         from ufl.tensors import as_tensor
 
         if not isinstance(indices, tuple):
-            raise ValueError("Expecting a tuple of Index objects to A^indices := as_tensor(A, indices).")
+            raise ValueError(
+                "Expecting a tuple of Index objects to A^indices := as_tensor(A, indices)."
+            )
         if not all(isinstance(i, Index) for i in indices):
-            raise ValueError("Expecting a tuple of Index objects to A^indices := as_tensor(A, indices).")
+            raise ValueError(
+                "Expecting a tuple of Index objects to A^indices := as_tensor(A, indices)."
+            )
         return as_tensor(self, indices)
 
     def __mul__(self, other):
@@ -495,6 +465,7 @@
     def __rmul__(self, other):
         """Multiply."""
         from ufl.constantvalue import as_ufl
+
         if not isinstance(other, (Expr, numbers.Real, numbers.Integral, numbers.Complex)):
             return NotImplemented
         other = as_ufl(other)
@@ -503,6 +474,7 @@
     def __add__(self, other):
         """Add."""
         from ufl.algebra import Sum
+
         if not isinstance(other, (Expr, numbers.Real, numbers.Integral, numbers.Complex)):
             return NotImplemented
         return Sum(self, other)
@@ -510,6 +482,7 @@
     def __radd__(self, other):
         """Add."""
         from ufl.algebra import Sum
+
         if not isinstance(other, (Expr, numbers.Real, numbers.Integral, numbers.Complex)):
             return NotImplemented
         if isinstance(other, numbers.Number) and other == 0:
@@ -519,6 +492,7 @@
     def __sub__(self, other):
         """Subtract."""
         from ufl.algebra import Sum
+
         if not isinstance(other, (Expr, numbers.Real, numbers.Integral, numbers.Complex)):
             return NotImplemented
         return Sum(self, -other)
@@ -526,6 +500,7 @@
     def __rsub__(self, other):
         """Subtract."""
         from ufl.algebra import Sum
+
         if not isinstance(other, (Expr, numbers.Real, numbers.Integral, numbers.Complex)):
             return NotImplemented
         return Sum(other, -self)
@@ -552,6 +527,7 @@
     def __rdiv__(self, other):
         """Divide."""
         from ufl.algebra import Division
+
         if not isinstance(other, (Expr, numbers.Real, numbers.Integral, numbers.Complex)):
             return NotImplemented
         return Division(other, self)
@@ -586,6 +562,7 @@
     def __abs__(self):
         """Absolute value."""
         from ufl.algebra import Abs
+
         return Abs(self)
 
     def __call__(self, arg, mapping=None, component=()):
@@ -604,6 +581,7 @@
         else:
             # Evaluate derivatives first
             from ufl.algorithms import expand_derivatives
+
             f = expand_derivatives(self)
 
             # Evaluate recursively
@@ -628,12 +606,16 @@
         shape = self.ufl_shape
 
         # Analyse slices (:) and Ellipsis (...)
-        all_indices, slice_indices, repeated_indices = create_slice_indices(component, shape, self.ufl_free_indices)
+        all_indices, slice_indices, repeated_indices = create_slice_indices(
+            component, shape, self.ufl_free_indices
+        )
 
         # Check that we have the right number of indices for a tensor with
         # this shape
         if len(shape) != len(all_indices):
-            raise ValueError(f"Invalid number of indices {len(all_indices)} for expression of rank {len(shape)}.")
+            raise ValueError(
+                f"Invalid number of indices {len(all_indices)} for expression of rank {len(shape)}."
+            )
 
         # Special case for simplifying foo[...] => foo, foo[:] => foo or
         # similar
@@ -725,9 +707,11 @@
     def T(self):
         """Transpose a rank-2 tensor expression.
 
-        For more general transpose operations of higher order tensor expressions, use indexing and Tensor.
+        For more general transpose operations of higher order tensor expressions,
+        use indexing and Tensor.
         """
         from ufl.tensoralgebra import Transposed
+
         return Transposed(self)
 
 
