--- conflicted
+++ resolved
@@ -19,13 +19,9 @@
 class UFLObject(abc.ABC):
     """A UFL Object."""
 
-<<<<<<< HEAD
     _ufl_is_terminal_: bool
 
     @abstractmethod
-=======
-    @abc.abstractmethod
->>>>>>> 2ddbe859
     def _ufl_hash_data_(self) -> typing.Hashable:
         """Return hashable data that uniquely defines this object."""
         ...
