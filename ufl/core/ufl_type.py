# -*- coding: utf-8 -*-

# Copyright (C) 2008-2016 Martin Sandve Alnæs
#
# This file is part of UFL (https://www.fenicsproject.org)
#
# SPDX-License-Identifier:    LGPL-3.0-or-later
#
# Modified by Massimiliano Leoni, 2016
# Modified by Matthew Scroggs, 2023

from __future__ import annotations
import typing
import warnings

<<<<<<< HEAD
=======
from ufl.core.compute_expr_hash import compute_expr_hash
from ufl.utils.formatting import camel2underscore
from abc import ABC, abstractmethod
>>>>>>> 0bafaf5b
# Avoid circular import
import ufl.core as core
from ufl.core.compute_expr_hash import compute_expr_hash
from ufl.utils.formatting import camel2underscore


class UFLObject(ABC):
    """A UFL Object."""

    @abstractmethod
    def _ufl_hash_data_(self) -> typing.Hashable:
        """Return hashable data that uniquely defines this object."""

    @abstractmethod
    def __str__(self) -> str:
        """Return a human-readable string representation of the object."""

    @abstractmethod
    def __repr__(self) -> str:
        """Return a string representation of the object."""

    def __hash__(self) -> int:
        return hash(self._ufl_hash_data_())

    def __eq__(self, other):
        return type(self) is type(other) and self._ufl_hash_data_() == other._ufl_hash_data_()

    def __ne__(self, other):
        return not self.__eq__(other)


def attach_operators_from_hash_data(cls):
    """Class decorator to attach ``__hash__``, ``__eq__`` and ``__ne__`` implementations.

    These are implemented in terms of a ``._ufl_hash_data()`` method on the class,
    which should return a tuple or hashable and comparable data.
    """
    warnings.warn("attach_operators_from_hash_data deprecated, please use UFLObject instead.", DeprecationWarning)
    assert hasattr(cls, "_ufl_hash_data_")

    def __hash__(self):
        "__hash__ implementation attached in attach_operators_from_hash_data"
        return hash(self._ufl_hash_data_())
    cls.__hash__ = __hash__

    def __eq__(self, other):
        "__eq__ implementation attached in attach_operators_from_hash_data"
        return type(self) is type(other) and self._ufl_hash_data_() == other._ufl_hash_data_()
    cls.__eq__ = __eq__

    def __ne__(self, other):
        "__ne__ implementation attached in attach_operators_from_hash_data"
        return not self.__eq__(other)
    cls.__ne__ = __ne__

    return cls


def get_base_attr(cls, name):
    "Return first non-``None`` attribute of given name among base classes."
    for base in cls.mro():
        if hasattr(base, name):
            attr = getattr(base, name)
            if attr is not None:
                return attr
    return None


def set_trait(cls, basename, value, inherit=False):
    """Assign a trait to class with namespacing ``_ufl_basename_`` applied.

    If trait value is ``None``, optionally inherit it from the closest base class that has it.
    """
    name = "_ufl_" + basename + "_"
    if value is None and inherit:
        value = get_base_attr(cls, name)
    setattr(cls, name, value)


def determine_num_ops(cls, num_ops, unop, binop, rbinop):
    "Determine number of operands for this type."
    # Try to determine num_ops from other traits or baseclass, or
    # require num_ops to be set for non-abstract classes if it cannot
    # be determined automatically
    if num_ops is not None:
        return num_ops
    elif cls._ufl_is_terminal_:
        return 0
    elif unop:
        return 1
    elif binop or rbinop:
        return 2
    else:
        # Determine from base class
        return get_base_attr(cls, "_ufl_num_ops_")


def check_is_terminal_consistency(cls):
    "Check for consistency in ``is_terminal`` trait among superclasses."
    if cls._ufl_is_terminal_ is None:
        msg = (f"Class {cls.__name__} has not specified the is_terminal trait."
               " Did you forget to inherit from Terminal or Operator?")
        raise TypeError(msg)

    base_is_terminal = get_base_attr(cls, "_ufl_is_terminal_")
    if base_is_terminal is not None and cls._ufl_is_terminal_ != base_is_terminal:
        msg = (f"Conflicting given and automatic 'is_terminal' trait for class {cls.__name__}."
               " Check if you meant to inherit from Terminal or Operator.")
        raise TypeError(msg)


def check_abstract_trait_consistency(cls):
    "Check that the first base classes up to ``Expr`` are other UFL types."
    for base in cls.mro():
        if base is core.expr.Expr:
            break
        if not issubclass(base, core.expr.Expr) and base._ufl_is_abstract_:
            msg = ("Base class {0.__name__} of class {1.__name__} "
                   "is not an abstract subclass of {2.__name__}.")
            raise TypeError(msg.format(base, cls, core.expr.Expr))


def check_has_slots(cls):
    """Check if type has ``__slots__`` unless it is marked as exception with
    ``_ufl_noslots_``."""
    if "_ufl_noslots_" in cls.__dict__:
        return

    if "__slots__" not in cls.__dict__:
        msg = ("Class {0.__name__} is missing the __slots__ "
               "attribute and is not marked with _ufl_noslots_.")
        raise TypeError(msg.format(cls))

    # Check base classes for __slots__ as well, skipping object which is the last one
    for base in cls.mro()[1:-1]:
        if "__slots__" not in base.__dict__:
            msg = ("Class {0.__name__} is has a base class "
                   "{1.__name__} with __slots__ missing.")
            raise TypeError(msg.format(cls, base))


def check_type_traits_consistency(cls):
    "Execute a variety of consistency checks on the ufl type traits."

    # Check for consistency in global type collection sizes
    Expr = core.expr.Expr
    assert Expr._ufl_num_typecodes_ == len(Expr._ufl_all_handler_names_)
    assert Expr._ufl_num_typecodes_ == len(Expr._ufl_all_classes_)
    assert Expr._ufl_num_typecodes_ == len(Expr._ufl_obj_init_counts_)
    assert Expr._ufl_num_typecodes_ == len(Expr._ufl_obj_del_counts_)

    # Check that non-abstract types always specify num_ops
    if not cls._ufl_is_abstract_:
        if cls._ufl_num_ops_ is None:
            msg = "Class {0.__name__} has not specified num_ops."
            raise TypeError(msg.format(cls))

    # Check for non-abstract types that num_ops has the right type
    if not cls._ufl_is_abstract_:
        if not (isinstance(cls._ufl_num_ops_, int) or cls._ufl_num_ops_ == "varying"):
            msg = 'Class {0.__name__} has invalid num_ops value {1} (integer or "varying").'
            raise TypeError(msg.format(cls, cls._ufl_num_ops_))

    # Check that num_ops is not set to nonzero for a terminal
    if cls._ufl_is_terminal_ and cls._ufl_num_ops_ != 0:
        msg = "Class {0.__name__} has num_ops > 0 but is terminal."
        raise TypeError(msg.format(cls))

    # Check that a non-scalar type doesn't have a scalar base class.
    if not cls._ufl_is_scalar_:
        if get_base_attr(cls, "_ufl_is_scalar_"):
            msg = "Non-scalar class {0.__name__} is has a scalar base class."
            raise TypeError(msg.format(cls))


def check_implements_required_methods(cls):
    """Check if type implements the required methods."""
    if not cls._ufl_is_abstract_:
        for attr in core.expr.Expr._ufl_required_methods_:
            if not hasattr(cls, attr):
                msg = "Class {0.__name__} has no {1} method."
                raise TypeError(msg.format(cls, attr))
            elif not callable(getattr(cls, attr)):
                msg = "Required method {1} of class {0.__name__} is not callable."
                raise TypeError(msg.format(cls, attr))


def check_implements_required_properties(cls):
    "Check if type implements the required properties."
    if not cls._ufl_is_abstract_:
        for attr in core.expr.Expr._ufl_required_properties_:
            if not hasattr(cls, attr):
                msg = "Class {0.__name__} has no {1} property."
                raise TypeError(msg.format(cls, attr))
            elif callable(getattr(cls, attr)):
                msg = "Required property {1} of class {0.__name__} is a callable method."
                raise TypeError(msg.format(cls, attr))


def attach_implementations_of_indexing_interface(cls,
                                                 inherit_shape_from_operand,
                                                 inherit_indices_from_operand):
    # Scalar or index-free? Then we can simplify the implementation of
    # tensor properties by attaching them here.
    if cls._ufl_is_scalar_:
        cls.ufl_shape = ()

    if cls._ufl_is_scalar_ or cls._ufl_is_index_free_:
        cls.ufl_free_indices = ()
        cls.ufl_index_dimensions = ()

    # Automate direct inheriting of shape and indices from one of the
    # operands.  This simplifies refactoring because a lot of types do
    # this.
    if inherit_shape_from_operand is not None:
        def _inherited_ufl_shape(self):
            return self.ufl_operands[inherit_shape_from_operand].ufl_shape
        cls.ufl_shape = property(_inherited_ufl_shape)

    if inherit_indices_from_operand is not None:
        def _inherited_ufl_free_indices(self):
            return self.ufl_operands[inherit_indices_from_operand].ufl_free_indices

        def _inherited_ufl_index_dimensions(self):
            return self.ufl_operands[inherit_indices_from_operand].ufl_index_dimensions
        cls.ufl_free_indices = property(_inherited_ufl_free_indices)
        cls.ufl_index_dimensions = property(_inherited_ufl_index_dimensions)


def update_global_expr_attributes(cls):
    "Update global ``Expr`` attributes, mainly by adding *cls* to global collections of ufl types."
    if cls._ufl_is_terminal_modifier_:
        core.expr.Expr._ufl_terminal_modifiers_.append(cls)

    # Add to collection of language operators.  This collection is
    # used later to populate the official language namespace.
    # TODO: I don't think this functionality is fully completed, check
    # it out later.
    if not cls._ufl_is_abstract_ and hasattr(cls, "_ufl_function_"):
        cls._ufl_function_.__func__.__doc__ = cls.__doc__
        core.expr.Expr._ufl_language_operators_[cls._ufl_handler_name_] = cls._ufl_function_


def update_ufl_type_attributes(cls):
    # Determine integer typecode by incrementally counting all types
    cls._ufl_typecode_ = UFLType._ufl_num_typecodes_
    UFLType._ufl_num_typecodes_ += 1

    UFLType._ufl_all_classes_.append(cls)

    # Determine handler name by a mapping from "TypeName" to "type_name"
    cls._ufl_handler_name_ = camel2underscore(cls.__name__)
    UFLType._ufl_all_handler_names_.add(cls._ufl_handler_name_)

    # Append space for counting object creation and destriction of
    # this this type.
    UFLType._ufl_obj_init_counts_.append(0)
    UFLType._ufl_obj_del_counts_.append(0)


def ufl_type(is_abstract=False,
             is_terminal=None,
             is_scalar=False,
             is_index_free=False,
             is_shaping=False,
             is_literal=False,
             is_terminal_modifier=False,
             is_in_reference_frame=False,
             is_restriction=False,
             is_evaluation=False,
             is_differential=None,
             use_default_hash=True,
             num_ops=None,
             inherit_shape_from_operand=None,
             inherit_indices_from_operand=None,
             wraps_type=None,
             unop=None,
             binop=None,
             rbinop=None):
    """This decorator is to be applied to every subclass in the UFL ``Expr`` and ``BaseForm`` hierarchy.

    This decorator contains a number of checks that are
    intended to enforce uniform behaviour across UFL types.

    The rationale behind the checks and the meaning of the
    optional arguments should be sufficiently documented
    in the source code below.
    """

    def _ufl_type_decorator_(cls):

        # Update attributes for UFLType instances (BaseForm and Expr objects)
        update_ufl_type_attributes(cls)
        if not issubclass(cls, core.expr.Expr):
            # Don't need anything else for non Expr subclasses
            return cls

        # is_scalar implies is_index_freeg
        if is_scalar:
            _is_index_free = True
        else:
            _is_index_free = is_index_free

        # Store type traits
        cls._ufl_class_ = cls
        set_trait(cls, "is_abstract", is_abstract, inherit=False)

        set_trait(cls, "is_terminal", is_terminal, inherit=True)
        set_trait(cls, "is_literal", is_literal, inherit=True)
        set_trait(cls, "is_terminal_modifier", is_terminal_modifier,
                  inherit=True)
        set_trait(cls, "is_shaping", is_shaping, inherit=True)
        set_trait(cls, "is_in_reference_frame", is_in_reference_frame,
                  inherit=True)
        set_trait(cls, "is_restriction", is_restriction, inherit=True)
        set_trait(cls, "is_evaluation", is_evaluation, inherit=True)
        set_trait(cls, "is_differential", is_differential, inherit=True)

        set_trait(cls, "is_scalar", is_scalar, inherit=True)
        set_trait(cls, "is_index_free", _is_index_free, inherit=True)

        # Number of operands can often be determined automatically
        _num_ops = determine_num_ops(cls, num_ops, unop, binop, rbinop)
        set_trait(cls, "num_ops", _num_ops)

        # Attach builtin type wrappers to Expr
        """# These are currently handled in the as_ufl implementation in constantvalue.py
        if wraps_type is not None:
            if not isinstance(wraps_type, type):
                msg = "Expecting a type, not a {0.__name__} for the wraps_type argument in definition of {1.__name__}."
                raise TypeError(msg.format(type(wraps_type), cls))

            def _ufl_from_type_(value):
                return cls(value)
            from_type_name = "_ufl_from_{0}_".format(wraps_type.__name__)
            setattr(Expr, from_type_name, staticmethod(_ufl_from_type_))
        """

        # Attach special function to Expr.
        # Avoids the circular dependency problem of making
        # Expr.__foo__ return a Foo that is a subclass of Expr.
        """# These are currently attached in exproperators.py
        if unop:
            def _ufl_expr_unop_(self):
                return cls(self)
            setattr(Expr, unop, _ufl_expr_unop_)
        if binop:
            def _ufl_expr_binop_(self, other):
                try:
                    other = Expr._ufl_coerce_(other)
                except:
                    return NotImplemented
                return cls(self, other)
            setattr(Expr, binop, _ufl_expr_binop_)
        if rbinop:
            def _ufl_expr_rbinop_(self, other):
                try:
                    other = Expr._ufl_coerce_(other)
                except:
                    return NotImplemented
                return cls(other, self)
            setattr(Expr, rbinop, _ufl_expr_rbinop_)
        """

        # Make sure every non-abstract class has its own __hash__ and
        # __eq__.  Python 3 will set __hash__ to None if cls has
        # __eq__, but we've implemented it in a separate function and
        # want to inherit/use that for all types. Allow overriding by
        # setting use_default_hash=False.
        if use_default_hash:
            cls.__hash__ = compute_expr_hash

        # NB! This function conditionally adds some methods to the
        # class!  This approach significantly reduces the amount of
        # small functions to implement across all the types but of
        # course it's a bit more opaque.
        attach_implementations_of_indexing_interface(cls,
                                                     inherit_shape_from_operand,
                                                     inherit_indices_from_operand)

        # Update Expr
        update_global_expr_attributes(cls)

        # Apply a range of consistency checks to detect bugs in type
        # implementations that Python doesn't check for us, including
        # some checks that a static language compiler would do for us
        check_abstract_trait_consistency(cls)
        check_has_slots(cls)
        check_is_terminal_consistency(cls)
        check_implements_required_methods(cls)
        check_implements_required_properties(cls)
        check_type_traits_consistency(cls)

        return cls

    return _ufl_type_decorator_


class UFLType(type):
    """Base class for all UFL types.

    Equip UFL types with some ufl specific properties.
    """

    # A global counter of the number of typecodes assigned.
    _ufl_num_typecodes_ = 0

    # Set the handler name for UFLType
    _ufl_handler_name_ = "ufl_type"

    # A global array of all Expr and BaseForm subclasses, indexed by typecode
    _ufl_all_classes_ = []

    # A global set of all handler names added
    _ufl_all_handler_names_ = set()

    # A global array of the number of initialized objects for each
    # typecode
    _ufl_obj_init_counts_ = []

    # A global array of the number of deleted objects for each
    # typecode
    _ufl_obj_del_counts_ = []

    # Type trait: If the type is abstract.  An abstract class cannot
    # be instantiated and does not need all properties specified.
    _ufl_is_abstract_ = True

    # Type trait: If the type is terminal.
    _ufl_is_terminal_ = None<|MERGE_RESOLUTION|>--- conflicted
+++ resolved
@@ -10,15 +10,11 @@
 # Modified by Matthew Scroggs, 2023
 
 from __future__ import annotations
+
 import typing
 import warnings
-
-<<<<<<< HEAD
-=======
-from ufl.core.compute_expr_hash import compute_expr_hash
-from ufl.utils.formatting import camel2underscore
 from abc import ABC, abstractmethod
->>>>>>> 0bafaf5b
+
 # Avoid circular import
 import ufl.core as core
 from ufl.core.compute_expr_hash import compute_expr_hash
