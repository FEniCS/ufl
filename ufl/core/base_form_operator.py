
# -*- coding: utf-8 -*-
"""This module defines the BaseFormOperator class, which is the base class for objects that can be seen as forms
   and as operators such as ExternalOperator or Interp."""

# Copyright (C) 2019 Nacime Bouziani
#
# This file is part of UFL (https://www.fenicsproject.org)
#
# SPDX-License-Identifier:    LGPL-3.0-or-later
#
# Modified by Nacime Bouziani, 2021-2022

from collections import OrderedDict

from ufl.argument import Argument, Coargument
from ufl.core.operator import Operator
from ufl.form import BaseForm
from ufl.core.ufl_type import ufl_type
from ufl.constantvalue import as_ufl
from ufl.functionspace import AbstractFunctionSpace
from ufl.utils.counted import Counted


@ufl_type(num_ops="varying", is_differential=True)
class BaseFormOperator(Operator, BaseForm, Counted):

    # Slots are disabled here because they cause trouble in PyDOLFIN
    # multiple inheritance pattern:
    _ufl_noslots_ = True

    def __init__(self, *operands, function_space, derivatives=None, argument_slots=()):
        r"""
        :param operands: operands on which acts the operator.
        :param function_space: the :class:`.FunctionSpace`,
               or :class:`.MixedFunctionSpace` on which to build this :class:`Function`.
        :param derivatives: tuple specifiying the derivative multiindex.
        :param argument_slots: tuple composed containing expressions with ufl.Argument or ufl.Coefficient objects.
        """

        BaseForm.__init__(self)
        ufl_operands = tuple(map(as_ufl, operands))
        argument_slots = tuple(map(as_ufl, argument_slots))
        Operator.__init__(self, ufl_operands)
        Counted.__init__(self, counted_class=BaseFormOperator)

        # -- Function space -- #
        if not isinstance(function_space, AbstractFunctionSpace):
            raise ValueError("Expecting a FunctionSpace or FiniteElement.")

        # -- Derivatives -- #
        # Some BaseFormOperator does have derivatives (e.g. ExternalOperator)
        # while other don't since they are fully determined by their
        # argument slots (e.g. Interp)
        self.derivatives = derivatives

        # -- Argument slots -- #
        if len(argument_slots) == 0:
            # Make v*
            v_star = Argument(function_space.dual(), 0)
            argument_slots = (v_star,)
        self._argument_slots = argument_slots

        # Internal variables for caching coefficient data
        self._coefficients = None

    # BaseFormOperators don't have free indices.
    ufl_free_indices = ()
    ufl_index_dimensions = ()

    def argument_slots(self, outer_form=False):
        r"""Returns a tuple of expressions containing argument and coefficient based expressions.
            We get an argument uhat when we take the Gateaux derivative in the direction uhat:
                -> d/du N(u; v*) = dNdu(u; uhat, v*) where uhat is a ufl.Argument and v* a ufl.Coargument
            Applying the action replace the last argument by coefficient:
                -> action(dNdu(u; uhat, v*), w) = dNdu(u; w, v*) where du is a ufl.Coefficient
        """
        from ufl.algorithms.analysis import extract_arguments
        if not outer_form:
            return self._argument_slots
        # Takes into account argument contraction when a base form operator is in an outer form:
        # For example:
        #   F = N(u; v*) * v * dx can be seen as Action(v1 * v * dx, N(u; v*))
        #   => F.arguments() should return (v,)!
        return tuple(a for a in self._argument_slots[1:] if len(extract_arguments(a)) != 0)

    def coefficients(self):
        "Return all ``BaseCoefficient`` objects found in base form operator."
        if self._coefficients is None:
            self._analyze_form_arguments()
        return self._coefficients

    def _analyze_form_arguments(self):
        "Analyze which Argument and Coefficient objects can be found in the base form."
        from ufl.algorithms.analysis import extract_arguments, extract_coefficients, extract_type
        dual_arg, *arguments = self.argument_slots()
        # When coarguments are treated as BaseForms, they have two arguments (one primal and one dual)
        # as they map from V* to V* => V* x V -> R. However, when they are treated as mere "arguments",
        # the primal space argument is discarded and we only have the dual space argument (Coargument).
        # This is the exact same situation than BaseFormOperator's arguments which are different depending on
        # whether the BaseFormOperator is used in an outer form or not.
        arguments = (tuple(extract_type(dual_arg, Coargument))
                     + tuple(a for arg in arguments for a in extract_arguments(arg)))
        coefficients = tuple(c for op in self.ufl_operands for c in extract_coefficients(op))
        # Define canonical numbering of arguments and coefficients
        # 1) Need concept of order since we may have arguments with the same number
        #    because of form composition (`argument_slots(outer_form=True)`):
        #    Example: Let u \in V1 and N \in V2 and F = N(u; v*) * dx, then
        #    `derivative(F, u)` will contain dNdu(u; uhat, v*) with v* = Argument(0, V2)
        #    and uhat = Argument(0, V1) (since F.arguments() = ())
        # 2) Having sorted arguments also makes BaseFormOperator compatible with other
        #    BaseForm objects for which the highest-numbered argument always comes last.
        self._arguments = tuple(sorted(OrderedDict.fromkeys(arguments), key=lambda x: x.number()))
        self._coefficients = tuple(sorted(set(coefficients), key=lambda x: x.count()))

    def count(self):
        "Returns the count associated to the base form operator"
        return self._count

    @property
    def ufl_shape(self):
        "Returns the UFL shape of the coefficient.produced by the operator"
        return self.arguments()[0]._ufl_shape

    def ufl_function_space(self):
        "Returns the function space associated to the operator, i.e. the dual of the base form operator's `Coargument`"
        return self.arguments()[0]._ufl_function_space.dual()

    def _ufl_expr_reconstruct_(self, *operands, function_space=None, derivatives=None, argument_slots=None):
        "Return a new object of the same type with new operands."
        return type(self)(*operands, function_space=function_space or self.ufl_function_space(),
                          derivatives=derivatives or self.derivatives,
                          argument_slots=argument_slots or self.argument_slots())

    def __repr__(self):
        "Default repr string construction for base form operators."
        r = "%s(%s; %s; %s; derivatives=%s)" % (type(self).__name__,
                                                ", ".join(repr(op) for op in self.ufl_operands),
                                                repr(self.ufl_function_space()),
                                                ", ".join(repr(arg) for arg in self.argument_slots()),
                                                repr(self.derivatives))
        return r

    def __hash__(self):
        "Hash code for use in dicts."
        hashdata = (type(self),
                    tuple(hash(op) for op in self.ufl_operands),
                    tuple(hash(arg) for arg in self._argument_slots),
                    self.derivatives,
                    hash(self.ufl_function_space()))
        return hash(hashdata)

    def __eq__(self, other):
<<<<<<< HEAD
        if self is other:
            return True
        return (type(self) is type(other) and
                all(a == b for a, b in zip(self.ufl_operands, other.ufl_operands)) and
                all(a == b for a, b in zip(self._argument_slots, other._argument_slots)) and
                self.derivatives == other.derivatives and
                self.ufl_function_space() == other.ufl_function_space())
=======
        raise NotImplementedError
>>>>>>> 1ca20f9b
<|MERGE_RESOLUTION|>--- conflicted
+++ resolved
@@ -151,14 +151,4 @@
         return hash(hashdata)
 
     def __eq__(self, other):
-<<<<<<< HEAD
-        if self is other:
-            return True
-        return (type(self) is type(other) and
-                all(a == b for a, b in zip(self.ufl_operands, other.ufl_operands)) and
-                all(a == b for a, b in zip(self._argument_slots, other._argument_slots)) and
-                self.derivatives == other.derivatives and
-                self.ufl_function_space() == other.ufl_function_space())
-=======
-        raise NotImplementedError
->>>>>>> 1ca20f9b
+        raise NotImplementedError