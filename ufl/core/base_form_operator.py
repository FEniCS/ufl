
# -*- coding: utf-8 -*-
"""This module defines the BaseFormOperator class, which is the base class for objects that can be seen as forms
   and as operators such as ExternalOperator or Interp."""

# Copyright (C) 2019 Nacime Bouziani
#
# This file is part of UFL (https://www.fenicsproject.org)
#
# SPDX-License-Identifier:    LGPL-3.0-or-later
#
# Modified by Nacime Bouziani, 2021-2022

from ufl.coefficient import Coefficient
from ufl.argument import Argument, Coargument
from ufl.core.operator import Operator
from ufl.form import BaseForm
from ufl.core.ufl_type import ufl_type
from ufl.constantvalue import as_ufl
from ufl.finiteelement import FiniteElementBase
from ufl.domain import default_domain
from ufl.functionspace import AbstractFunctionSpace, FunctionSpace
from ufl.referencevalue import ReferenceValue


@ufl_type(num_ops="varying", is_differential=True)
class BaseFormOperator(Operator, BaseForm):

    # Slots are disabled here because they cause trouble in PyDOLFIN
    # multiple inheritance pattern:
    _ufl_noslots_ = True

    def __init__(self, *operands, function_space, derivatives=None, result_coefficient=None, argument_slots=()):
        r"""
        :param operands: operands on which acts the operator.
        :param function_space: the :class:`.FunctionSpace`,
               or :class:`.MixedFunctionSpace` on which to build this :class:`Function`.
        :param derivatives: tuple specifiying the derivative multiindex.
        :param argument_slots: tuple composed containing expressions with ufl.Argument or ufl.Coefficient objects.
        """

        BaseForm.__init__(self)
        ufl_operands = tuple(map(as_ufl, operands))
        argument_slots = tuple(map(as_ufl, argument_slots))
        Operator.__init__(self, ufl_operands)

        # -- Function space -- #
        if isinstance(function_space, FiniteElementBase):
            # For legacy support for .ufl files using cells, we map
            # the cell to The Default Mesh
            element = function_space
            domain = default_domain(element.cell())
            function_space = FunctionSpace(domain, element)
        elif not isinstance(function_space, AbstractFunctionSpace):
            raise ValueError("Expecting a FunctionSpace or FiniteElement.")

        # -- Derivatives -- #
        # Some BaseFormOperator does have derivatives (e.g. ExternalOperator)
        # while other don't since they are fully determined by their
        # argument slots (e.g. Interp)
        self.derivatives = derivatives

        # Produce the resulting Coefficient: Is that really needed?
        if result_coefficient is None:
            result_coefficient = Coefficient(function_space)
        elif not isinstance(result_coefficient, (Coefficient, ReferenceValue)):
            raise TypeError('Expecting a Coefficient and not %s', type(result_coefficient))
        self._result_coefficient = result_coefficient

        # -- Argument slots -- #
        if len(argument_slots) == 0:
            # Make v*
            v_star = Argument(function_space.dual(), 0)
            argument_slots = (v_star,)
        self._argument_slots = argument_slots

        # Internal variables for caching coefficient data
        self._coefficients = None

    # BaseFormOperators don't have free indices.
    ufl_free_indices = ()
    ufl_index_dimensions = ()

    def result_coefficient(self, unpack_reference=True):
        "Returns the coefficient produced by the base form operator"
        result_coefficient = self._result_coefficient
        if unpack_reference and isinstance(result_coefficient, ReferenceValue):
            return result_coefficient.ufl_operands[0]
        return result_coefficient

    def argument_slots(self, outer_form=False):
        r"""Returns a tuple of expressions containing argument and coefficient based expressions.
            We get an argument uhat when we take the Gateaux derivative in the direction uhat:
                -> d/du N(u; v*) = dNdu(u; uhat, v*) where uhat is a ufl.Argument and v* a ufl.Coargument
            Applying the action replace the last argument by coefficient:
                -> action(dNdu(u; uhat, v*), w) = dNdu(u; w, v*) where du is a ufl.Coefficient
        """
        if not outer_form:
            return self._argument_slots
        # Takes into account argument contraction when a base form operator is in an outer form:
        # For example:
        #   F = N(u; v*) * v * dx can be seen as Action(v1 * v * dx, N(u; v*))
        #   => F.arguments() should return (v,)!
        from ufl.algorithms.analysis import extract_arguments
        return tuple(a for a in self._argument_slots[1:] if len(extract_arguments(a)) != 0)

    def coefficients(self):
        "Return all ``BaseCoefficient`` objects found in base form operator."
        if self._coefficients is None:
            self._analyze_form_arguments()
        return self._coefficients

    def _analyze_form_arguments(self):
        "Analyze which Argument and Coefficient objects can be found in the base form."
        from ufl.algorithms.analysis import extract_arguments, extract_coefficients, extract_type
        dual_arg, *arguments = self.argument_slots()
        # When coarguments are treated as BaseForms, they have two arguments (one primal and one dual)
        # as they map from V* to V* => V* x V -> R. However, when they are treated as mere "arguments",
        # the primal space argument is discarded and we only have the dual space argument (Coargument).
        # This is the exact same situation than BaseFormOperator's arguments which are different depending on
        # whether the BaseFormOperator is used in an outer form or not.
        arguments = (tuple(extract_type(dual_arg, Coargument))
                     + tuple(a for arg in arguments for a in extract_arguments(arg)))
        coefficients = tuple(c for op in self.ufl_operands for c in extract_coefficients(op))
        # Define canonical numbering of arguments and coefficients
        from collections import OrderedDict
        # 1) Need concept of order since we may have arguments with the same number
        #    because of form composition (`argument_slots(outer_form=True)`):
        #    Example: Let u \in V1 and N \in V2 and F = N(u; v*) * dx, then
        #    `derivative(F, u)` will contain dNdu(u; uhat, v*) with v* = Argument(0, V2)
        #    and uhat = Argument(0, V1) (since F.arguments() = ())
        # 2) Having sorted arguments also makes BaseFormOperator compatible with other
        #    BaseForm objects for which the highest-numbered argument always comes last.
        self._arguments = tuple(sorted(OrderedDict.fromkeys(arguments), key=lambda x: x.number()))
        self._coefficients = tuple(sorted(set(coefficients), key=lambda x: x.count()))

    def count(self):
        "Returns the count associated to the coefficient produced by the base form operator"
        return self._count

    @property
    def _count(self):
        return self.result_coefficient()._count

    @property
    def ufl_shape(self):
        "Returns the UFL shape of the coefficient.produced by the operator"
        return self.result_coefficient()._ufl_shape

    def ufl_function_space(self):
        "Returns the ufl function space associated to the operator"
        return self.result_coefficient()._ufl_function_space

    def _ufl_expr_reconstruct_(self, *operands, function_space=None, derivatives=None,
                               result_coefficient=None, argument_slots=None):
        "Return a new object of the same type with new operands."
        deriv_multiindex = derivatives or self.derivatives

        if deriv_multiindex != self.derivatives:
            # If we are constructing a derivative
            corresponding_coefficient = None
        else:
            corresponding_coefficient = result_coefficient or self._result_coefficient

        return type(self)(*operands, function_space=function_space or self.ufl_function_space(),
                          derivatives=deriv_multiindex,
                          result_coefficient=corresponding_coefficient,
                          argument_slots=argument_slots or self.argument_slots())

    def __repr__(self):
<<<<<<< HEAD
        "Default repr string construction for external operators."
=======
        "Default repr string construction for base form operators."
>>>>>>> ab938a02
        r = "%s(%s; %s; %s; derivatives=%s)" % (type(self).__name__,
                                                ", ".join(repr(op) for op in self.ufl_operands),
                                                repr(self.ufl_function_space()),
                                                ", ".join(repr(arg) for arg in self.argument_slots()),
                                                repr(self.derivatives))
        return r

    def __hash__(self):
        "Hash code for use in dicts."
        hashdata = (type(self),
                    tuple(hash(op) for op in self.ufl_operands),
                    tuple(hash(arg) for arg in self._argument_slots),
                    self.derivatives,
                    hash(self.ufl_function_space()))
        return hash(hashdata)

    def __eq__(self, other):
        if not isinstance(other, BaseFormOperator):
            return False
        if self is other:
            return True
        return (type(self) is type(other) and
                # Operands' output spaces will be taken into account via Interp.__eq__
                # -> N(Interp(u, V1); v*) and N(Interp(u, V2); v*) will compare different.
                all(a == b for a, b in zip(self.ufl_operands, other.ufl_operands)) and
                all(a == b for a, b in zip(self._argument_slots, other._argument_slots)) and
                self.derivatives == other.derivatives and
                self.ufl_function_space() == other.ufl_function_space())<|MERGE_RESOLUTION|>--- conflicted
+++ resolved
@@ -168,11 +168,7 @@
                           argument_slots=argument_slots or self.argument_slots())
 
     def __repr__(self):
-<<<<<<< HEAD
-        "Default repr string construction for external operators."
-=======
         "Default repr string construction for base form operators."
->>>>>>> ab938a02
         r = "%s(%s; %s; %s; derivatives=%s)" % (type(self).__name__,
                                                 ", ".join(repr(op) for op in self.ufl_operands),
                                                 repr(self.ufl_function_space()),
