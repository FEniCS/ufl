--- conflicted
+++ resolved
@@ -124,13 +124,9 @@
 register_element("Discontinuous Raviart-Thomas", "DRT", 1, L2,
                  "contravariant Piola", (1, None), simplices[1:])
 register_element("Hermite", "HER", 0, H1, "identity", (3, 3), simplices)
-<<<<<<< HEAD
 register_element("KongMulderVeldhuizen", "KMV", 0, H1, "identity", (1, None),
                  simplices[1:])
 register_element("Mardal-Tai-Winther", "MTW", 0, H1, "identity", None,
-=======
-register_element("Mardal-Tai-Winther", "MTW", 1, H1, "contravariant Piola", (3, 3),
->>>>>>> e3b8752d
                  ("triangle",))
 register_element("Morley", "MOR", 0, H2, "identity", (2, 2), ("triangle",))
 
