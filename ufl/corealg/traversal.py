# -*- coding: utf-8 -*-
"""Various expression traversal utilities.

The algorithms here are non-recursive, which is faster than recursion
by a factor of 10 or so because of the function call overhead.
"""

# Copyright (C) 2008-2016 Martin Sandve Alnæs
#
# This file is part of UFL (https://www.fenicsproject.org)
#
# SPDX-License-Identifier:    LGPL-3.0-or-later
#
# Modified by Massimiliano Leoni, 2016


def pre_traversal(expr):
    """Yield ``o`` for each tree node ``o`` in *expr*, parent before child."""
    lifo = [expr]
    while lifo:
        expr = lifo.pop()
        yield expr
<<<<<<< HEAD
        if not expr._ufl_is_terminal_:
            for op in expr.ufl_operands:
                stack[stacksize] = op
                stacksize += 1
=======
        for op in expr.ufl_operands:
            lifo.append(op)
>>>>>>> 4516a6d5


def post_traversal(expr):
    """Yield ``o`` for each node ``o`` in *expr*, child before parent."""
    lifo = [(expr, list(reversed(expr.ufl_operands)))]
    while lifo:
        expr, deps = lifo[-1]
        for i, dep in enumerate(deps):
            if dep is not None:
                lifo.append((dep, list(reversed(dep.ufl_operands))))
                deps[i] = None
                break
        else:
            yield expr
            lifo.pop()


def cutoff_post_traversal(expr, cutofftypes):
    """Yield ``o`` for each node ``o`` in *expr*, child before parent, but
    skipping subtrees of the cutofftypes."""
    lifo = [(expr, list(reversed(expr.ufl_operands)))]
    while lifo:
        expr, deps = lifo[-1]
        if cutofftypes[expr._ufl_typecode_]:
            yield expr
            lifo.pop()
        else:
            for i, dep in enumerate(deps):
                if dep is not None:
                    lifo.append((dep, list(reversed(dep.ufl_operands))))
                    deps[i] = None
                    break
            else:
                yield expr
                lifo.pop()


def unique_pre_traversal(expr, visited=None):
    """Yield ``o`` for each tree node ``o`` in *expr*, parent before child.

    This version only visits each node once.
    """
    if visited is None:
        visited = set()
    lifo = [expr]
    visited.add(expr)

    while lifo:
        expr = lifo.pop()
        yield expr
        for op in expr.ufl_operands:
            if op not in visited:
                lifo.append(op)
                visited.add(op)


def unique_post_traversal(expr, visited=None):
    """Yield ``o`` for each node ``o`` in *expr*, child before parent.

    Never visit a node twice."""
    lifo = [(expr, list(expr.ufl_operands))]
    if visited is None:
        visited = set()
    visited.add(expr)
    while lifo:
        expr, deps = lifo[-1]
        for i, dep in enumerate(deps):
            if dep is not None and dep not in visited:
                lifo.append((dep, list(dep.ufl_operands)))
                deps[i] = None
                break
        else:
            yield expr
            visited.add(expr)
            lifo.pop()


def cutoff_unique_post_traversal(expr, cutofftypes, visited=None):
    """Yield ``o`` for each node ``o`` in *expr*, child before parent.

    Never visit a node twice."""
    lifo = [(expr, list(reversed(expr.ufl_operands)))]
    if visited is None:
        visited = set()
    while lifo:
        expr, deps = lifo[-1]
        if cutofftypes[expr._ufl_typecode_]:
            yield expr
            visited.add(expr)
            lifo.pop()
        else:
            for i, dep in enumerate(deps):
                if dep is not None and dep not in visited:
                    lifo.append((dep, list(reversed(dep.ufl_operands))))
                    deps[i] = None
                    break
            else:
                yield expr
                visited.add(expr)
                lifo.pop()


def traverse_terminals(expr):
    for op in pre_traversal(expr):
        if op._ufl_is_terminal_:
            yield op


def traverse_unique_terminals(expr, visited=None):
    for op in unique_pre_traversal(expr, visited=visited):
        if op._ufl_is_terminal_:
            yield op<|MERGE_RESOLUTION|>--- conflicted
+++ resolved
@@ -20,15 +20,8 @@
     while lifo:
         expr = lifo.pop()
         yield expr
-<<<<<<< HEAD
-        if not expr._ufl_is_terminal_:
-            for op in expr.ufl_operands:
-                stack[stacksize] = op
-                stacksize += 1
-=======
         for op in expr.ufl_operands:
             lifo.append(op)
->>>>>>> 4516a6d5
 
 
 def post_traversal(expr):
