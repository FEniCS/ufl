# -*- coding: utf-8 -*-
"""This module defines the Matrix class."""

# Copyright (C) 2021 India Marsden
#
# This file is part of UFL (https://www.fenicsproject.org)
#
# SPDX-License-Identifier:    LGPL-3.0-or-later
from ufl.form import BaseForm, FormSum
# --- The Adjoint class represents the adjoint of a numerical object that needs to be computed at compile time ---


class Adjoint(BaseForm):
    """UFL base form type: respresents the adjoint of an object"""

    __slots__ = (
        "_form",
        "_repr",
        "_arguments",
<<<<<<< HEAD
        "_external_operators")
=======
        "_hash")
>>>>>>> 201a43d9
    _globalcount = 0

    def __getnewargs__(self):
        return (self._form)

    def __new__(cls, *args, **kw):
        form = args[0]
        if isinstance(form, FormSum):
            # Adjoint distributes over sums
            return FormSum(*[(Adjoint(component), 1) for component in form.components()])

        return super(Adjoint, cls).__new__(cls)

    def __init__(self, form):
        BaseForm.__init__(self)

        self._form = form
        self._hash = None
        self._repr = "Adjoint(%s)" % repr(self._form)

    def ufl_function_spaces(self):
        "Get the tuple of function spaces of the underlying form"
        return self._form.ufl_function_spaces()

    def form(self):
        return self._form

    def _analyze_form_arguments(self):
        "Define arguments of a adjoint of a form as the reverse of the form arguments"
        self._arguments = self._form.arguments[::-1]

    def _analyze_external_operators(self):
        "Define external_operators of Adjoint"
        self._external_operators = self._form.external_operators()

    def __str__(self):
        return "Adjoint(%s)" % self._form

    def __repr__(self):
        return self._repr

    def __hash__(self):
        "Hash code for use in dicts (includes incidental numbering of indices etc.)"
        if self._hash is None:
            self._hash = hash(tuple(["Adjoint", hash(self._form)]))
        return self._hash<|MERGE_RESOLUTION|>--- conflicted
+++ resolved
@@ -17,11 +17,8 @@
         "_form",
         "_repr",
         "_arguments",
-<<<<<<< HEAD
         "_external_operators")
-=======
         "_hash")
->>>>>>> 201a43d9
     _globalcount = 0
 
     def __getnewargs__(self):
