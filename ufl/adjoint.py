--- conflicted
+++ resolved
@@ -30,10 +30,7 @@
         "_repr",
         "_arguments",
         "_coefficients",
-<<<<<<< HEAD
-=======
         "_domains",
->>>>>>> e20d2a37
         "ufl_operands",
         "_hash")
 
@@ -86,15 +83,12 @@
         """The arguments of adjoint are the reverse of the form arguments."""
         self._arguments = self._form.arguments()[::-1]
         self._coefficients = self._form.coefficients()
-<<<<<<< HEAD
-=======
 
     def _analyze_domains(self):
         """Analyze which domains can be found in Adjoint."""
         from ufl.domain import join_domains
         # Collect unique domains
         self._domains = join_domains([e.ufl_domain() for e in self.ufl_operands])
->>>>>>> e20d2a37
 
     def equals(self, other):
         if type(other) is not Adjoint:
