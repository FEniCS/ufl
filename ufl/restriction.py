--- conflicted
+++ resolved
@@ -5,9 +5,10 @@
 #
 # SPDX-License-Identifier:    LGPL-3.0-or-later
 
+from abc import abstractproperty
+
 from ufl.core.operator import Operator
 from ufl.precedence import parstr
-from abc import abstractproperty
 
 default_restriction = "+"
 
@@ -17,16 +18,6 @@
     raise ValueError(f"Discontinuous type {o._ufl_class_.__name__} must be restricted.")
 
 
-<<<<<<< HEAD
-=======
-@ufl_type(
-    is_abstract=True,
-    num_ops=1,
-    inherit_shape_from_operand=0,
-    inherit_indices_from_operand=0,
-    is_restriction=True,
-)
->>>>>>> b15d8d3f
 class Restricted(Operator):
     """Restriction."""
 
