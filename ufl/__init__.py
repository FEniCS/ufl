"""UFL: The Unified Form Language.

The Unified Form Language is an embedded domain specific language
for definition of variational forms intended for finite element
discretization. More precisely, it defines a fixed interface for choosing
finite element spaces and defining expressions for weak forms in a
notation close to the mathematical one.

This Python module contains the language as well as algorithms to work
with it.

* To import the language, type::

    import ufl

* To import the underlying classes an UFL expression tree is built
  from, type
  ::

    import ufl.classes

* Various algorithms for working with UFL expression trees can be
  accessed by
  ::

    import ufl.algorithms

Classes and algorithms are considered implementation details and
should not be used in form definitions.

For more details on the language, see

  http://www.fenicsproject.org

and

  http://arxiv.org/abs/1211.4047

The development version can be found in the repository at

  https://github.com/FEniCS/ufl

A very brief overview of the language contents follows:

* Cells::

    -AbstractCell
    -Cell
    -TensorProductCell
    -vertex
    -interval
    -triangle
    -tetrahedron
    -quadrilateral
    -hexahedron
    -prism
    -pyramid
    -pentatope
    -tesseract

* Domains::

    -AbstractDomain
    -Mesh
    -MeshView

* Sobolev spaces::

    -L2
    -H1
    -H2
    -HInf
    -HDiv
    -HCurl
    -HEin
    -HDivDiv
    -HCurlDiv


* Pull backs::

    -identity_pullback
    -contravariant_piola
    -covariant_piola
    -l2_piola
    -double_contravariant_piola
    -double_covariant_piola
    -covariant_contravariant_piola

* Function spaces::

    -FunctionSpace
    -MixedFunctionSpace

* Arguments::

    -Argument
    -TestFunction
    -TrialFunction
    -Arguments
    -TestFunctions
    -TrialFunctions

* Coefficients::

    -Coefficient
    -Constant
    -VectorConstant
    -TensorConstant

* Splitting form arguments in mixed spaces::

    -split

* Literal constants::

    -Identity
    -PermutationSymbol

* Geometric quantities::

    -SpatialCoordinate
    -FacetNormal
    -CellNormal
    -CellVolume
    -CellDiameter
    -Circumradius
    -MinCellEdgeLength
    -MaxCellEdgeLength
    -FacetArea
    -MinFacetEdgeLength
    -MaxFacetEdgeLength
    -Jacobian
    -JacobianDeterminant
    -JacobianInverse

* Indices::

    -Index
    -indices
    -i, j, k, l
    -p, q, r, s

* Scalar to tensor expression conversion::

    -as_tensor
    -as_vector
    -as_matrix

* Unit vectors and matrices::

    -unit_vector
    -unit_vectors
    -unit_matrix
    -unit_matrices

* Tensor algebra operators::

    -outer, inner, dot, cross, perp
    -det, inv, cofac
    -transpose, tr, diag, diag_vector
    -dev, skew, sym

* Elementwise tensor operators::

    -elem_mult
    -elem_div
    -elem_pow
    -elem_op

* Differential operators::

    -variable
    (-diff,)
    -grad, nabla_grad
    -div, nabla_div
    -curl, rot
    -Dx, Dn

* Nonlinear functions::

    -max_value, min_value
    -abs, sign
    -sqrt
    -exp, ln, erf
    -cos, sin, tan
    -acos, asin, atan, atan2
    -cosh, sinh, tanh
    -bessel_J, bessel_Y, bessel_I, bessel_K

* Complex operations::

    - conj, real, imag
    conjugate is an alias for conj

* Discontinuous Galerkin operators::

    -v("+"), v("-")
    -jump
    -avg
    -cell_avg, facet_avg

* Conditional operators::

    - eq, ne, le, ge, lt, gt
    - <, >, <=, >=
    - And, Or, Not
    - conditional

* Integral measures::

<<<<<<< HEAD
    - dx, ds, dS, dP, dl
    - dc, dC, dO, dI, dX
    - ds_b, ds_t, ds_tb, ds_v, dS_h, dS_v
=======
    -dx, ds, dS, dP
    -dc, dC, dO, dI, dX
    -ds_b, ds_t, ds_tb, ds_v, dS_h, dS_v
>>>>>>> 08351d02

* Form transformations::

    -rhs, lhs
    -system
    -functional
    -replace
    -adjoint
    -action
    (-energy_norm,)
    -sensitivity_rhs
    -derivative
"""

# Copyright (C) 2008-2016 Martin Sandve Alnæs and Anders Logg
#
# This file is part of UFL (https://www.fenicsproject.org)
#
# SPDX-License-Identifier:    LGPL-3.0-or-later
#
# Modified by Kristian B. Oelgaard, 2009, 2011
# Modified by Anders Logg, 2009.
# Modified by Johannes Ring, 2014.
# Modified by Andrew T. T. McRae, 2014
# Modified by Lawrence Mitchell, 2014
# Modified by Massimiliano Leoni, 2016
# Modified by Cecile Daversin-Catty, 2018
# Modified by Nacime Bouziani, 2019

import importlib.metadata

__version__ = importlib.metadata.version("fenics-ufl")

from math import e, pi

from ufl.action import Action
from ufl.adjoint import Adjoint
from ufl.argument import (
    Argument,
    Arguments,
    Coargument,
    TestFunction,
    TestFunctions,
    TrialFunction,
    TrialFunctions,
)
from ufl.cell import AbstractCell, Cell, TensorProductCell, as_cell
from ufl.coefficient import Coefficient, Coefficients, Cofunction
from ufl.constant import Constant, TensorConstant, VectorConstant
from ufl.constantvalue import Identity, PermutationSymbol, as_ufl, zero
from ufl.core.external_operator import ExternalOperator
from ufl.core.interpolate import Interpolate, interpolate
from ufl.core.multiindex import Index, indices
from ufl.domain import AbstractDomain, Mesh, MeshView
from ufl.finiteelement import AbstractFiniteElement
from ufl.form import BaseForm, Form, FormSum, ZeroBaseForm
from ufl.formoperators import (
    action,
    adjoint,
    derivative,
    energy_norm,
    extract_blocks,
    functional,
    lhs,
    replace,
    rhs,
    sensitivity_rhs,
    system,
)
from ufl.functionspace import FunctionSpace, MixedFunctionSpace
from ufl.geometry import (
    CellDiameter,
    CellNormal,
    CellVolume,
    Circumradius,
    FacetArea,
    FacetNormal,
    Jacobian,
    JacobianDeterminant,
    JacobianInverse,
    MaxCellEdgeLength,
    MaxFacetEdgeLength,
    MinCellEdgeLength,
    MinFacetEdgeLength,
    SpatialCoordinate,
)
from ufl.integral import Integral
from ufl.matrix import Matrix
from ufl.measure import Measure, custom_integral_types, integral_types, register_integral_type
from ufl.objects import (
<<<<<<< HEAD
    vertex, interval, triangle, tetrahedron,
    quadrilateral, hexahedron, prism, pyramid, facet,
    i, j, k, l, p, q, r, s,
    dx, ds, dS, dP, dl,
    dc, dC, dO, dI, dX,
    ds_b, ds_t, ds_tb, ds_v, dS_h, dS_v
=======
    dC,
    dc,
    dI,
    dO,
    dP,
    dS,
    ds,
    ds_b,
    dS_h,
    ds_t,
    ds_tb,
    dS_v,
    ds_v,
    dX,
    dx,
    facet,
    hexahedron,
    i,
    interval,
    j,
    k,
    l,
    p,
    pentatope,
    prism,
    pyramid,
    q,
    quadrilateral,
    r,
    s,
    tesseract,
    tetrahedron,
    triangle,
    vertex,
>>>>>>> 08351d02
)
from ufl.operators import (
    And,
    Dn,
    Dx,
    Not,
    Or,
    acos,
    asin,
    atan,
    atan2,
    avg,
    bessel_I,
    bessel_J,
    bessel_K,
    bessel_Y,
    cell_avg,
    cofac,
    conditional,
    conj,
    cos,
    cosh,
    cross,
    curl,
    det,
    dev,
    diag,
    diag_vector,
    diff,
    div,
    dot,
    elem_div,
    elem_mult,
    elem_op,
    elem_pow,
    eq,
    erf,
    exp,
    exterior_derivative,
    facet_avg,
    ge,
    grad,
    gt,
    imag,
    inner,
    inv,
    jump,
    le,
    ln,
    lt,
    max_value,
    min_value,
    nabla_div,
    nabla_grad,
    ne,
    outer,
    perp,
    rank,
    real,
    rot,
    shape,
    sign,
    sin,
    sinh,
    skew,
    sqrt,
    sym,
    tan,
    tanh,
    tr,
    transpose,
    variable,
)
from ufl.pullback import (
    AbstractPullback,
    MixedPullback,
    SymmetricPullback,
    contravariant_piola,
    covariant_contravariant_piola,
    covariant_piola,
    double_contravariant_piola,
    double_covariant_piola,
    identity_pullback,
    l2_piola,
)
from ufl.sobolevspace import H1, H2, L2, HCurl, HCurlDiv, HDiv, HDivDiv, HEin, HInf
from ufl.split_functions import split
from ufl.tensors import (
    as_matrix,
    as_tensor,
    as_vector,
    unit_matrices,
    unit_matrix,
    unit_vector,
    unit_vectors,
)
from ufl.utils.sequences import product

__all__ = [
<<<<<<< HEAD
    'product',
    'get_handler', 'get_logger', 'set_handler', 'set_level', 'add_logfile',
    'UFLException', 'DEBUG', 'INFO', 'WARNING', 'ERROR', 'CRITICAL',
    'as_cell', 'AbstractCell', 'Cell', 'TensorProductCell',
    'as_domain', 'AbstractDomain', 'Mesh', 'MeshView', 'TensorProductMesh',
    'L2', 'H1', 'H2', 'HCurl', 'HDiv', 'HInf', 'HEin', 'HDivDiv',
    'SpatialCoordinate',
    'CellVolume', 'CellDiameter', 'Circumradius',
    'MinCellEdgeLength', 'MaxCellEdgeLength',
    'FacetArea', 'MinFacetEdgeLength', 'MaxFacetEdgeLength',
    'FacetNormal', 'CellNormal',
    'Jacobian', 'JacobianDeterminant', 'JacobianInverse',
    'FiniteElementBase', 'FiniteElement',
    'MixedElement', 'VectorElement', 'TensorElement', 'EnrichedElement',
    'NodalEnrichedElement', 'RestrictedElement', 'TensorProductElement',
    'HDivElement', 'HCurlElement',
    'BrokenElement', 'FacetElement', 'InteriorElement', "WithMapping",
    'register_element', 'show_elements',
    'FunctionSpace', 'MixedFunctionSpace',
    'Argument', 'TestFunction', 'TrialFunction',
    'Arguments', 'TestFunctions', 'TrialFunctions',
    'Coefficient', 'Coefficients',
    'Constant', 'VectorConstant', 'TensorConstant',
    'split',
    'PermutationSymbol', 'Identity', 'zero', 'as_ufl',
    'Index', 'indices',
    'as_tensor', 'as_vector', 'as_matrix', 'relabel',
    'unit_vector', 'unit_vectors', 'unit_matrix', 'unit_matrices',
    'rank', 'shape', 'conj', 'real', 'imag',
    'outer', 'inner', 'dot', 'cross', 'perp',
    'det', 'inv', 'cofac',
    'transpose', 'tr', 'diag', 'diag_vector', 'dev', 'skew', 'sym',
    'sqrt', 'exp', 'ln', 'erf',
    'cos', 'sin', 'tan',
    'acos', 'asin', 'atan', 'atan_2',
    'cosh', 'sinh', 'tanh',
    'bessel_J', 'bessel_Y', 'bessel_I', 'bessel_K',
    'eq', 'ne', 'le', 'ge', 'lt', 'gt', 'And', 'Or', 'Not',
    'conditional', 'sign', 'max_value', 'min_value', 'Max', 'Min',
    'variable', 'diff',
    'Dx', 'grad', 'div', 'curl', 'rot', 'nabla_grad', 'nabla_div', 'Dn', 'exterior_derivative',
    'jump', 'avg', 'cell_avg', 'facet_avg',
    'elem_mult', 'elem_div', 'elem_pow', 'elem_op',
    'Form',
    'Integral', 'Measure', 'register_integral_type', 'integral_types', 'custom_integral_types',
    'replace', 'replace_integral_domains', 'derivative', 'action', 'energy_norm', 'rhs', 'lhs', 'extract_blocks',
    'system', 'functional', 'adjoint', 'sensitivity_rhs',
    'dx', 'ds', 'dS', 'dP', 'dl',
    'dc', 'dC', 'dO', 'dI', 'dX',
    'ds_b', 'ds_t', 'ds_tb', 'ds_v', 'dS_h', 'dS_v',
    'vertex', 'interval', 'triangle', 'tetrahedron',
    'prism', 'pyramid',
    'quadrilateral', 'hexahedron', 'facet',
    'i', 'j', 'k', 'l', 'p', 'q', 'r', 's',
    'e', 'pi',
=======
    "product",
    "as_cell",
    "AbstractCell",
    "Cell",
    "TensorProductCell",
    "AbstractDomain",
    "Mesh",
    "MeshView",
    "L2",
    "H1",
    "H2",
    "HCurl",
    "HDiv",
    "HInf",
    "HEin",
    "HDivDiv",
    "HCurlDiv",
    "identity_pullback",
    "l2_piola",
    "contravariant_piola",
    "covariant_piola",
    "double_contravariant_piola",
    "double_covariant_piola",
    "covariant_contravariant_piola",
    "l2_piola",
    "MixedPullback",
    "SymmetricPullback",
    "AbstractPullback",
    "SpatialCoordinate",
    "CellVolume",
    "CellDiameter",
    "Circumradius",
    "MinCellEdgeLength",
    "MaxCellEdgeLength",
    "FacetArea",
    "MinFacetEdgeLength",
    "MaxFacetEdgeLength",
    "FacetNormal",
    "CellNormal",
    "Jacobian",
    "JacobianDeterminant",
    "JacobianInverse",
    "AbstractFiniteElement",
    "FunctionSpace",
    "MixedFunctionSpace",
    "Argument",
    "Coargument",
    "TestFunction",
    "TrialFunction",
    "Arguments",
    "TestFunctions",
    "TrialFunctions",
    "Coefficient",
    "Cofunction",
    "Coefficients",
    "Matrix",
    "Adjoint",
    "Action",
    "Interpolate",
    "interpolate",
    "ExternalOperator",
    "Constant",
    "VectorConstant",
    "TensorConstant",
    "split",
    "PermutationSymbol",
    "Identity",
    "zero",
    "as_ufl",
    "Index",
    "indices",
    "as_tensor",
    "as_vector",
    "as_matrix",
    "unit_vector",
    "unit_vectors",
    "unit_matrix",
    "unit_matrices",
    "rank",
    "shape",
    "conj",
    "real",
    "imag",
    "outer",
    "inner",
    "dot",
    "cross",
    "perp",
    "det",
    "inv",
    "cofac",
    "transpose",
    "tr",
    "diag",
    "diag_vector",
    "dev",
    "skew",
    "sym",
    "sqrt",
    "exp",
    "ln",
    "erf",
    "cos",
    "sin",
    "tan",
    "acos",
    "asin",
    "atan",
    "atan2",
    "cosh",
    "sinh",
    "tanh",
    "bessel_J",
    "bessel_Y",
    "bessel_I",
    "bessel_K",
    "eq",
    "ne",
    "le",
    "ge",
    "lt",
    "gt",
    "And",
    "Or",
    "Not",
    "conditional",
    "sign",
    "max_value",
    "min_value",
    "variable",
    "diff",
    "Dx",
    "grad",
    "div",
    "curl",
    "rot",
    "nabla_grad",
    "nabla_div",
    "Dn",
    "exterior_derivative",
    "jump",
    "avg",
    "cell_avg",
    "facet_avg",
    "elem_mult",
    "elem_div",
    "elem_pow",
    "elem_op",
    "Form",
    "BaseForm",
    "FormSum",
    "ZeroBaseForm",
    "Integral",
    "Measure",
    "register_integral_type",
    "integral_types",
    "custom_integral_types",
    "replace",
    "derivative",
    "action",
    "energy_norm",
    "rhs",
    "lhs",
    "extract_blocks",
    "system",
    "functional",
    "adjoint",
    "sensitivity_rhs",
    "dx",
    "ds",
    "dS",
    "dP",
    "dc",
    "dC",
    "dO",
    "dI",
    "dX",
    "ds_b",
    "ds_t",
    "ds_tb",
    "ds_v",
    "dS_h",
    "dS_v",
    "vertex",
    "interval",
    "triangle",
    "tetrahedron",
    "prism",
    "pyramid",
    "pentatope",
    "tesseract",
    "quadrilateral",
    "hexahedron",
    "facet",
    "i",
    "j",
    "k",
    "l",
    "p",
    "q",
    "r",
    "s",
    "e",
    "pi",
>>>>>>> 08351d02
]<|MERGE_RESOLUTION|>--- conflicted
+++ resolved
@@ -209,15 +209,9 @@
 
 * Integral measures::
 
-<<<<<<< HEAD
-    - dx, ds, dS, dP, dl
-    - dc, dC, dO, dI, dX
-    - ds_b, ds_t, ds_tb, ds_v, dS_h, dS_v
-=======
-    -dx, ds, dS, dP
+    -dx, ds, dS, dP, dl
     -dc, dC, dO, dI, dX
     -ds_b, ds_t, ds_tb, ds_v, dS_h, dS_v
->>>>>>> 08351d02
 
 * Form transformations::
 
@@ -293,6 +287,9 @@
     CellNormal,
     CellVolume,
     Circumradius,
+    EdgeJacobian,
+    EdgeJacobianDeterminant,
+    EdgeJacobianInverse,
     FacetArea,
     FacetNormal,
     Jacobian,
@@ -308,17 +305,10 @@
 from ufl.matrix import Matrix
 from ufl.measure import Measure, custom_integral_types, integral_types, register_integral_type
 from ufl.objects import (
-<<<<<<< HEAD
-    vertex, interval, triangle, tetrahedron,
-    quadrilateral, hexahedron, prism, pyramid, facet,
-    i, j, k, l, p, q, r, s,
-    dx, ds, dS, dP, dl,
-    dc, dC, dO, dI, dX,
-    ds_b, ds_t, ds_tb, ds_v, dS_h, dS_v
-=======
     dC,
     dc,
     dI,
+    dl,
     dO,
     dP,
     dS,
@@ -350,7 +340,6 @@
     tetrahedron,
     triangle,
     vertex,
->>>>>>> 08351d02
 )
 from ufl.operators import (
     And,
@@ -450,67 +439,13 @@
 from ufl.utils.sequences import product
 
 __all__ = [
-<<<<<<< HEAD
-    'product',
-    'get_handler', 'get_logger', 'set_handler', 'set_level', 'add_logfile',
-    'UFLException', 'DEBUG', 'INFO', 'WARNING', 'ERROR', 'CRITICAL',
-    'as_cell', 'AbstractCell', 'Cell', 'TensorProductCell',
-    'as_domain', 'AbstractDomain', 'Mesh', 'MeshView', 'TensorProductMesh',
-    'L2', 'H1', 'H2', 'HCurl', 'HDiv', 'HInf', 'HEin', 'HDivDiv',
-    'SpatialCoordinate',
-    'CellVolume', 'CellDiameter', 'Circumradius',
-    'MinCellEdgeLength', 'MaxCellEdgeLength',
-    'FacetArea', 'MinFacetEdgeLength', 'MaxFacetEdgeLength',
-    'FacetNormal', 'CellNormal',
-    'Jacobian', 'JacobianDeterminant', 'JacobianInverse',
-    'FiniteElementBase', 'FiniteElement',
-    'MixedElement', 'VectorElement', 'TensorElement', 'EnrichedElement',
-    'NodalEnrichedElement', 'RestrictedElement', 'TensorProductElement',
-    'HDivElement', 'HCurlElement',
-    'BrokenElement', 'FacetElement', 'InteriorElement', "WithMapping",
-    'register_element', 'show_elements',
-    'FunctionSpace', 'MixedFunctionSpace',
-    'Argument', 'TestFunction', 'TrialFunction',
-    'Arguments', 'TestFunctions', 'TrialFunctions',
-    'Coefficient', 'Coefficients',
-    'Constant', 'VectorConstant', 'TensorConstant',
-    'split',
-    'PermutationSymbol', 'Identity', 'zero', 'as_ufl',
-    'Index', 'indices',
-    'as_tensor', 'as_vector', 'as_matrix', 'relabel',
-    'unit_vector', 'unit_vectors', 'unit_matrix', 'unit_matrices',
-    'rank', 'shape', 'conj', 'real', 'imag',
-    'outer', 'inner', 'dot', 'cross', 'perp',
-    'det', 'inv', 'cofac',
-    'transpose', 'tr', 'diag', 'diag_vector', 'dev', 'skew', 'sym',
-    'sqrt', 'exp', 'ln', 'erf',
-    'cos', 'sin', 'tan',
-    'acos', 'asin', 'atan', 'atan_2',
-    'cosh', 'sinh', 'tanh',
-    'bessel_J', 'bessel_Y', 'bessel_I', 'bessel_K',
-    'eq', 'ne', 'le', 'ge', 'lt', 'gt', 'And', 'Or', 'Not',
-    'conditional', 'sign', 'max_value', 'min_value', 'Max', 'Min',
-    'variable', 'diff',
-    'Dx', 'grad', 'div', 'curl', 'rot', 'nabla_grad', 'nabla_div', 'Dn', 'exterior_derivative',
-    'jump', 'avg', 'cell_avg', 'facet_avg',
-    'elem_mult', 'elem_div', 'elem_pow', 'elem_op',
-    'Form',
-    'Integral', 'Measure', 'register_integral_type', 'integral_types', 'custom_integral_types',
-    'replace', 'replace_integral_domains', 'derivative', 'action', 'energy_norm', 'rhs', 'lhs', 'extract_blocks',
-    'system', 'functional', 'adjoint', 'sensitivity_rhs',
-    'dx', 'ds', 'dS', 'dP', 'dl',
-    'dc', 'dC', 'dO', 'dI', 'dX',
-    'ds_b', 'ds_t', 'ds_tb', 'ds_v', 'dS_h', 'dS_v',
-    'vertex', 'interval', 'triangle', 'tetrahedron',
-    'prism', 'pyramid',
-    'quadrilateral', 'hexahedron', 'facet',
-    'i', 'j', 'k', 'l', 'p', 'q', 'r', 's',
-    'e', 'pi',
-=======
     "product",
     "as_cell",
     "AbstractCell",
     "Cell",
+    "EdgeJacobian",
+    "EdgeJacobianDeterminant",
+    "EdgeJacobianInverse",
     "TensorProductCell",
     "AbstractDomain",
     "Mesh",
@@ -711,5 +646,4 @@
     "s",
     "e",
     "pi",
->>>>>>> 08351d02
 ]