--- conflicted
+++ resolved
@@ -377,12 +377,8 @@
     'Argument', 'Coargument', 'TestFunction', 'TrialFunction',
     'Arguments', 'TestFunctions', 'TrialFunctions',
     'Coefficient', 'Cofunction', 'Coefficients',
-<<<<<<< HEAD
     'Matrix','Adjoint', 'Action',
     'Interp', 'ExternalOperator',
-=======
-    'Matrix', 'Adjoint', 'Action', 'Interp',
->>>>>>> 0afde0de
     'Constant', 'VectorConstant', 'TensorConstant',
     'split',
     'PermutationSymbol', 'Identity', 'zero', 'as_ufl',
