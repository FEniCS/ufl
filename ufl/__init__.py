"""UFL: The Unified Form Language.

The Unified Form Language is an embedded domain specific language
for definition of variational forms intended for finite element
discretization. More precisely, it defines a fixed interface for choosing
finite element spaces and defining expressions for weak forms in a
notation close to the mathematical one.

This Python module contains the language as well as algorithms to work
with it.

* To import the language, type::

    import ufl

* To import the underlying classes an UFL expression tree is built
  from, type
  ::

    import ufl.classes

* Various algorithms for working with UFL expression trees can be
  accessed by
  ::

    import ufl.algorithms

Classes and algorithms are considered implementation details and
should not be used in form definitions.

For more details on the language, see

  http://www.fenicsproject.org

and

  http://arxiv.org/abs/1211.4047

The development version can be found in the repository at

  https://github.com/FEniCS/ufl

A very brief overview of the language contents follows:

* Cells::

    - AbstractCell
    - Cell
    - TensorProductCell
    - vertex
    - interval
    - triangle
    - tetrahedron
    - quadrilateral
    - hexahedron
    - prism
    - pyramid
    - pentatope
    - tesseract

* Domains::

    - AbstractDomain
    - Mesh
    - MeshView

* Sobolev spaces::

    - L2
    - H1
    - H2
    - HInf
    - HDiv
    - HCurl
    - HEin
    - HDivDiv

* Function spaces::

    - FunctionSpace
    - MixedFunctionSpace

* Arguments::

    - Argument
    - TestFunction
    - TrialFunction
    - Arguments
    - TestFunctions
    - TrialFunctions

* Coefficients::

    - Coefficient
    - Constant
    - VectorConstant
    - TensorConstant

* Splitting form arguments in mixed spaces::

    - split

* Literal constants::

    - Identity
    - PermutationSymbol

* Geometric quantities::

    - SpatialCoordinate
    - FacetNormal
    - CellNormal
    - CellVolume
    - CellDiameter
    - Circumradius
    - MinCellEdgeLength
    - MaxCellEdgeLength
    - FacetArea
    - MinFacetEdgeLength
    - MaxFacetEdgeLength
    - Jacobian
    - JacobianDeterminant
    - JacobianInverse

* Indices::

    - Index
    - indices
    - i, j, k, l
    - p, q, r, s

* Scalar to tensor expression conversion::

    - as_tensor
    - as_vector
    - as_matrix

* Unit vectors and matrices::

    - unit_vector
    - unit_vectors
    - unit_matrix
    - unit_matrices

* Tensor algebra operators::

    - outer, inner, dot, cross, perp
    - det, inv, cofac
    - transpose, tr, diag, diag_vector
    - dev, skew, sym

* Elementwise tensor operators::

    - elem_mult
    - elem_div
    - elem_pow
    - elem_op

* Differential operators::

    - variable
    - diff,
    - grad, nabla_grad
    - div, nabla_div
    - curl, rot
    - Dx, Dn

* Nonlinear functions::

    - max_value, min_value
    - abs, sign
    - sqrt
    - exp, ln, erf
    - cos, sin, tan
    - acos, asin, atan, atan2
    - cosh, sinh, tanh
    - bessel_J, bessel_Y, bessel_I, bessel_K

* Complex operations::

    - conj, real, imag
    conjugate is an alias for conj

* Discontinuous Galerkin operators::

    - v('+'), v('-')
    - jump
    - avg
    - cell_avg, facet_avg

* Conditional operators::

    - eq, ne, le, ge, lt, gt
    - <, >, <=, >=
    - And, Or, Not
    - conditional

* Integral measures::

    - dx, ds, dS, dP
    - dc, dC, dO, dI, dX
    - ds_b, ds_t, ds_tb, ds_v, dS_h, dS_v

* Form transformations::

    - rhs, lhs
    - system
    - functional
    - replace
    - adjoint
    - action
    - energy_norm,
    - sensitivity_rhs
    - derivative
"""

# Copyright (C) 2008-2016 Martin Sandve Alnæs and Anders Logg
#
# This file is part of UFL (https://www.fenicsproject.org)
#
# SPDX-License-Identifier:    LGPL-3.0-or-later
#
# Modified by Kristian B. Oelgaard, 2009, 2011
# Modified by Anders Logg, 2009.
# Modified by Johannes Ring, 2014.
# Modified by Andrew T. T. McRae, 2014
# Modified by Lawrence Mitchell, 2014
# Modified by Massimiliano Leoni, 2016
# Modified by Cecile Daversin-Catty, 2018
# Modified by Nacime Bouziani, 2019

import importlib.metadata

__version__ = importlib.metadata.version("fenics-ufl")

from math import e, pi

import ufl.exproperators as __exproperators
from ufl.action import Action
<<<<<<< HEAD
from ufl.adjoint import Adjoint
from ufl.argument import (Argument, Arguments, Coargument, TestFunction,
                          TestFunctions, TrialFunction, TrialFunctions)
from ufl.cell import AbstractCell, Cell, TensorProductCell, as_cell
from ufl.coefficient import Coefficient, Coefficients, Cofunction
from ufl.constant import Constant, TensorConstant, VectorConstant
from ufl.constantvalue import Identity, PermutationSymbol, as_ufl, zero
from ufl.core.multiindex import Index, indices
from ufl.domain import AbstractDomain, Mesh, MeshView, as_domain
from ufl.finiteelement import AbstractFiniteElement
from ufl.form import BaseForm, Form, FormSum, ZeroBaseForm
from ufl.formoperators import (action, adjoint, derivative, energy_norm,
                               extract_blocks, functional, lhs, replace, rhs,
                               sensitivity_rhs, system)
from ufl.functionspace import FunctionSpace, MixedFunctionSpace
from ufl.geometry import (CellDiameter, CellNormal, CellVolume, Circumradius,
                          FacetArea, FacetNormal, Jacobian,
                          JacobianDeterminant, JacobianInverse,
                          MaxCellEdgeLength, MaxFacetEdgeLength,
                          MinCellEdgeLength, MinFacetEdgeLength,
                          SpatialCoordinate)
=======

# Interpolates
from ufl.core.interpolate import Interpolate, interpolate

# Split function
from ufl.split_functions import split

# Literal constants
from ufl.constantvalue import PermutationSymbol, Identity, zero, as_ufl

# Indexing of tensor expressions
from ufl.core.multiindex import Index, indices

# Special functions for expression base classes
# (ensure this is imported, since it attaches operators to Expr)
import ufl.exproperators as __exproperators  # noqa: F401

# Containers for expressions with value rank > 0
from ufl.tensors import as_tensor, as_vector, as_matrix
from ufl.tensors import unit_vector, unit_vectors, unit_matrix, unit_matrices

# Operators
from ufl.operators import (
    rank, shape, conj, real, imag, outer, inner, dot, cross, perp,
    det, inv, cofac, transpose, tr, diag, diag_vector, dev, skew, sym,
    sqrt, exp, ln, erf, cos, sin, tan, acos, asin, atan, atan2, cosh, sinh, tanh,
    bessel_J, bessel_Y, bessel_I, bessel_K, eq, ne, le, ge, lt, gt, And, Or, Not,
    conditional, sign, max_value, min_value, variable, diff,
    Dx, grad, div, curl, rot, nabla_grad, nabla_div, Dn, exterior_derivative,
    jump, avg, cell_avg, facet_avg, elem_mult, elem_div, elem_pow, elem_op)

# External Operator
from ufl.core.external_operator import ExternalOperator

# Measure classes
from ufl.measure import Measure, register_integral_type, integral_types, custom_integral_types

# Form class
from ufl.form import Form, BaseForm, FormSum, ZeroBaseForm

# Integral classes
>>>>>>> adcc9abb
from ufl.integral import Integral
from ufl.matrix import Matrix
from ufl.measure import (Measure, custom_integral_types, integral_types,
                         register_integral_type)
from ufl.objects import (dc, dC, dI, dO, dP, ds, dS, ds_b, dS_h, ds_t, ds_tb,
                         ds_v, dS_v, dx, dX, facet, hexahedron, i, interval, j,
                         k, l, p, pentatope, prism, pyramid, q, quadrilateral,
                         r, s, tesseract, tetrahedron, triangle, vertex)
from ufl.operators import (And, Dn, Dx, Not, Or, acos, asin, atan, atan_2, avg,
                           bessel_I, bessel_J, bessel_K, bessel_Y, cell_avg,
                           cofac, conditional, conj, cos, cosh, cross, curl,
                           det, dev, diag, diag_vector, diff, div, dot,
                           elem_div, elem_mult, elem_op, elem_pow, eq, erf,
                           exp, exterior_derivative, facet_avg, ge, grad, gt,
                           imag, inner, inv, jump, le, ln, lt, max_value,
                           min_value, nabla_div, nabla_grad, ne, outer, perp,
                           rank, real, rot, shape, sign, sin, sinh, skew, sqrt,
                           sym, tan, tanh, tr, transpose, variable)
from ufl.sobolevspace import H1, H2, L2, HCurl, HDiv, HDivDiv, HEin, HInf
from ufl.split_functions import split
from ufl.tensors import (as_matrix, as_tensor, as_vector, unit_matrices,
                         unit_matrix, unit_vector, unit_vectors)
from ufl.utils.sequences import product

__all__ = [
    'product',
    'as_cell', 'AbstractCell', 'Cell', 'TensorProductCell',
    'as_domain', 'AbstractDomain', 'Mesh', 'MeshView',
    'L2', 'H1', 'H2', 'HCurl', 'HDiv', 'HInf', 'HEin', 'HDivDiv',
    'SpatialCoordinate',
    'CellVolume', 'CellDiameter', 'Circumradius',
    'MinCellEdgeLength', 'MaxCellEdgeLength',
    'FacetArea', 'MinFacetEdgeLength', 'MaxFacetEdgeLength',
    'FacetNormal', 'CellNormal',
    'Jacobian', 'JacobianDeterminant', 'JacobianInverse',
    'AbstractFiniteElement',
    'FunctionSpace', 'MixedFunctionSpace',
    'Argument', 'Coargument', 'TestFunction', 'TrialFunction',
    'Arguments', 'TestFunctions', 'TrialFunctions',
    'Coefficient', 'Cofunction', 'Coefficients',
    'Matrix', 'Adjoint', 'Action',
    'Interpolate', 'interpolate',
    'ExternalOperator',
    'Constant', 'VectorConstant', 'TensorConstant',
    'split',
    'PermutationSymbol', 'Identity', 'zero', 'as_ufl',
    'Index', 'indices',
    'as_tensor', 'as_vector', 'as_matrix',
    'unit_vector', 'unit_vectors', 'unit_matrix', 'unit_matrices',
    'rank', 'shape', 'conj', 'real', 'imag',
    'outer', 'inner', 'dot', 'cross', 'perp',
    'det', 'inv', 'cofac',
    'transpose', 'tr', 'diag', 'diag_vector', 'dev', 'skew', 'sym',
    'sqrt', 'exp', 'ln', 'erf',
    'cos', 'sin', 'tan',
    'acos', 'asin', 'atan', 'atan2',
    'cosh', 'sinh', 'tanh',
    'bessel_J', 'bessel_Y', 'bessel_I', 'bessel_K',
    'eq', 'ne', 'le', 'ge', 'lt', 'gt', 'And', 'Or', 'Not',
    'conditional', 'sign', 'max_value', 'min_value',
    'variable', 'diff',
    'Dx', 'grad', 'div', 'curl', 'rot', 'nabla_grad', 'nabla_div', 'Dn', 'exterior_derivative',
    'jump', 'avg', 'cell_avg', 'facet_avg',
    'elem_mult', 'elem_div', 'elem_pow', 'elem_op',
    'Form', 'BaseForm', 'FormSum', 'ZeroBaseForm',
    'Integral', 'Measure', 'register_integral_type', 'integral_types', 'custom_integral_types',
    'replace', 'derivative', 'action', 'energy_norm', 'rhs', 'lhs', 'extract_blocks',
    'system', 'functional', 'adjoint', 'sensitivity_rhs',
    'dx', 'ds', 'dS', 'dP',
    'dc', 'dC', 'dO', 'dI', 'dX',
    'ds_b', 'ds_t', 'ds_tb', 'ds_v', 'dS_h', 'dS_v',
    'vertex', 'interval', 'triangle', 'tetrahedron',
    'prism', 'pyramid', 'pentatope', 'tesseract',
    'quadrilateral', 'hexahedron', 'facet',
    'i', 'j', 'k', 'l', 'p', 'q', 'r', 's',
    'e', 'pi',
]<|MERGE_RESOLUTION|>--- conflicted
+++ resolved
@@ -237,10 +237,8 @@
 
 import ufl.exproperators as __exproperators
 from ufl.action import Action
-<<<<<<< HEAD
 from ufl.adjoint import Adjoint
-from ufl.argument import (Argument, Arguments, Coargument, TestFunction,
-                          TestFunctions, TrialFunction, TrialFunctions)
+from ufl.argument import Argument, Arguments, Coargument, TestFunction, TestFunctions, TrialFunction, TrialFunctions
 from ufl.cell import AbstractCell, Cell, TensorProductCell, as_cell
 from ufl.coefficient import Coefficient, Coefficients, Cofunction
 from ufl.constant import Constant, TensorConstant, VectorConstant
@@ -249,81 +247,27 @@
 from ufl.domain import AbstractDomain, Mesh, MeshView, as_domain
 from ufl.finiteelement import AbstractFiniteElement
 from ufl.form import BaseForm, Form, FormSum, ZeroBaseForm
-from ufl.formoperators import (action, adjoint, derivative, energy_norm,
-                               extract_blocks, functional, lhs, replace, rhs,
+from ufl.formoperators import (action, adjoint, derivative, energy_norm, extract_blocks, functional, lhs, replace, rhs,
                                sensitivity_rhs, system)
 from ufl.functionspace import FunctionSpace, MixedFunctionSpace
-from ufl.geometry import (CellDiameter, CellNormal, CellVolume, Circumradius,
-                          FacetArea, FacetNormal, Jacobian,
-                          JacobianDeterminant, JacobianInverse,
-                          MaxCellEdgeLength, MaxFacetEdgeLength,
-                          MinCellEdgeLength, MinFacetEdgeLength,
-                          SpatialCoordinate)
-=======
-
-# Interpolates
-from ufl.core.interpolate import Interpolate, interpolate
-
-# Split function
-from ufl.split_functions import split
-
-# Literal constants
-from ufl.constantvalue import PermutationSymbol, Identity, zero, as_ufl
-
-# Indexing of tensor expressions
-from ufl.core.multiindex import Index, indices
-
-# Special functions for expression base classes
-# (ensure this is imported, since it attaches operators to Expr)
-import ufl.exproperators as __exproperators  # noqa: F401
-
-# Containers for expressions with value rank > 0
-from ufl.tensors import as_tensor, as_vector, as_matrix
-from ufl.tensors import unit_vector, unit_vectors, unit_matrix, unit_matrices
-
-# Operators
-from ufl.operators import (
-    rank, shape, conj, real, imag, outer, inner, dot, cross, perp,
-    det, inv, cofac, transpose, tr, diag, diag_vector, dev, skew, sym,
-    sqrt, exp, ln, erf, cos, sin, tan, acos, asin, atan, atan2, cosh, sinh, tanh,
-    bessel_J, bessel_Y, bessel_I, bessel_K, eq, ne, le, ge, lt, gt, And, Or, Not,
-    conditional, sign, max_value, min_value, variable, diff,
-    Dx, grad, div, curl, rot, nabla_grad, nabla_div, Dn, exterior_derivative,
-    jump, avg, cell_avg, facet_avg, elem_mult, elem_div, elem_pow, elem_op)
-
-# External Operator
-from ufl.core.external_operator import ExternalOperator
-
-# Measure classes
-from ufl.measure import Measure, register_integral_type, integral_types, custom_integral_types
-
-# Form class
-from ufl.form import Form, BaseForm, FormSum, ZeroBaseForm
-
-# Integral classes
->>>>>>> adcc9abb
+from ufl.geometry import (CellDiameter, CellNormal, CellVolume, Circumradius, FacetArea, FacetNormal, Jacobian,
+                          JacobianDeterminant, JacobianInverse, MaxCellEdgeLength, MaxFacetEdgeLength,
+                          MinCellEdgeLength, MinFacetEdgeLength, SpatialCoordinate)
 from ufl.integral import Integral
 from ufl.matrix import Matrix
-from ufl.measure import (Measure, custom_integral_types, integral_types,
-                         register_integral_type)
-from ufl.objects import (dc, dC, dI, dO, dP, ds, dS, ds_b, dS_h, ds_t, ds_tb,
-                         ds_v, dS_v, dx, dX, facet, hexahedron, i, interval, j,
-                         k, l, p, pentatope, prism, pyramid, q, quadrilateral,
-                         r, s, tesseract, tetrahedron, triangle, vertex)
-from ufl.operators import (And, Dn, Dx, Not, Or, acos, asin, atan, atan_2, avg,
-                           bessel_I, bessel_J, bessel_K, bessel_Y, cell_avg,
-                           cofac, conditional, conj, cos, cosh, cross, curl,
-                           det, dev, diag, diag_vector, diff, div, dot,
-                           elem_div, elem_mult, elem_op, elem_pow, eq, erf,
-                           exp, exterior_derivative, facet_avg, ge, grad, gt,
-                           imag, inner, inv, jump, le, ln, lt, max_value,
-                           min_value, nabla_div, nabla_grad, ne, outer, perp,
-                           rank, real, rot, shape, sign, sin, sinh, skew, sqrt,
-                           sym, tan, tanh, tr, transpose, variable)
+from ufl.measure import Measure, custom_integral_types, integral_types, register_integral_type
+from ufl.objects import (dc, dC, dI, dO, dP, ds, dS, ds_b, dS_h, ds_t, ds_tb, ds_v, dS_v, dx, dX, facet, hexahedron, i,
+                         interval, j, k, l, p, pentatope, prism, pyramid, q, quadrilateral, r, s, tesseract,
+                         tetrahedron, triangle, vertex)
+from ufl.operators import (And, Dn, Dx, Not, Or, acos, asin, atan, atan_2, avg, bessel_I, bessel_J, bessel_K, bessel_Y,
+                           cell_avg, cofac, conditional, conj, cos, cosh, cross, curl, det, dev, diag, diag_vector,
+                           diff, div, dot, elem_div, elem_mult, elem_op, elem_pow, eq, erf, exp, exterior_derivative,
+                           facet_avg, ge, grad, gt, imag, inner, inv, jump, le, ln, lt, max_value, min_value, nabla_div,
+                           nabla_grad, ne, outer, perp, rank, real, rot, shape, sign, sin, sinh, skew, sqrt, sym, tan,
+                           tanh, tr, transpose, variable)
 from ufl.sobolevspace import H1, H2, L2, HCurl, HDiv, HDivDiv, HEin, HInf
 from ufl.split_functions import split
-from ufl.tensors import (as_matrix, as_tensor, as_vector, unit_matrices,
-                         unit_matrix, unit_vector, unit_vectors)
+from ufl.tensors import as_matrix, as_tensor, as_vector, unit_matrices, unit_matrix, unit_vector, unit_vectors
 from ufl.utils.sequences import product
 
 __all__ = [
