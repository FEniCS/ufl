"""The Unified Form Language is an embedded domain specific language
for definition of variational forms intended for finite element
discretization. More precisely, it defines a fixed interface for choosing
finite element spaces and defining expressions for weak forms in a
notation close to the mathematical one.

This Python module contains the language as well as algorithms to work
with it.

* To import the language, type::

    import ufl

* To import the underlying classes an UFL expression tree is built
  from, type
  ::

    import ufl.classes

* Various algorithms for working with UFL expression trees can be
  accessed by
  ::

    import ufl.algorithms

Classes and algorithms are considered implementation details and
should not be used in form definitions.

For more details on the language, see

  http://www.fenicsproject.org

and

  http://arxiv.org/abs/1211.4047

The development version can be found in the repository at

  https://github.com/FEniCS/ufl

A very brief overview of the language contents follows:

* Cells::

    - AbstractCell
    - Cell
    - TensorProductCell
    - vertex
    - interval
    - triangle
    - tetrahedron
    - quadrilateral
    - hexahedron
    - prism
    - pyramid
    - pentatope
    - tesseract

* Domains::

    - AbstractDomain
    - Mesh
    - MeshView
    - TensorProductMesh

* Sobolev spaces::

    - L2
    - H1
    - H2
    - HInf
    - HDiv
    - HCurl
    - HEin
    - HDivDiv

* Elements::

    - FiniteElement
    - MixedElement
    - VectorElement
    - TensorElement
    - EnrichedElement
    - NodalEnrichedElement
    - RestrictedElement
    - TensorProductElement
    - HDivElement
    - HCurlElement
    - BrokenElement

* Function spaces::

    - FunctionSpace
    - MixedFunctionSpace

* Arguments::

    - Argument
    - TestFunction
    - TrialFunction
    - Arguments
    - TestFunctions
    - TrialFunctions

* Coefficients::

    - Coefficient
    - Constant
    - VectorConstant
    - TensorConstant

* Splitting form arguments in mixed spaces::

    - split

* Literal constants::

    - Identity
    - PermutationSymbol

* Geometric quantities::

    - SpatialCoordinate
    - FacetNormal
    - CellNormal
    - CellVolume
    - CellDiameter
    - Circumradius
    - MinCellEdgeLength
    - MaxCellEdgeLength
    - FacetArea
    - MinFacetEdgeLength
    - MaxFacetEdgeLength
    - Jacobian
    - JacobianDeterminant
    - JacobianInverse

* Indices::

    - Index
    - indices
    - i, j, k, l
    - p, q, r, s

* Scalar to tensor expression conversion::

    - as_tensor
    - as_vector
    - as_matrix

* Unit vectors and matrices::

    - unit_vector
    - unit_vectors
    - unit_matrix
    - unit_matrices

* Tensor algebra operators::

    - outer, inner, dot, cross, perp
    - det, inv, cofac
    - transpose, tr, diag, diag_vector
    - dev, skew, sym

* Elementwise tensor operators::

    - elem_mult
    - elem_div
    - elem_pow
    - elem_op

* Differential operators::

    - variable
    - diff,
    - grad, nabla_grad
    - div, nabla_div
    - curl, rot
    - Dx, Dn

* Nonlinear functions::

    - max_value, min_value
    - abs, sign
    - sqrt
    - exp, ln, erf
    - cos, sin, tan
    - acos, asin, atan, atan_2
    - cosh, sinh, tanh
    - bessel_J, bessel_Y, bessel_I, bessel_K

* Complex operations::

    - conj, real, imag
    conjugate is an alias for conj

* Discontinuous Galerkin operators::

    - v('+'), v('-')
    - jump
    - avg
    - cell_avg, facet_avg

* Conditional operators::

    - eq, ne, le, ge, lt, gt
    - <, >, <=, >=
    - And, Or, Not
    - conditional

* Integral measures::

    - dx, ds, dS, dP
    - dc, dC, dO, dI, dX
    - ds_b, ds_t, ds_tb, ds_v, dS_h, dS_v

* Form transformations::

    - rhs, lhs
    - system
    - functional
    - replace
    - adjoint
    - action
    - energy_norm,
    - sensitivity_rhs
    - derivative
"""

# Copyright (C) 2008-2016 Martin Sandve Alnæs and Anders Logg
#
# This file is part of UFL (https://www.fenicsproject.org)
#
# SPDX-License-Identifier:    LGPL-3.0-or-later
#
# Modified by Kristian B. Oelgaard, 2009, 2011
# Modified by Anders Logg, 2009.
# Modified by Johannes Ring, 2014.
# Modified by Andrew T. T. McRae, 2014
# Modified by Lawrence Mitchell, 2014
# Modified by Massimiliano Leoni, 2016
# Modified by Cecile Daversin-Catty, 2018

import importlib.metadata

__version__ = importlib.metadata.version("fenics-ufl")

# README
# Imports here should be what the user sees
# which means we should _not_ import f.ex. "Grad", but "grad".
# This way we expose the language, the operation "grad", but less
# of the implementation, the particular class "Grad".
##########

# Utility functions (product is the counterpart of the built-in
# python function sum, can be useful for users as well?)
from ufl.utils.sequences import product

# Types for geometric quantities

from ufl.cell import as_cell, AbstractCell, Cell, TensorProductCell
from ufl.domain import as_domain, AbstractDomain, Mesh, MeshView, TensorProductMesh
from ufl.geometry import (
    SpatialCoordinate,
    FacetNormal, CellNormal,
    CellVolume, CellDiameter, Circumradius, MinCellEdgeLength, MaxCellEdgeLength,
    FacetArea, MinFacetEdgeLength, MaxFacetEdgeLength,
    Jacobian, JacobianDeterminant, JacobianInverse
)

# Sobolev spaces
from ufl.sobolevspace import L2, H1, H2, HDiv, HCurl, HEin, HDivDiv, HInf

# Finite elements classes
from ufl.finiteelement import (
    FiniteElementBase, FiniteElement, MixedElement, VectorElement, TensorElement, EnrichedElement,
    NodalEnrichedElement, RestrictedElement, TensorProductElement, HDivElement, HCurlElement, BrokenElement,
    WithMapping)

# Hook to extend predefined element families
from ufl.finiteelement.elementlist import register_element, show_elements

# Function spaces
from ufl.functionspace import FunctionSpace, MixedFunctionSpace

# Arguments
from ufl.argument import Argument, Coargument, TestFunction, TrialFunction, Arguments, TestFunctions, TrialFunctions

# Coefficients
from ufl.coefficient import Coefficient, Cofunction, Coefficients
from ufl.constant import Constant, VectorConstant, TensorConstant

# Matrices
from ufl.matrix import Matrix

# Adjoints
from ufl.adjoint import Adjoint

# Actions
from ufl.action import Action

# Split function
from ufl.split_functions import split

# Literal constants
from ufl.constantvalue import PermutationSymbol, Identity, zero, as_ufl

# Indexing of tensor expressions
from ufl.core.multiindex import Index, indices

# Special functions for expression base classes
# (ensure this is imported, since it attaches operators to Expr)
import ufl.exproperators as __exproperators  # noqa: F401

# Containers for expressions with value rank > 0
from ufl.tensors import as_tensor, as_vector, as_matrix
from ufl.tensors import unit_vector, unit_vectors, unit_matrix, unit_matrices

# Operators
from ufl.operators import (
    rank, shape, conj, real, imag, outer, inner, dot, cross, perp,
    det, inv, cofac, transpose, tr, diag, diag_vector, dev, skew, sym,
    sqrt, exp, ln, erf, cos, sin, tan, acos, asin, atan, atan_2, cosh, sinh, tanh,
    bessel_J, bessel_Y, bessel_I, bessel_K, eq, ne, le, ge, lt, gt, And, Or, Not,
    conditional, sign, max_value, min_value, variable, diff,
    Dx, grad, div, curl, rot, nabla_grad, nabla_div, Dn, exterior_derivative,
    jump, avg, cell_avg, facet_avg, elem_mult, elem_div, elem_pow, elem_op)

# External Operator
from ufl.core.external_operator import ExternalOperator

# Measure classes
from ufl.measure import Measure, register_integral_type, integral_types, custom_integral_types

# Form class
from ufl.form import Form, BaseForm, FormSum, ZeroBaseForm

# Integral classes
from ufl.integral import Integral

# Representations of transformed forms
<<<<<<< HEAD
from ufl.formoperators import replace, derivative, action, energy_norm, rhs, lhs,\
    system, functional, adjoint, sensitivity_rhs, extract_blocks  # , dirichlet_functional
=======
from ufl.formoperators import (replace, derivative, action, energy_norm, rhs, lhs,
                               system, functional, adjoint, sensitivity_rhs, extract_blocks)
>>>>>>> 9e120c6a

# Predefined convenience objects
from ufl.objects import (
    vertex, interval, triangle, tetrahedron, pentatope, tesseract,
    quadrilateral, hexahedron, prism, pyramid, facet,
    i, j, k, l, p, q, r, s,
    dx, ds, dS, dP,
    dc, dC, dO, dI, dX,
    ds_b, ds_t, ds_tb, ds_v, dS_h, dS_v)

# Useful constants
from math import e, pi

__all__ = [
    'product',
    'as_cell', 'AbstractCell', 'Cell', 'TensorProductCell',
    'as_domain', 'AbstractDomain', 'Mesh', 'MeshView', 'TensorProductMesh',
    'L2', 'H1', 'H2', 'HCurl', 'HDiv', 'HInf', 'HEin', 'HDivDiv',
    'SpatialCoordinate',
    'CellVolume', 'CellDiameter', 'Circumradius',
    'MinCellEdgeLength', 'MaxCellEdgeLength',
    'FacetArea', 'MinFacetEdgeLength', 'MaxFacetEdgeLength',
    'FacetNormal', 'CellNormal',
    'Jacobian', 'JacobianDeterminant', 'JacobianInverse',
    'FiniteElementBase', 'FiniteElement',
    'MixedElement', 'VectorElement', 'TensorElement', 'EnrichedElement',
    'NodalEnrichedElement', 'RestrictedElement', 'TensorProductElement',
    'HDivElement', 'HCurlElement',
    'BrokenElement', "WithMapping",
    'register_element', 'show_elements',
    'FunctionSpace', 'MixedFunctionSpace',
    'Argument', 'Coargument', 'TestFunction', 'TrialFunction',
    'Arguments', 'TestFunctions', 'TrialFunctions',
    'Coefficient', 'Cofunction', 'Coefficients', 'ExternalOperator',
    'Matrix', 'Adjoint', 'Action',
    'Constant', 'VectorConstant', 'TensorConstant',
    'split',
    'PermutationSymbol', 'Identity', 'zero', 'as_ufl',
    'Index', 'indices',
    'as_tensor', 'as_vector', 'as_matrix',
    'unit_vector', 'unit_vectors', 'unit_matrix', 'unit_matrices',
    'rank', 'shape', 'conj', 'real', 'imag',
    'outer', 'inner', 'dot', 'cross', 'perp',
    'det', 'inv', 'cofac',
    'transpose', 'tr', 'diag', 'diag_vector', 'dev', 'skew', 'sym',
    'sqrt', 'exp', 'ln', 'erf',
    'cos', 'sin', 'tan',
    'acos', 'asin', 'atan', 'atan_2',
    'cosh', 'sinh', 'tanh',
    'bessel_J', 'bessel_Y', 'bessel_I', 'bessel_K',
    'eq', 'ne', 'le', 'ge', 'lt', 'gt', 'And', 'Or', 'Not',
    'conditional', 'sign', 'max_value', 'min_value',
    'variable', 'diff',
    'Dx', 'grad', 'div', 'curl', 'rot', 'nabla_grad', 'nabla_div', 'Dn', 'exterior_derivative',
    'jump', 'avg', 'cell_avg', 'facet_avg',
    'elem_mult', 'elem_div', 'elem_pow', 'elem_op',
<<<<<<< HEAD
    'Form', 'FormSum', 'ZeroBaseForm',
=======
    'Form', 'BaseForm', 'FormSum', 'ZeroBaseForm',
>>>>>>> 9e120c6a
    'Integral', 'Measure', 'register_integral_type', 'integral_types', 'custom_integral_types',
    'replace', 'derivative', 'action', 'energy_norm', 'rhs', 'lhs', 'extract_blocks',
    'system', 'functional', 'adjoint', 'sensitivity_rhs',
    'dx', 'ds', 'dS', 'dP',
    'dc', 'dC', 'dO', 'dI', 'dX',
    'ds_b', 'ds_t', 'ds_tb', 'ds_v', 'dS_h', 'dS_v',
    'vertex', 'interval', 'triangle', 'tetrahedron',
    'prism', 'pyramid', 'pentatope', 'tesseract',
    'quadrilateral', 'hexahedron', 'facet',
    'i', 'j', 'k', 'l', 'p', 'q', 'r', 's',
    'e', 'pi',
]<|MERGE_RESOLUTION|>--- conflicted
+++ resolved
@@ -339,13 +339,8 @@
 from ufl.integral import Integral
 
 # Representations of transformed forms
-<<<<<<< HEAD
-from ufl.formoperators import replace, derivative, action, energy_norm, rhs, lhs,\
-    system, functional, adjoint, sensitivity_rhs, extract_blocks  # , dirichlet_functional
-=======
 from ufl.formoperators import (replace, derivative, action, energy_norm, rhs, lhs,
                                system, functional, adjoint, sensitivity_rhs, extract_blocks)
->>>>>>> 9e120c6a
 
 # Predefined convenience objects
 from ufl.objects import (
@@ -402,11 +397,7 @@
     'Dx', 'grad', 'div', 'curl', 'rot', 'nabla_grad', 'nabla_div', 'Dn', 'exterior_derivative',
     'jump', 'avg', 'cell_avg', 'facet_avg',
     'elem_mult', 'elem_div', 'elem_pow', 'elem_op',
-<<<<<<< HEAD
-    'Form', 'FormSum', 'ZeroBaseForm',
-=======
     'Form', 'BaseForm', 'FormSum', 'ZeroBaseForm',
->>>>>>> 9e120c6a
     'Integral', 'Measure', 'register_integral_type', 'integral_types', 'custom_integral_types',
     'replace', 'derivative', 'action', 'energy_norm', 'rhs', 'lhs', 'extract_blocks',
     'system', 'functional', 'adjoint', 'sensitivity_rhs',
