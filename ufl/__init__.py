--- conflicted
+++ resolved
@@ -44,21 +44,15 @@
 
 * Cells::
 
-<<<<<<< HEAD
-    AbstractCell, Cell, TensorProductCell
-    vertex, interval, triangle, tetrahedron, quadrilateral, hexahedron
-=======
     - AbstractCell
     - Cell
     - TensorProductCell
-    - OuterProductCell
     - vertex
     - interval
     - triangle
     - tetrahedron
     - quadrilateral
     - hexahedron
->>>>>>> d59fc6e8
 
 * Domains::
 
@@ -77,15 +71,6 @@
 
 * Elements::
 
-<<<<<<< HEAD
-    FiniteElement,
-    MixedElement, VectorElement, TensorElement
-    EnrichedElement, RestrictedElement,
-    TensorProductElement,
-    HDivElement, HCurlElement
-    BrokenElement, TraceElement
-    FacetElement, InteriorElement
-=======
     - FiniteElement
     - MixedElement
     - VectorElement
@@ -93,15 +78,12 @@
     - EnrichedElement
     - RestrictedElement
     - TensorProductElement
-    - OuterProductElement
-    - OuterProductVectorElement
     - HDivElement
     - HCurlElement
     - BrokenElement
     - TraceElement
     - FacetElement
     - InteriorElement
->>>>>>> d59fc6e8
 
 * Function spaces::
 
