--- conflicted
+++ resolved
@@ -300,12 +300,9 @@
 # Actions
 from ufl.action import Action
 
-<<<<<<< HEAD
 # Interps
 from ufl.core.interp import Interp
 
-=======
->>>>>>> 772485d7
 # Split function
 from ufl.split_functions import split
 
@@ -389,11 +386,7 @@
     'Argument','Coargument', 'TestFunction', 'TrialFunction',
     'Arguments', 'TestFunctions', 'TrialFunctions',
     'Coefficient', 'Cofunction', 'Coefficients',
-<<<<<<< HEAD
     'Matrix', 'Adjoint', 'Action', 'Interp',
-=======
-    'Matrix', 'Adjoint', 'Action',
->>>>>>> 772485d7
     'Constant', 'VectorConstant', 'TensorConstant',
     'split',
     'PermutationSymbol', 'Identity', 'zero', 'as_ufl',
