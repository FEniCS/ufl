# -*- coding: utf-8 -*-
"""The Unified Form Language is an embedded domain specific language
for definition of variational forms intended for finite element
discretization. More precisely, it defines a fixed interface for choosing
finite element spaces and defining expressions for weak forms in a
notation close to mathematical notation.

This Python module contains the language as well as algorithms to work
with it.

* To import the language, type::

    from ufl import *

* To import the underlying classes an UFL expression tree is built
  from, type::

    from ufl.classes import *

* Various algorithms for working with UFL expression trees can be
  found in::

    from ufl.algorithms import *

The classes and algorithms are considered implementation details and
should not be used in form definitions.

For more details on the language, see

  http://www.fenicsproject.org

and

  http://arxiv.org/abs/1211.4047

The development version can be found in the repository at

  https://www.bitbucket.org/fenics-project/ufl

A very brief overview of the language contents follows:

* Domains::

    Domain, ProductDomain

* Cells::

    Cell, ProductCell, OuterProductCell,
    interval, triangle, tetrahedron,
    quadrilateral, hexahedron

* Sobolev spaces::

    L2, H1, H2, HDiv, HCurl

* Elements::

    FiniteElement,
    MixedElement, VectorElement, TensorElement
    EnrichedElement, RestrictedElement,
<<<<<<< HEAD
    TensorProductElement,
    OuterProductElement, OuterProductVectorElement, OuterProductTensorElement,
    HDiv, HCurl
=======
    TensorProductElement, OuterProductElement,
    OuterProductVectorElement, HDivElement, HCurlElement
>>>>>>> 4b6c6dc3
    BrokenElement, TraceElement
    FacetElement, InteriorElement

* Function spaces::

    FunctionSpace

* Arguments::

    Argument, TestFunction, TrialFunction

* Coefficients::

    Coefficient, Constant, VectorConstant, TensorConstant

* Splitting form arguments in mixed spaces::

    split

* Literal constants::

    Identity, PermutationSymbol

* Geometric quantities::

    SpatialCoordinate,
    FacetNormal, CellNormal,
    CellVolume, Circumradius, MinCellEdgeLength, MaxCellEdgeLength,
    FacetArea, MinFacetEdgeLength, MaxFacetEdgeLength,
    Jacobian, JacobianDeterminant, JacobianInverse

* Indices::

    Index, indices,
    i, j, k, l, p, q, r, s

* Scalar to tensor expression conversion::

    as_tensor, as_vector, as_matrix

* Unit vectors and matrices::

    unit_vector, unit_vectors,
    unit_matrix, unit_matrices

* Tensor algebra operators::

    outer, inner, dot, cross, perp,
    det, inv, cofac,
    transpose, tr, diag, diag_vector,
    dev, skew, sym

* Elementwise tensor operators::

    elem_mult, elem_div, elem_pow, elem_op

* Differential operators::

    variable, diff,
    grad, div, nabla_grad, nabla_div,
    Dx, Dn, curl, rot

* Nonlinear functions::

    max_value, min_value,
    abs, sign, sqrt,
    exp, ln, erf,
    cos, sin, tan,
    acos, asin, atan, atan_2,
    cosh, sinh, tanh,
    bessel_J, bessel_Y, bessel_I, bessel_K

* Discontinuous Galerkin operators:
    jump, avg, v('+'), v('-'), cell_avg, facet_avg

* Conditional operators::

    eq, ne, le, ge, lt, gt,
    <, >, <=, >=,
    And, Or, Not,
    conditional

* Integral measures::

    dx, ds, dS, dP,
    dc, dC, dO, dI,
    ds_b, ds_t, ds_tb, ds_v, dS_h, dS_v

* Form transformations::

    rhs, lhs, system, functional,
    replace, replace_integral_domains,
    adjoint, action, energy_norm,
    sensitivity_rhs, derivative
"""

# Copyright (C) 2008-2015 Martin Sandve Alnæs and Anders Logg
#
# This file is part of UFL.
#
# UFL is free software: you can redistribute it and/or modify
# it under the terms of the GNU Lesser General Public License as published by
# the Free Software Foundation, either version 3 of the License, or
# (at your option) any later version.
#
# UFL is distributed in the hope that it will be useful,
# but WITHOUT ANY WARRANTY; without even the implied warranty of
# MERCHANTABILITY or FITNESS FOR A PARTICULAR PURPOSE. See the
# GNU Lesser General Public License for more details.
#
# You should have received a copy of the GNU Lesser General Public License
# along with UFL. If not, see <http://www.gnu.org/licenses/>.
#
# Modified by Kristian B. Oelgaard, 2009, 2011
# Modified by Anders Logg, 2009.
# Modified by Johannes Ring, 2014.
# Modified by Andrew T. T. McRae, 2014
# Modified by Lawrence Mitchell, 2014

__version__ = "1.7.0dev"

########## README
# Imports here should be what the user sees when doing "from ufl import *",
# which means we should _not_ import f.ex. "Grad", but "grad".
# This way we expose the language, the operation "grad", but less
# of the implementation, the particular class "Grad".
##########

# Utility functions (product is the counterpart of the built-in
# python function sum, can be useful for users as well?)
from ufl.utils.sequences import product

# Output control
from ufl.log import get_handler, get_logger, set_handler, set_level, add_logfile, \
    UFLException, DEBUG, INFO, WARNING, ERROR, CRITICAL

# Types for geometric quantities
from ufl.cell import as_cell, Cell, ProductCell, OuterProductCell
from ufl.domain import as_domain, Domain, ProductDomain
from ufl.geometry import (
    SpatialCoordinate,
    FacetNormal, CellNormal,
    CellVolume, Circumradius, MinCellEdgeLength, MaxCellEdgeLength,
    FacetArea, MinFacetEdgeLength, MaxFacetEdgeLength,
    Jacobian, JacobianDeterminant, JacobianInverse
    )

# Sobolev spaces
from ufl.sobolevspace import L2, H1, H2, HDiv, HCurl

# Finite elements classes
from ufl.finiteelement import FiniteElementBase, FiniteElement, \
    MixedElement, VectorElement, TensorElement, EnrichedElement, \
    RestrictedElement, TensorProductElement, OuterProductElement, \
<<<<<<< HEAD
    OuterProductVectorElement, OuterProductTensorElement, HDiv, HCurl, \
    BrokenElement, TraceElement, FacetElement, InteriorElement
=======
    OuterProductVectorElement, HDivElement, HCurlElement, BrokenElement, TraceElement, \
    FacetElement, InteriorElement
>>>>>>> 4b6c6dc3

# Hook to extend predefined element families
from ufl.finiteelement.elementlist import register_element, show_elements #, ufl_elements

# Function spaces
from ufl.functionspace import FunctionSpace

# Arguments
from ufl.argument import Argument, TestFunction, TrialFunction, \
                         Arguments, TestFunctions, TrialFunctions

# Coefficients
from ufl.coefficient import Coefficient, Coefficients, \
                            Constant, VectorConstant, TensorConstant

# Split function
from ufl.split_functions import split

# Literal constants
from ufl.constantvalue import PermutationSymbol, Identity, zero, as_ufl

# Indexing of tensor expressions
from ufl.core.multiindex import Index, indices

# Special functions for expression base classes
# (ensure this is imported, since it attaches operators to Expr)
import ufl.exproperators as __exproperators

# Containers for expressions with value rank > 0
from ufl.tensors import as_tensor, as_vector, as_matrix, relabel
from ufl.tensors import unit_vector, unit_vectors, unit_matrix, unit_matrices

# Operators
from ufl.operators import rank, shape, \
                       outer, inner, dot, cross, perp, \
                       det, inv, cofac, \
                       transpose, tr, diag, diag_vector, \
                       dev, skew, sym, \
                       sqrt, exp, ln, erf, \
                       cos, sin, tan, \
                       acos, asin, atan, atan_2, \
                       cosh, sinh, tanh, \
                       bessel_J, bessel_Y, bessel_I, bessel_K, \
                       eq, ne, le, ge, lt, gt, And, Or, Not, \
                       conditional, sign, max_value, min_value, Max, Min, \
                       variable, diff, \
                       Dx,  grad, div, curl, rot, nabla_grad, nabla_div, Dn, exterior_derivative, \
                       jump, avg, cell_avg, facet_avg, \
                       elem_mult, elem_div, elem_pow, elem_op

# Measure classes
from ufl.measure import Measure, register_integral_type, integral_types

# Form class
from ufl.form import Form, replace_integral_domains

# Integral classes
from ufl.integral import Integral

# Special functions for Measure class
# (ensure this is imported, since it attaches operators to Measure)
import ufl.measureoperators as __measureoperators

# Representations of transformed forms
from ufl.formoperators import replace, derivative, action, energy_norm, rhs, lhs,\
    system, functional, adjoint, sensitivity_rhs #, dirichlet_functional

# Predefined convenience objects
from ufl.objects import (
    vertex, interval, triangle, tetrahedron,
    quadrilateral, hexahedron, facet,
    i, j, k, l, p, q, r, s,
    dx, ds, dS, dP,
    dc, dC, dO, dI,
    ds_b, ds_t, ds_tb, ds_v, dS_h, dS_v
    )

# Useful constants
from math import e, pi

__all__ = [
    'product',
    'get_handler', 'get_logger', 'set_handler', 'set_level', 'add_logfile',
    'UFLException', 'DEBUG', 'INFO', 'WARNING', 'ERROR', 'CRITICAL',
    'as_cell', 'Cell', 'ProductCell', 'OuterProductCell',
    'as_domain', 'Domain', 'ProductDomain',
    'L2', 'H1', 'H2', 'HCurl', 'HDiv',
    'SpatialCoordinate',
    'CellVolume', 'Circumradius', 'MinCellEdgeLength', 'MaxCellEdgeLength',
    'FacetArea', 'MinFacetEdgeLength', 'MaxFacetEdgeLength',
    'FacetNormal', 'CellNormal',
    'Jacobian', 'JacobianDeterminant', 'JacobianInverse',
    'FiniteElementBase', 'FiniteElement',
    'MixedElement', 'VectorElement', 'TensorElement', 'EnrichedElement',
    'RestrictedElement', 'TensorProductElement', 'OuterProductElement',
<<<<<<< HEAD
    'OuterProductVectorElement', 'OuterProductTensorElement', 'HDiv', 'HCurl',
=======
    'OuterProductVectorElement', 'HDivElement', 'HCurlElement',
>>>>>>> 4b6c6dc3
    'BrokenElement', 'TraceElement', 'FacetElement', 'InteriorElement',
    'register_element', 'show_elements',
    'FunctionSpace',
    'Argument', 'TestFunction', 'TrialFunction',
    'Arguments', 'TestFunctions', 'TrialFunctions',
    'Coefficient', 'Coefficients',
    'Constant', 'VectorConstant', 'TensorConstant',
    'split',
    'PermutationSymbol', 'Identity', 'zero', 'as_ufl',
    'Index', 'indices',
    'as_tensor', 'as_vector', 'as_matrix', 'relabel',
    'unit_vector', 'unit_vectors', 'unit_matrix', 'unit_matrices',
    'rank', 'shape',
    'outer', 'inner', 'dot', 'cross', 'perp',
    'det', 'inv', 'cofac',
    'transpose', 'tr', 'diag', 'diag_vector', 'dev', 'skew', 'sym',
    'sqrt', 'exp', 'ln', 'erf',
    'cos', 'sin', 'tan',
    'acos', 'asin', 'atan', 'atan_2',
    'cosh', 'sinh', 'tanh',
    'bessel_J', 'bessel_Y', 'bessel_I', 'bessel_K',
    'eq', 'ne', 'le', 'ge', 'lt', 'gt', 'And', 'Or', 'Not',
    'conditional', 'sign', 'max_value', 'min_value', 'Max', 'Min',
    'variable', 'diff',
    'Dx', 'grad', 'div', 'curl', 'rot', 'nabla_grad', 'nabla_div', 'Dn', 'exterior_derivative',
    'jump', 'avg', 'cell_avg', 'facet_avg',
    'elem_mult', 'elem_div', 'elem_pow', 'elem_op',
    'Form',
    'Integral', 'Measure', 'register_integral_type', 'integral_types',
    'replace', 'replace_integral_domains', 'derivative', 'action', 'energy_norm', 'rhs', 'lhs',
    'system', 'functional', 'adjoint', 'sensitivity_rhs',
    'dx', 'ds', 'dS', 'dP',
    'dc', 'dC', 'dO', 'dI',
    'ds_b', 'ds_t', 'ds_tb', 'ds_v', 'dS_h', 'dS_v',
    'vertex', 'interval', 'triangle', 'tetrahedron',
    'quadrilateral', 'hexahedron', 'facet',
    'i', 'j', 'k', 'l', 'p', 'q', 'r', 's',
    'e', 'pi',
    ]<|MERGE_RESOLUTION|>--- conflicted
+++ resolved
@@ -58,14 +58,8 @@
     FiniteElement,
     MixedElement, VectorElement, TensorElement
     EnrichedElement, RestrictedElement,
-<<<<<<< HEAD
-    TensorProductElement,
-    OuterProductElement, OuterProductVectorElement, OuterProductTensorElement,
-    HDiv, HCurl
-=======
-    TensorProductElement, OuterProductElement,
-    OuterProductVectorElement, HDivElement, HCurlElement
->>>>>>> 4b6c6dc3
+    TensorProductElement, OuterProductElement, OuterProductVectorElement, OuterProductTensorElement
+    HDivElement, HCurlElement
     BrokenElement, TraceElement
     FacetElement, InteriorElement
 
@@ -220,13 +214,9 @@
 from ufl.finiteelement import FiniteElementBase, FiniteElement, \
     MixedElement, VectorElement, TensorElement, EnrichedElement, \
     RestrictedElement, TensorProductElement, OuterProductElement, \
-<<<<<<< HEAD
-    OuterProductVectorElement, OuterProductTensorElement, HDiv, HCurl, \
-    BrokenElement, TraceElement, FacetElement, InteriorElement
-=======
-    OuterProductVectorElement, HDivElement, HCurlElement, BrokenElement, TraceElement, \
+    OuterProductVectorElement, OuterProductTensorElement, \
+    HDivElement, HCurlElement, BrokenElement, TraceElement, \
     FacetElement, InteriorElement
->>>>>>> 4b6c6dc3
 
 # Hook to extend predefined element families
 from ufl.finiteelement.elementlist import register_element, show_elements #, ufl_elements
@@ -322,11 +312,7 @@
     'FiniteElementBase', 'FiniteElement',
     'MixedElement', 'VectorElement', 'TensorElement', 'EnrichedElement',
     'RestrictedElement', 'TensorProductElement', 'OuterProductElement',
-<<<<<<< HEAD
-    'OuterProductVectorElement', 'OuterProductTensorElement', 'HDiv', 'HCurl',
-=======
-    'OuterProductVectorElement', 'HDivElement', 'HCurlElement',
->>>>>>> 4b6c6dc3
+    'OuterProductVectorElement', 'OuterProductTensorElement', 'HDivElement', 'HCurlElement',
     'BrokenElement', 'TraceElement', 'FacetElement', 'InteriorElement',
     'register_element', 'show_elements',
     'FunctionSpace',
