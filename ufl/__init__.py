--- conflicted
+++ resolved
@@ -337,13 +337,8 @@
 from ufl.integral import Integral
 
 # Representations of transformed forms
-<<<<<<< HEAD
-from ufl.formoperators import replace, derivative, action, energy_norm, rhs, lhs,\
-    system, functional, adjoint, sensitivity_rhs, extract_blocks  # , dirichlet_functional
-=======
 from ufl.formoperators import (replace, derivative, action, energy_norm, rhs, lhs,
                                system, functional, adjoint, sensitivity_rhs, extract_blocks)
->>>>>>> 0d03500f
 
 # Predefined convenience objects
 from ufl.objects import (
@@ -400,11 +395,7 @@
     'Dx', 'grad', 'div', 'curl', 'rot', 'nabla_grad', 'nabla_div', 'Dn', 'exterior_derivative',
     'jump', 'avg', 'cell_avg', 'facet_avg',
     'elem_mult', 'elem_div', 'elem_pow', 'elem_op',
-<<<<<<< HEAD
-    'Form', 'FormSum', 'ZeroBaseForm',
-=======
     'Form', 'BaseForm', 'FormSum', 'ZeroBaseForm',
->>>>>>> 0d03500f
     'Integral', 'Measure', 'register_integral_type', 'integral_types', 'custom_integral_types',
     'replace', 'derivative', 'action', 'energy_norm', 'rhs', 'lhs', 'extract_blocks',
     'system', 'functional', 'adjoint', 'sensitivity_rhs',
