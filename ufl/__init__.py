# -*- coding: utf-8 -*-
# flake8: noqa
"""The Unified Form Language is an embedded domain specific language
for definition of variational forms intended for finite element
discretization. More precisely, it defines a fixed interface for choosing
finite element spaces and defining expressions for weak forms in a
notation close to the mathematical one.

This Python module contains the language as well as algorithms to work
with it.

* To import the language, type::

    from ufl import *

* To import the underlying classes an UFL expression tree is built
  from, type
  ::

    from ufl.classes import *

* Various algorithms for working with UFL expression trees can be
  accessed by
  ::

    from ufl.algorithms import *

Classes and algorithms are considered implementation details and
should not be used in form definitions.

For more details on the language, see

  http://www.fenicsproject.org

and

  http://arxiv.org/abs/1211.4047

The development version can be found in the repository at

  https://github.com/FEniCS/ufl

A very brief overview of the language contents follows:

* Cells::

    - AbstractCell
    - Cell
    - TensorProductCell
    - vertex
    - interval
    - triangle
    - tetrahedron
    - quadrilateral
    - hexahedron
    - prism
    - pyramid

* Domains::

    - AbstractDomain
    - Mesh
    - MeshView
    - TensorProductMesh

* Sobolev spaces::

    - L2
    - H1
    - H2
    - HInf
    - HDiv
    - HCurl
    - HEin
    - HDivDiv

* Elements::

    - FiniteElement
    - MixedElement
    - VectorElement
    - TensorElement
    - EnrichedElement
    - NodalEnrichedElement
    - RestrictedElement
    - TensorProductElement
    - HDivElement
    - HCurlElement
    - BrokenElement

* Function spaces::

    - FunctionSpace
    - MixedFunctionSpace

* Arguments::

    - Argument
    - TestFunction
    - TrialFunction
    - Arguments
    - TestFunctions
    - TrialFunctions

* Coefficients::

    - Coefficient
    - Constant
    - VectorConstant
    - TensorConstant

* Splitting form arguments in mixed spaces::

    - split

* Literal constants::

    - Identity
    - PermutationSymbol

* Geometric quantities::

    - SpatialCoordinate
    - FacetNormal
    - CellNormal
    - CellVolume
    - CellDiameter
    - Circumradius
    - MinCellEdgeLength
    - MaxCellEdgeLength
    - FacetArea
    - MinFacetEdgeLength
    - MaxFacetEdgeLength
    - Jacobian
    - JacobianDeterminant
    - JacobianInverse

* Indices::

    - Index
    - indices
    - i, j, k, l
    - p, q, r, s

* Scalar to tensor expression conversion::

    - as_tensor
    - as_vector
    - as_matrix

* Unit vectors and matrices::

    - unit_vector
    - unit_vectors
    - unit_matrix
    - unit_matrices

* Tensor algebra operators::

    - outer, inner, dot, cross, perp
    - det, inv, cofac
    - transpose, tr, diag, diag_vector
    - dev, skew, sym

* Elementwise tensor operators::

    - elem_mult
    - elem_div
    - elem_pow
    - elem_op

* Differential operators::

    - variable
    - diff,
    - grad, nabla_grad
    - div, nabla_div
    - curl, rot
    - Dx, Dn

* Nonlinear functions::

    - max_value, min_value
    - abs, sign
    - sqrt
    - exp, ln, erf
    - cos, sin, tan
    - acos, asin, atan, atan_2
    - cosh, sinh, tanh
    - bessel_J, bessel_Y, bessel_I, bessel_K

* Complex operations::

    - conj, real, imag
    conjugate is an alias for conj

* Discontinuous Galerkin operators::

    - v('+'), v('-')
    - jump
    - avg
    - cell_avg, facet_avg

* Conditional operators::

    - eq, ne, le, ge, lt, gt
    - <, >, <=, >=
    - And, Or, Not
    - conditional

* Integral measures::

    - dx, ds, dS, dP
    - dc, dC, dO, dI, dX
    - ds_b, ds_t, ds_tb, ds_v, dS_h, dS_v

* Form transformations::

    - rhs, lhs
    - system
    - functional
    - replace, replace_integral_domains
    - adjoint
    - action
    - energy_norm,
    - sensitivity_rhs
    - derivative
"""

# Copyright (C) 2008-2016 Martin Sandve Alnæs and Anders Logg
#
# This file is part of UFL (https://www.fenicsproject.org)
#
# SPDX-License-Identifier:    LGPL-3.0-or-later
#
# Modified by Kristian B. Oelgaard, 2009, 2011
# Modified by Anders Logg, 2009.
# Modified by Johannes Ring, 2014.
# Modified by Andrew T. T. McRae, 2014
# Modified by Lawrence Mitchell, 2014
# Modified by Massimiliano Leoni, 2016
# Modified by Cecile Daversin-Catty, 2018

import importlib.metadata

__version__ = importlib.metadata.version("fenics-ufl")

# README
# Imports here should be what the user sees when doing "from ufl import *",
# which means we should _not_ import f.ex. "Grad", but "grad".
# This way we expose the language, the operation "grad", but less
# of the implementation, the particular class "Grad".
##########

# Utility functions (product is the counterpart of the built-in
# python function sum, can be useful for users as well?)
from ufl.utils.sequences import product

# Types for geometric quantities

from ufl.cell import as_cell, AbstractCell, Cell, TensorProductCell
from ufl.domain import as_domain, AbstractDomain, Mesh, MeshView, TensorProductMesh
from ufl.geometry import (
    SpatialCoordinate,
    FacetNormal, CellNormal,
    CellVolume, CellDiameter, Circumradius, MinCellEdgeLength, MaxCellEdgeLength,
    FacetArea, MinFacetEdgeLength, MaxFacetEdgeLength,
    Jacobian, JacobianDeterminant, JacobianInverse
)

# Sobolev spaces
from ufl.sobolevspace import L2, H1, H2, HDiv, HCurl, HEin, HDivDiv, HInf

# Finite elements classes
from ufl.finiteelement import FiniteElementBase, FiniteElement, \
    MixedElement, VectorElement, TensorElement, EnrichedElement, \
    NodalEnrichedElement, RestrictedElement, TensorProductElement, \
    HDivElement, HCurlElement, BrokenElement, WithMapping

# Hook to extend predefined element families
from ufl.finiteelement.elementlist import register_element, show_elements  # , ufl_elements

# Function spaces
from ufl.functionspace import FunctionSpace, MixedFunctionSpace

# Arguments
from ufl.argument import Argument, Coargument, TestFunction, TrialFunction, \
    Arguments, TestFunctions, TrialFunctions

# Coefficients
from ufl.coefficient import Coefficient, Cofunction, Coefficients
from ufl.constant import Constant, VectorConstant, TensorConstant

# Matrices
from ufl.matrix import Matrix

# Adjoints
from ufl.adjoint import Adjoint

# Actions
from ufl.action import Action

# Split function
from ufl.split_functions import split

# Literal constants
from ufl.constantvalue import PermutationSymbol, Identity, zero, as_ufl

# Indexing of tensor expressions
from ufl.core.multiindex import Index, indices

# Special functions for expression base classes
# (ensure this is imported, since it attaches operators to Expr)
import ufl.exproperators as __exproperators

# Containers for expressions with value rank > 0
from ufl.tensors import as_tensor, as_vector, as_matrix, relabel
from ufl.tensors import unit_vector, unit_vectors, unit_matrix, unit_matrices

# Operators
from ufl.operators import rank, shape, \
    conj, real, imag, \
    outer, inner, dot, cross, perp, \
    det, inv, cofac, \
    transpose, tr, diag, diag_vector, \
    dev, skew, sym, \
    sqrt, exp, ln, erf, \
    cos, sin, tan, \
    acos, asin, atan, atan_2, \
    cosh, sinh, tanh, \
    bessel_J, bessel_Y, bessel_I, bessel_K, \
    eq, ne, le, ge, lt, gt, And, Or, Not, \
    conditional, sign, max_value, min_value, \
    variable, diff, \
    Dx, grad, div, curl, rot, nabla_grad, nabla_div, Dn, exterior_derivative, \
    jump, avg, cell_avg, facet_avg, \
    elem_mult, elem_div, elem_pow, elem_op

# External Operator
from ufl.core.external_operator import ExternalOperator

# Measure classes
from ufl.measure import Measure, register_integral_type, integral_types, custom_integral_types

# Form class
<<<<<<< HEAD
from ufl.form import Form, FormSum, replace_integral_domains
=======
from ufl.form import Form, BaseForm, FormSum, ZeroBaseForm, replace_integral_domains
>>>>>>> 79ef1d4a

# Integral classes
from ufl.integral import Integral

# Representations of transformed forms
from ufl.formoperators import replace, derivative, action, energy_norm, rhs, lhs,\
system, functional, adjoint, sensitivity_rhs, extract_blocks #, dirichlet_functional

# Predefined convenience objects
from ufl.objects import (
    vertex, interval, triangle, tetrahedron,
    quadrilateral, hexahedron, prism, pyramid, facet,
    i, j, k, l, p, q, r, s,
    dx, ds, dS, dP,
    dc, dC, dO, dI, dX,
    ds_b, ds_t, ds_tb, ds_v, dS_h, dS_v
)

# Useful constants
from math import e, pi

__all__ = [
    'product',
    'as_cell', 'AbstractCell', 'Cell', 'TensorProductCell',
    'as_domain', 'AbstractDomain', 'Mesh', 'MeshView', 'TensorProductMesh',
    'L2', 'H1', 'H2', 'HCurl', 'HDiv', 'HInf', 'HEin', 'HDivDiv',
    'SpatialCoordinate',
    'CellVolume', 'CellDiameter', 'Circumradius',
    'MinCellEdgeLength', 'MaxCellEdgeLength',
    'FacetArea', 'MinFacetEdgeLength', 'MaxFacetEdgeLength',
    'FacetNormal', 'CellNormal',
    'Jacobian', 'JacobianDeterminant', 'JacobianInverse',
    'FiniteElementBase', 'FiniteElement',
    'MixedElement', 'VectorElement', 'TensorElement', 'EnrichedElement',
    'NodalEnrichedElement', 'RestrictedElement', 'TensorProductElement',
    'HDivElement', 'HCurlElement',
    'BrokenElement', "WithMapping",
    'register_element', 'show_elements',
    'FunctionSpace', 'MixedFunctionSpace',
    'Argument','Coargument', 'TestFunction', 'TrialFunction',
    'Arguments', 'TestFunctions', 'TrialFunctions',
<<<<<<< HEAD
    'Coefficient', 'Cofunction', 'Coefficients', 'ExternalOperator', 'Matrix','Adjoint', 'Action',
=======
    'Coefficient', 'Cofunction', 'Coefficients',
    'Matrix', 'Adjoint', 'Action',
>>>>>>> 79ef1d4a
    'Constant', 'VectorConstant', 'TensorConstant',
    'split',
    'PermutationSymbol', 'Identity', 'zero', 'as_ufl',
    'Index', 'indices',
    'as_tensor', 'as_vector', 'as_matrix', 'relabel',
    'unit_vector', 'unit_vectors', 'unit_matrix', 'unit_matrices',
    'rank', 'shape', 'conj', 'real', 'imag',
    'outer', 'inner', 'dot', 'cross', 'perp',
    'det', 'inv', 'cofac',
    'transpose', 'tr', 'diag', 'diag_vector', 'dev', 'skew', 'sym',
    'sqrt', 'exp', 'ln', 'erf',
    'cos', 'sin', 'tan',
    'acos', 'asin', 'atan', 'atan_2',
    'cosh', 'sinh', 'tanh',
    'bessel_J', 'bessel_Y', 'bessel_I', 'bessel_K',
    'eq', 'ne', 'le', 'ge', 'lt', 'gt', 'And', 'Or', 'Not',
    'conditional', 'sign', 'max_value', 'min_value',
    'variable', 'diff',
    'Dx', 'grad', 'div', 'curl', 'rot', 'nabla_grad', 'nabla_div', 'Dn', 'exterior_derivative',
    'jump', 'avg', 'cell_avg', 'facet_avg',
    'elem_mult', 'elem_div', 'elem_pow', 'elem_op',
<<<<<<< HEAD
    'Form','FormSum',
=======
    'Form','FormSum', 'ZeroBaseForm',
>>>>>>> 79ef1d4a
    'Integral', 'Measure', 'register_integral_type', 'integral_types', 'custom_integral_types',
    'replace', 'replace_integral_domains', 'derivative', 'action', 'energy_norm', 'rhs', 'lhs', 'extract_blocks',
    'system', 'functional', 'adjoint', 'sensitivity_rhs',
    'dx', 'ds', 'dS', 'dP',
    'dc', 'dC', 'dO', 'dI', 'dX',
    'ds_b', 'ds_t', 'ds_tb', 'ds_v', 'dS_h', 'dS_v',
    'vertex', 'interval', 'triangle', 'tetrahedron',
    'prism', 'pyramid',
    'quadrilateral', 'hexahedron', 'facet',
    'i', 'j', 'k', 'l', 'p', 'q', 'r', 's',
    'e', 'pi',
]<|MERGE_RESOLUTION|>--- conflicted
+++ resolved
@@ -343,11 +343,7 @@
 from ufl.measure import Measure, register_integral_type, integral_types, custom_integral_types
 
 # Form class
-<<<<<<< HEAD
-from ufl.form import Form, FormSum, replace_integral_domains
-=======
 from ufl.form import Form, BaseForm, FormSum, ZeroBaseForm, replace_integral_domains
->>>>>>> 79ef1d4a
 
 # Integral classes
 from ufl.integral import Integral
@@ -389,12 +385,8 @@
     'FunctionSpace', 'MixedFunctionSpace',
     'Argument','Coargument', 'TestFunction', 'TrialFunction',
     'Arguments', 'TestFunctions', 'TrialFunctions',
-<<<<<<< HEAD
-    'Coefficient', 'Cofunction', 'Coefficients', 'ExternalOperator', 'Matrix','Adjoint', 'Action',
-=======
-    'Coefficient', 'Cofunction', 'Coefficients',
+    'Coefficient', 'Cofunction', 'Coefficients', 'ExternalOperator',
     'Matrix', 'Adjoint', 'Action',
->>>>>>> 79ef1d4a
     'Constant', 'VectorConstant', 'TensorConstant',
     'split',
     'PermutationSymbol', 'Identity', 'zero', 'as_ufl',
@@ -416,11 +408,7 @@
     'Dx', 'grad', 'div', 'curl', 'rot', 'nabla_grad', 'nabla_div', 'Dn', 'exterior_derivative',
     'jump', 'avg', 'cell_avg', 'facet_avg',
     'elem_mult', 'elem_div', 'elem_pow', 'elem_op',
-<<<<<<< HEAD
-    'Form','FormSum',
-=======
     'Form','FormSum', 'ZeroBaseForm',
->>>>>>> 79ef1d4a
     'Integral', 'Measure', 'register_integral_type', 'integral_types', 'custom_integral_types',
     'replace', 'replace_integral_domains', 'derivative', 'action', 'energy_norm', 'rhs', 'lhs', 'extract_blocks',
     'system', 'functional', 'adjoint', 'sensitivity_rhs',
