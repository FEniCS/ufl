--- conflicted
+++ resolved
@@ -230,150 +230,54 @@
 
 __version__ = importlib.metadata.version("fenics-ufl")
 
-# README
-# Imports here should be what the user sees
-# which means we should _not_ import f.ex. "Grad", but "grad".
-# This way we expose the language, the operation "grad", but less
-# of the implementation, the particular class "Grad".
-##########
-
-# Useful constants
 from math import e, pi
 
-# Special functions for expression base classes
-# (ensure this is imported, since it attaches operators to Expr)
 import ufl.exproperators as __exproperators
-# Actions
 from ufl.action import Action
-# Adjoints
 from ufl.adjoint import Adjoint
-# Arguments
-from ufl.argument import Argument, Arguments, Coargument, TestFunction, TestFunctions, TrialFunction, TrialFunctions
+from ufl.argument import (Argument, Arguments, Coargument, TestFunction,
+                          TestFunctions, TrialFunction, TrialFunctions)
 from ufl.cell import AbstractCell, Cell, TensorProductCell, as_cell
-# Coefficients
 from ufl.coefficient import Coefficient, Coefficients, Cofunction
 from ufl.constant import Constant, TensorConstant, VectorConstant
-# Literal constants
 from ufl.constantvalue import Identity, PermutationSymbol, as_ufl, zero
-# Indexing of tensor expressions
 from ufl.core.multiindex import Index, indices
 from ufl.domain import AbstractDomain, Mesh, MeshView, as_domain
-# Finite elements classes
 from ufl.finiteelement import FiniteElementBase
-# Form class
-from ufl.form import BaseForm, Form, FormSum, ZeroBaseForm, replace_integral_domains
-# Representations of transformed forms
-from ufl.formoperators import (action, adjoint, derivative, energy_norm, extract_blocks,  # , dirichlet_functional
-                               functional, lhs, replace, rhs, sensitivity_rhs, system)
-# Function spaces
+from ufl.form import BaseForm, Form, FormSum, ZeroBaseForm
+from ufl.formoperators import (action, adjoint, derivative, energy_norm,
+                               extract_blocks, functional, lhs, replace, rhs,
+                               sensitivity_rhs, system)
 from ufl.functionspace import FunctionSpace, MixedFunctionSpace
-from ufl.geometry import (CellDiameter, CellNormal, CellVolume, Circumradius, FacetArea, FacetNormal, Jacobian,
-                          JacobianDeterminant, JacobianInverse, MaxCellEdgeLength, MaxFacetEdgeLength,
-                          MinCellEdgeLength, MinFacetEdgeLength, SpatialCoordinate)
-# Integral classes
+from ufl.geometry import (CellDiameter, CellNormal, CellVolume, Circumradius,
+                          FacetArea, FacetNormal, Jacobian,
+                          JacobianDeterminant, JacobianInverse,
+                          MaxCellEdgeLength, MaxFacetEdgeLength,
+                          MinCellEdgeLength, MinFacetEdgeLength,
+                          SpatialCoordinate)
 from ufl.integral import Integral
-# Matrices
 from ufl.matrix import Matrix
-# Measure classes
-from ufl.measure import Measure, custom_integral_types, integral_types, register_integral_type
-# Predefined convenience objects
-from ufl.objects import (dc, dC, dI, dO, dP, ds, dS, ds_b, dS_h, ds_t, ds_tb, ds_v, dS_v, dx, dX, facet, hexahedron, i,
-                         interval, j, k, l, p, prism, pyramid, q, quadrilateral, r, s, tetrahedron, triangle, vertex)
-# Operators
-from ufl.operators import (And, Dn, Dx, Not, Or, acos, asin, atan, atan_2, avg, bessel_I, bessel_J, bessel_K, bessel_Y,
-                           cell_avg, cofac, conditional, conj, cos, cosh, cross, curl, det, dev, diag, diag_vector,
-                           diff, div, dot, elem_div, elem_mult, elem_op, elem_pow, eq, erf, exp, exterior_derivative,
-                           facet_avg, ge, grad, gt, imag, inner, inv, jump, le, ln, lt, max_value, min_value, nabla_div,
-                           nabla_grad, ne, outer, perp, rank, real, rot, shape, sign, sin, sinh, skew, sqrt, sym, tan,
-                           tanh, tr, transpose, variable)
-# Sobolev spaces
+from ufl.measure import (Measure, custom_integral_types, integral_types,
+                         register_integral_type)
+from ufl.objects import (dc, dC, dI, dO, dP, ds, dS, ds_b, dS_h, ds_t, ds_tb,
+                         ds_v, dS_v, dx, dX, facet, hexahedron, i, interval, j,
+                         k, l, p, pentatope, prism, pyramid, q, quadrilateral,
+                         r, s, tesseract, tetrahedron, triangle, vertex)
+from ufl.operators import (And, Dn, Dx, Not, Or, acos, asin, atan, atan_2, avg,
+                           bessel_I, bessel_J, bessel_K, bessel_Y, cell_avg,
+                           cofac, conditional, conj, cos, cosh, cross, curl,
+                           det, dev, diag, diag_vector, diff, div, dot,
+                           elem_div, elem_mult, elem_op, elem_pow, eq, erf,
+                           exp, exterior_derivative, facet_avg, ge, grad, gt,
+                           imag, inner, inv, jump, le, ln, lt, max_value,
+                           min_value, nabla_div, nabla_grad, ne, outer, perp,
+                           rank, real, rot, shape, sign, sin, sinh, skew, sqrt,
+                           sym, tan, tanh, tr, transpose, variable)
 from ufl.sobolevspace import H1, H2, L2, HCurl, HDiv, HDivDiv, HEin, HInf
-# Split function
 from ufl.split_functions import split
-# Containers for expressions with value rank > 0
-from ufl.tensors import as_matrix, as_tensor, as_vector, relabel, unit_matrices, unit_matrix, unit_vector, unit_vectors
-# Utility functions (product is the counterpart of the built-in
-# python function sum, can be useful for users as well?)
+from ufl.tensors import (as_matrix, as_tensor, as_vector, unit_matrices,
+                         unit_matrix, unit_vector, unit_vectors)
 from ufl.utils.sequences import product
-
-# Types for geometric quantities
-
-
-<<<<<<< HEAD
-
-=======
-# Finite elements classes
-from ufl.finiteelement import (
-    FiniteElementBase, FiniteElement, MixedElement, VectorElement, TensorElement, EnrichedElement,
-    NodalEnrichedElement, RestrictedElement, TensorProductElement, HDivElement, HCurlElement, BrokenElement,
-    WithMapping)
-
-# Hook to extend predefined element families
-from ufl.finiteelement.elementlist import register_element, show_elements
->>>>>>> 0bafaf5b
-
-
-<<<<<<< HEAD
-=======
-# Arguments
-from ufl.argument import Argument, Coargument, TestFunction, TrialFunction, Arguments, TestFunctions, TrialFunctions
->>>>>>> 0bafaf5b
-
-
-
-
-
-
-
-
-<<<<<<< HEAD
-
-
-=======
-# Special functions for expression base classes
-# (ensure this is imported, since it attaches operators to Expr)
-import ufl.exproperators as __exproperators  # noqa: F401
-
-# Containers for expressions with value rank > 0
-from ufl.tensors import as_tensor, as_vector, as_matrix
-from ufl.tensors import unit_vector, unit_vectors, unit_matrix, unit_matrices
-
-# Operators
-from ufl.operators import (
-    rank, shape, conj, real, imag, outer, inner, dot, cross, perp,
-    det, inv, cofac, transpose, tr, diag, diag_vector, dev, skew, sym,
-    sqrt, exp, ln, erf, cos, sin, tan, acos, asin, atan, atan_2, cosh, sinh, tanh,
-    bessel_J, bessel_Y, bessel_I, bessel_K, eq, ne, le, ge, lt, gt, And, Or, Not,
-    conditional, sign, max_value, min_value, variable, diff,
-    Dx, grad, div, curl, rot, nabla_grad, nabla_div, Dn, exterior_derivative,
-    jump, avg, cell_avg, facet_avg, elem_mult, elem_div, elem_pow, elem_op)
->>>>>>> 0bafaf5b
-
-
-<<<<<<< HEAD
-=======
-# Form class
-from ufl.form import Form, BaseForm, FormSum, ZeroBaseForm
->>>>>>> 0bafaf5b
-
-
-<<<<<<< HEAD
-
-=======
-# Representations of transformed forms
-from ufl.formoperators import (replace, derivative, action, energy_norm, rhs, lhs,
-                               system, functional, adjoint, sensitivity_rhs, extract_blocks)
-
-# Predefined convenience objects
-from ufl.objects import (
-    vertex, interval, triangle, tetrahedron, pentatope, tesseract,
-    quadrilateral, hexahedron, prism, pyramid, facet,
-    i, j, k, l, p, q, r, s,
-    dx, ds, dS, dP,
-    dc, dC, dO, dI, dX,
-    ds_b, ds_t, ds_tb, ds_v, dS_h, dS_v)
->>>>>>> 0bafaf5b
-
 
 __all__ = [
     'product',
