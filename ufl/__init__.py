--- conflicted
+++ resolved
@@ -402,12 +402,8 @@
     'Argument','Coargument', 'TestFunction', 'TrialFunction',
     'Arguments', 'TestFunctions', 'TrialFunctions',
     'Coefficient', 'Cofunction', 'Coefficients',
-<<<<<<< HEAD
     'Matrix','Adjoint', 'Action',
     'Interp', 'ExternalOperator',
-=======
-    'Matrix', 'Adjoint', 'Action', 'Interp',
->>>>>>> decce283
     'Constant', 'VectorConstant', 'TensorConstant',
     'split',
     'PermutationSymbol', 'Identity', 'zero', 'as_ufl',
