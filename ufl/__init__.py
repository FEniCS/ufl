# -*- coding: utf-8 -*-
# flake8: noqa
"""The Unified Form Language is an embedded domain specific language
for definition of variational forms intended for finite element
discretization. More precisely, it defines a fixed interface for choosing
finite element spaces and defining expressions for weak forms in a
notation close to the mathematical one.

This Python module contains the language as well as algorithms to work
with it.

* To import the language, type::

    from ufl import *

* To import the underlying classes an UFL expression tree is built
  from, type
  ::

    from ufl.classes import *

* Various algorithms for working with UFL expression trees can be
  accessed by
  ::

    from ufl.algorithms import *

Classes and algorithms are considered implementation details and
should not be used in form definitions.

For more details on the language, see

  http://www.fenicsproject.org

and

  http://arxiv.org/abs/1211.4047

The development version can be found in the repository at

  https://www.bitbucket.org/fenics-project/ufl

A very brief overview of the language contents follows:

* Cells::

    - AbstractCell
    - Cell
    - TensorProductCell
    - vertex
    - interval
    - triangle
    - tetrahedron
    - quadrilateral
    - hexahedron
    - prism
    - pyramid

* Domains::

    - AbstractDomain
    - Mesh
    - MeshView
    - TensorProductMesh

* Sobolev spaces::

    - L2
    - H1
    - H2
    - HDiv
    - HCurl

* Elements::

    - FiniteElement
    - MixedElement
    - VectorElement
    - TensorElement
    - EnrichedElement
    - NodalEnrichedElement
    - RestrictedElement
    - TensorProductElement
    - HDivElement
    - HCurlElement
    - BrokenElement
    - FacetElement
    - InteriorElement

* Function spaces::

    - FunctionSpace
    - MixedFunctionSpace

* Arguments::

    - Argument
    - TestFunction
    - TrialFunction
    - Arguments
    - TestFunctions
    - TrialFunctions

* Coefficients::

    - Coefficient
    - Constant
    - VectorConstant
    - TensorConstant

* Splitting form arguments in mixed spaces::

    - split

* Literal constants::

    - Identity
    - PermutationSymbol

* Geometric quantities::

    - SpatialCoordinate
    - FacetNormal
    - CellNormal
    - CellVolume
    - CellDiameter
    - Circumradius
    - MinCellEdgeLength
    - MaxCellEdgeLength
    - FacetArea
    - MinFacetEdgeLength
    - MaxFacetEdgeLength
    - Jacobian
    - JacobianDeterminant
    - JacobianInverse

* Indices::

    - Index
    - indices
    - i, j, k, l
    - p, q, r, s

* Scalar to tensor expression conversion::

    - as_tensor
    - as_vector
    - as_matrix

* Unit vectors and matrices::

    - unit_vector
    - unit_vectors
    - unit_matrix
    - unit_matrices

* Tensor algebra operators::

    - outer, inner, dot, cross, perp
    - det, inv, cofac
    - transpose, tr, diag, diag_vector
    - dev, skew, sym

* Elementwise tensor operators::

    - elem_mult
    - elem_div
    - elem_pow
    - elem_op

* Differential operators::

    - variable
    - diff,
    - grad, nabla_grad
    - div, nabla_div
    - curl, rot
    - Dx, Dn

* Nonlinear functions::

    - max_value, min_value
    - abs, sign
    - sqrt
    - exp, ln, erf
    - cos, sin, tan
    - acos, asin, atan, atan_2
    - cosh, sinh, tanh
    - bessel_J, bessel_Y, bessel_I, bessel_K

* Complex operations::

    - conj, real, imag
    conjugate is an alias for conj

* Discontinuous Galerkin operators::

    - v('+'), v('-')
    - jump
    - avg
    - cell_avg, facet_avg

* Conditional operators::

    - eq, ne, le, ge, lt, gt
    - <, >, <=, >=
    - And, Or, Not
    - conditional

* Integral measures::

    - dx, ds, dS, dP
    - dc, dC, dO, dI, dX
    - ds_b, ds_t, ds_tb, ds_v, dS_h, dS_v

* Form transformations::

    - rhs, lhs
    - system
    - functional
    - replace, replace_integral_domains
    - adjoint
    - action
    - energy_norm,
    - sensitivity_rhs
    - derivative
"""

# Copyright (C) 2008-2016 Martin Sandve Alnæs and Anders Logg
#
# This file is part of UFL (https://www.fenicsproject.org)
#
# SPDX-License-Identifier:    LGPL-3.0-or-later
#
# Modified by Kristian B. Oelgaard, 2009, 2011
# Modified by Anders Logg, 2009.
# Modified by Johannes Ring, 2014.
# Modified by Andrew T. T. McRae, 2014
# Modified by Lawrence Mitchell, 2014
# Modified by Massimiliano Leoni, 2016
# Modified by Cecile Daversin-Catty, 2018
# Modified by Nacime Bouziani, 2019

import pkg_resources

__version__ = pkg_resources.get_distribution("fenics-ufl").version

# README
# Imports here should be what the user sees when doing "from ufl import *",
# which means we should _not_ import f.ex. "Grad", but "grad".
# This way we expose the language, the operation "grad", but less
# of the implementation, the particular class "Grad".
##########

# Utility functions (product is the counterpart of the built-in
# python function sum, can be useful for users as well?)
from ufl.utils.sequences import product

# Output control
from ufl.log import get_handler, get_logger, set_handler, set_level, add_logfile, \
    UFLException, DEBUG, INFO, WARNING, ERROR, CRITICAL

# Types for geometric quantities

from ufl.cell import as_cell, AbstractCell, Cell, TensorProductCell
from ufl.domain import as_domain, AbstractDomain, Mesh, MeshView, TensorProductMesh
from ufl.geometry import (
    SpatialCoordinate,
    FacetNormal, CellNormal,
    CellVolume, CellDiameter, Circumradius, MinCellEdgeLength, MaxCellEdgeLength,
    FacetArea, MinFacetEdgeLength, MaxFacetEdgeLength,
    Jacobian, JacobianDeterminant, JacobianInverse
)

# Sobolev spaces
from ufl.sobolevspace import L2, H1, H2, HDiv, HCurl

# Finite elements classes
from ufl.finiteelement import FiniteElementBase, FiniteElement, \
    MixedElement, VectorElement, TensorElement, EnrichedElement, \
    NodalEnrichedElement, RestrictedElement, TensorProductElement, \
    HDivElement, HCurlElement, BrokenElement, \
    FacetElement, InteriorElement, WithMapping

# Hook to extend predefined element families
from ufl.finiteelement.elementlist import register_element, show_elements  # , ufl_elements

# Function spaces
from ufl.functionspace import FunctionSpace, MixedFunctionSpace

# Arguments
from ufl.argument import Argument, Coargument, TestFunction, TrialFunction, \
    Arguments, TestFunctions, TrialFunctions

# Coefficients
from ufl.coefficient import Coefficient, Cofunction, Coefficients
from ufl.constant import Constant, VectorConstant, TensorConstant

# Matrices
from ufl.matrix import Matrix

# Adjoints
from ufl.adjoint import Adjoint

# Actions
from ufl.action import Action

<<<<<<< HEAD
=======
# Interps
from ufl.core.interp import Interp

>>>>>>> c92fc92b
# Split function
from ufl.split_functions import split

# Literal constants
from ufl.constantvalue import PermutationSymbol, Identity, zero, as_ufl

# Indexing of tensor expressions
from ufl.core.multiindex import Index, indices

# Special functions for expression base classes
# (ensure this is imported, since it attaches operators to Expr)
import ufl.exproperators as __exproperators

# Containers for expressions with value rank > 0
from ufl.tensors import as_tensor, as_vector, as_matrix, relabel
from ufl.tensors import unit_vector, unit_vectors, unit_matrix, unit_matrices

# Operators
from ufl.operators import rank, shape, \
    conj, real, imag, \
    outer, inner, dot, cross, perp, \
    det, inv, cofac, \
    transpose, tr, diag, diag_vector, \
    dev, skew, sym, \
    sqrt, exp, ln, erf, \
    cos, sin, tan, \
    acos, asin, atan, atan_2, \
    cosh, sinh, tanh, \
    bessel_J, bessel_Y, bessel_I, bessel_K, \
    eq, ne, le, ge, lt, gt, And, Or, Not, \
    conditional, sign, max_value, min_value, Max, Min, \
    variable, diff, \
    Dx, grad, div, curl, rot, nabla_grad, nabla_div, Dn, exterior_derivative, \
    jump, avg, cell_avg, facet_avg, \
    elem_mult, elem_div, elem_pow, elem_op

# External Operator
from ufl.core.external_operator import ExternalOperator

# Measure classes
from ufl.measure import Measure, register_integral_type, integral_types, custom_integral_types

# Form class
from ufl.form import Form, BaseForm, FormSum, replace_integral_domains

# Integral classes
from ufl.integral import Integral

# Special functions for Measure class
# (ensure this is imported, since it attaches operators to Measure)
import ufl.measureoperators as __measureoperators

# Representations of transformed forms
from ufl.formoperators import replace, derivative, action, energy_norm, rhs, lhs,\
system, functional, adjoint, sensitivity_rhs, extract_blocks #, dirichlet_functional

# Predefined convenience objects
from ufl.objects import (
    vertex, interval, triangle, tetrahedron,
    quadrilateral, hexahedron, prism, pyramid, facet,
    i, j, k, l, p, q, r, s,
    dx, ds, dS, dP,
    dc, dC, dO, dI, dX,
    ds_b, ds_t, ds_tb, ds_v, dS_h, dS_v
)

# Useful constants
from math import e, pi


# Define ufl.* namespace
__all__ = [
    'product',
    'get_handler', 'get_logger', 'set_handler', 'set_level', 'add_logfile',
    'UFLException', 'DEBUG', 'INFO', 'WARNING', 'ERROR', 'CRITICAL',
    'as_cell', 'AbstractCell', 'Cell', 'TensorProductCell',
    'as_domain', 'AbstractDomain', 'Mesh', 'MeshView', 'TensorProductMesh',
    'L2', 'H1', 'H2', 'HCurl', 'HDiv',
    'SpatialCoordinate',
    'CellVolume', 'CellDiameter', 'Circumradius',
    'MinCellEdgeLength', 'MaxCellEdgeLength',
    'FacetArea', 'MinFacetEdgeLength', 'MaxFacetEdgeLength',
    'FacetNormal', 'CellNormal',
    'Jacobian', 'JacobianDeterminant', 'JacobianInverse',
    'FiniteElementBase', 'FiniteElement',
    'MixedElement', 'VectorElement', 'TensorElement', 'EnrichedElement',
    'NodalEnrichedElement', 'RestrictedElement', 'TensorProductElement',
    'HDivElement', 'HCurlElement',
    'BrokenElement', 'FacetElement', 'InteriorElement', "WithMapping",
    'register_element', 'show_elements',
    'FunctionSpace', 'MixedFunctionSpace',
    'Argument','Coargument', 'TestFunction', 'TrialFunction',
    'Arguments', 'TestFunctions', 'TrialFunctions',
<<<<<<< HEAD
    'Coefficient', 'Cofunction', 'Coefficients', 'ExternalOperator', 'Matrix','Adjoint', 'Action',
=======
    'Coefficient', 'Cofunction', 'Coefficients',
    'Matrix','Adjoint', 'Action', 'Interp',
>>>>>>> c92fc92b
    'Constant', 'VectorConstant', 'TensorConstant',
    'split',
    'PermutationSymbol', 'Identity', 'zero', 'as_ufl',
    'Index', 'indices',
    'as_tensor', 'as_vector', 'as_matrix', 'relabel',
    'unit_vector', 'unit_vectors', 'unit_matrix', 'unit_matrices',
    'rank', 'shape', 'conj', 'real', 'imag',
    'outer', 'inner', 'dot', 'cross', 'perp',
    'det', 'inv', 'cofac',
    'transpose', 'tr', 'diag', 'diag_vector', 'dev', 'skew', 'sym',
    'sqrt', 'exp', 'ln', 'erf',
    'cos', 'sin', 'tan',
    'acos', 'asin', 'atan', 'atan_2',
    'cosh', 'sinh', 'tanh',
    'bessel_J', 'bessel_Y', 'bessel_I', 'bessel_K',
    'eq', 'ne', 'le', 'ge', 'lt', 'gt', 'And', 'Or', 'Not',
    'conditional', 'sign', 'max_value', 'min_value', 'Max', 'Min',
    'variable', 'diff',
    'Dx', 'grad', 'div', 'curl', 'rot', 'nabla_grad', 'nabla_div', 'Dn', 'exterior_derivative',
    'jump', 'avg', 'cell_avg', 'facet_avg',
    'elem_mult', 'elem_div', 'elem_pow', 'elem_op',
    'Form','FormSum',
    'Integral', 'Measure', 'register_integral_type', 'integral_types', 'custom_integral_types',
    'replace', 'replace_integral_domains', 'derivative', 'action', 'energy_norm', 'rhs', 'lhs', 'extract_blocks',
    'system', 'functional', 'adjoint', 'sensitivity_rhs',
    'dx', 'ds', 'dS', 'dP',
    'dc', 'dC', 'dO', 'dI', 'dX',
    'ds_b', 'ds_t', 'ds_tb', 'ds_v', 'dS_h', 'dS_v',
    'vertex', 'interval', 'triangle', 'tetrahedron',
    'prism', 'pyramid',
    'quadrilateral', 'hexahedron', 'facet',
    'i', 'j', 'k', 'l', 'p', 'q', 'r', 's',
    'e', 'pi',
]<|MERGE_RESOLUTION|>--- conflicted
+++ resolved
@@ -305,12 +305,9 @@
 # Actions
 from ufl.action import Action
 
-<<<<<<< HEAD
-=======
 # Interps
 from ufl.core.interp import Interp
 
->>>>>>> c92fc92b
 # Split function
 from ufl.split_functions import split
 
@@ -404,12 +401,9 @@
     'FunctionSpace', 'MixedFunctionSpace',
     'Argument','Coargument', 'TestFunction', 'TrialFunction',
     'Arguments', 'TestFunctions', 'TrialFunctions',
-<<<<<<< HEAD
-    'Coefficient', 'Cofunction', 'Coefficients', 'ExternalOperator', 'Matrix','Adjoint', 'Action',
-=======
     'Coefficient', 'Cofunction', 'Coefficients',
-    'Matrix','Adjoint', 'Action', 'Interp',
->>>>>>> c92fc92b
+    'Matrix','Adjoint', 'Action',
+    'Interp', 'ExternalOperator',
     'Constant', 'VectorConstant', 'TensorConstant',
     'split',
     'PermutationSymbol', 'Identity', 'zero', 'as_ufl',
