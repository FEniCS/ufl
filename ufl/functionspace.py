--- conflicted
+++ resolved
@@ -43,12 +43,7 @@
             try:
                 domain_cell = domain.ufl_cell()
             except AttributeError:
-<<<<<<< HEAD
                 raise ValueError("Expected non-abstract domain for initalization of function space.")
-=======
-                error("Expected non-abstract domain for initalization "
-                      "of function space.")
->>>>>>> b9d3e974
             else:
                 if element.cell() != domain_cell:
                     raise ValueError("Non-matching cell of finite element and domain.")
@@ -190,17 +185,13 @@
             if isinstance(fs, BaseFunctionSpace):
                 self._ufl_elements.append(fs.ufl_element())
             else:
-<<<<<<< HEAD
-                raise ValueError("Expecting FunctionSpace objects")
-=======
-                error("Expecting BaseFunctionSpace objects")
+                raise ValueError("Expecting BaseFunctionSpace objects")
 
         # A mixed FS is only primal/dual if all the subspaces are primal/dual"
         self._primal = all([is_primal(subspace)
                             for subspace in self._ufl_function_spaces])
         self._dual = all([is_dual(subspace)
                           for subspace in self._ufl_function_spaces])
->>>>>>> b9d3e974
 
     def ufl_sub_spaces(self):
         "Return ufl sub spaces."
