--- conflicted
+++ resolved
@@ -7,19 +7,12 @@
 #
 # Modified by Anders Logg, 2009-2010
 
-<<<<<<< HEAD
+import warnings
+
 from ufl.constantvalue import Zero, zero
 from ufl.core.multiindex import Index, indices
 from ufl.operators import sqrt
 from ufl.tensors import as_matrix, as_tensor, as_vector
-=======
-import warnings
-
-from ufl.core.multiindex import indices, Index
-from ufl.tensors import as_tensor, as_matrix, as_vector
-from ufl.operators import sqrt
-from ufl.constantvalue import Zero, zero
->>>>>>> adcc9abb
 
 # Note: To avoid typing errors, the expressions for cofactor and
 # deviatoric parts below were created with the script
