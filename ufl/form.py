--- conflicted
+++ resolved
@@ -93,20 +93,10 @@
 
     def coefficients(self):
         "Return all ``Coefficient`` objects found in form."
-<<<<<<< HEAD
-        # TODO: 1) Implement consequecnes of that for subclasses (Form/BaseFormOperator)
-        #       but also Action/Matrix/Adjoint...
-        # Reason to have this is for assemble block -> facilitates getting dependency
-        # Could we not just extract_coefficients?
-        # 2) Fix Analysis which was buildt on the assumption that BaseForm only have arguments
-=======
->>>>>>> 0afde0de
         if self._coefficients is None:
             self._analyze_form_arguments()
         return self._coefficients
 
-<<<<<<< HEAD
-=======
     def ufl_domain(self):
         """Return the single geometric integration domain occuring in the
         base form. Fails if multiple domains are found.
@@ -119,7 +109,6 @@
         # Return the single geometric domain
         return self._domains[0]
 
->>>>>>> 0afde0de
     # --- Operator implementations ---
 
     def __eq__(self, other):
@@ -314,9 +303,6 @@
         # Internal variables for caching base form operator data
         self._base_form_operators = None
 
-        # Internal variables for caching base form operator data
-        self._base_form_operators = None
-
         from ufl.algorithms.analysis import extract_constants
         self._constants = extract_constants(self)
 
@@ -686,12 +672,6 @@
             sorted(set(arguments), key=lambda x: x.number()))
         self._coefficients = tuple(
             sorted(set(coefficients), key=lambda x: x.count()))
-
-    def _analyze_base_form_operators(self):
-        "Analyze which BaseFormOperator objects can be found in the form."
-        from ufl.algorithms.analysis import extract_base_form_operators
-        base_form_ops = extract_base_form_operators(self)
-        self._base_form_operators = tuple(sorted(base_form_ops, key=lambda x: x.count()))
 
     def _analyze_base_form_operators(self):
         "Analyze which BaseFormOperator objects can be found in the form."
@@ -819,15 +799,12 @@
             coefficients.extend(component.coefficients())
         self._arguments = tuple(set(arguments))
         self._coefficients = tuple(set(coefficients))
-<<<<<<< HEAD
-=======
 
     def _analyze_domains(self):
         """Analyze which domains can be found in FormSum."""
         from ufl.domain import join_domains
         # Collect unique domains
         self._domains = join_domains([component.ufl_domain() for component in self._components])
->>>>>>> 0afde0de
 
     def __hash__(self):
         "Hash code for use in dicts (includes incidental numbering of indices etc.)"
@@ -886,11 +863,7 @@
         self.form = None
 
     def _analyze_form_arguments(self):
-<<<<<<< HEAD
-        # `self._arguments` is already set in `__init__`
-=======
         # `self._arguments` is already set in `BaseForm.__init__`
->>>>>>> 0afde0de
         self._coefficients = ()
 
     def __ne__(self, other):
