"""The Form class."""
# Copyright (C) 2008-2016 Martin Sandve Alnæs
#
# This file is part of UFL (https://www.fenicsproject.org)
#
# SPDX-License-Identifier:    LGPL-3.0-or-later
#
# Modified by Anders Logg, 2009-2011.
# Modified by Massimiliano Leoni, 2016.
# Modified by Cecile Daversin-Catty, 2018.
# Modified by Nacime Bouziani, 2020.
# Modified by Jørgen S. Dokken 2023.

import numbers
import warnings
from collections import defaultdict
from itertools import chain

from ufl.checks import is_scalar_constant_expression
from ufl.constant import Constant
from ufl.constantvalue import Zero
from ufl.core.expr import Expr, ufl_err_str
from ufl.core.ufl_type import UFLType, ufl_type
from ufl.domain import extract_unique_domain, sort_domains
from ufl.equation import Equation
from ufl.integral import Integral
from ufl.utils.counted import Counted
from ufl.utils.sorting import sorted_by_count

# Export list for ufl.classes
__all_classes__ = ["Form", "BaseForm", "ZeroBaseForm"]

# --- The Form class, representing a complete variational form or functional ---


def _sorted_integrals(integrals):
    """Sort integrals by domain id, integral type, subdomain id for a more stable signature computation."""
    # Group integrals in multilevel dict by keys
    # [domain][integral_type][subdomain_id]
    integrals_dict = defaultdict(
        lambda: defaultdict(lambda: defaultdict(list)))
    for integral in integrals:
        d = integral.ufl_domain()
        if d is None:
            raise ValueError("Each integral in a form must have a uniquely defined integration domain.")
        it = integral.integral_type()
        si = integral.subdomain_id()
        integrals_dict[d][it][si] += [integral]

    all_integrals = []

    def keyfunc(item):
        if isinstance(item, numbers.Integral):
            sid_int = item
        else:
            # As subdomain ids can be either int or tuples, we need to compare them
            sid_int = tuple(-1 if i == "otherwise" else i for i in item)
        return (type(item).__name__, sid_int)

    # Order integrals canonically to increase signature stability
    for d in sort_domains(integrals_dict):
        for it in sorted(integrals_dict[d]):  # str is sortable
            for si in sorted(integrals_dict[d][it], key=keyfunc):
                unsorted_integrals = integrals_dict[d][it][si]
                # TODO: At this point we could order integrals by
                #       metadata and integrand, or even add the
                #       integrands with the same metadata. This is done
                #       in accumulate_integrands_with_same_metadata in
                #       algorithms/domain_analysis.py and would further
                #       increase the signature stability.
                all_integrals.extend(unsorted_integrals)
                # integrals_dict[d][it][si] = unsorted_integrals

    return tuple(all_integrals)  # integrals_dict


@ufl_type()
class BaseForm(object, metaclass=UFLType):
    """Description of an object containing arguments."""

    # Slots is kept empty to enable multiple inheritance with other
    # classes
    __slots__ = ()
    _ufl_is_abstract_ = True
    _ufl_required_methods_ = ('_analyze_form_arguments', '_analyze_domains', "ufl_domains")

    def __init__(self):
        """Initialise."""
        # Internal variables for caching form argument/coefficient data
        self._arguments = None
        self._coefficients = None

    # --- Accessor interface ---
    def arguments(self):
        """Return all ``Argument`` objects found in form."""
        if self._arguments is None:
            self._analyze_form_arguments()
        return self._arguments

    def coefficients(self):
        """Return all ``Coefficient`` objects found in form."""
        if self._coefficients is None:
            self._analyze_form_arguments()
        return self._coefficients

    def ufl_domain(self):
        """Return the single geometric integration domain occuring in the base form.

        Fails if multiple domains are found.
        """
        if self._domains is None:
            self._analyze_domains()

        if len(self._domains) > 1:
            raise ValueError("%s must have exactly one domain." % type(self).__name__)
        # Return the single geometric domain
        return self._domains[0]

    # --- Operator implementations ---

    def __eq__(self, other):
        """Delayed evaluation of the == operator.

        Just 'lhs_form == rhs_form' gives an Equation,
        while 'bool(lhs_form == rhs_form)' delegates
        to lhs_form.equals(rhs_form).
        """
        return Equation(self, other)

    def __radd__(self, other):
        """Add."""
        # Ordering of form additions make no difference
        return self.__add__(other)

    def __add__(self, other):
        """Add."""
        if isinstance(other, (int, float)) and other == 0:
            # Allow adding 0 or 0.0 as a no-op, needed for sum([a,b])
            return self
        elif isinstance(other, Zero) and not (other.ufl_shape or other.ufl_free_indices):
            # Allow adding ufl Zero as a no-op, needed for sum([a,b])
            return self

        elif isinstance(other, ZeroBaseForm):
            # Simplify addition with ZeroBaseForm
            return self

        # For `ZeroBaseForm(...) + B` with B a BaseForm.
        # We could overwrite ZeroBaseForm.__add__ but that implies
        # duplicating cases with `0` and `ufl.Zero`.
        elif isinstance(self, ZeroBaseForm):
            # Simplify addition with ZeroBaseForm
            return other

        elif isinstance(other, BaseForm):
            # Add integrals from both forms
            return FormSum((self, 1), (other, 1))

        else:
            # Let python protocols do their job if we don't handle it
            return NotImplemented

    def __sub__(self, other):
        """Subtract other form from this one."""
        return self + (-other)

    def __rsub__(self, other):
        """Subtract this form from other."""
        return other + (-self)

    def __neg__(self):
        """Negate all integrals in form.

        This enables the handy "-form" syntax for e.g. the
        linearized system (J, -F) from a nonlinear form F.
        """
        if isinstance(self, ZeroBaseForm):
            # `-` doesn't change anything for ZeroBaseForm.
            # This also facilitates simplifying FormSum containing ZeroBaseForm objects.
            return self
        return FormSum((self, -1))

    def __rmul__(self, scalar):
        """Multiply all integrals in form with constant scalar value."""
        # This enables the handy "0*form" or "dt*form" syntax
        if is_scalar_constant_expression(scalar):
            return FormSum((self, scalar))
        return NotImplemented

    def __mul__(self, coefficient):
        """Take the action of this form on the given coefficient."""
        if isinstance(coefficient, Expr):
            from ufl.formoperators import action
            return action(self, coefficient)
        return NotImplemented

    def __ne__(self, other):
        """Immediately evaluate the != operator (as opposed to the == operator)."""
        return not self.equals(other)

<<<<<<< HEAD
    def __call__(self, x):
        """Take the action of this form on ``x``."""
        from ufl.formoperators import action
        return action(self, x)
=======
    def __call__(self, *args, **kwargs):
        """Evaluate form by replacing arguments and coefficients.

        Replaces form.arguments() with given positional arguments in
        same number and ordering. Number of positional arguments must
        be 0 or equal to the number of Arguments in the form.

        The optional keyword argument coefficients can be set to a dict
        to replace Coefficients with expressions of matching shapes.

        Example:
          V = FiniteElement("CG", triangle, 1)
          v = TestFunction(V)
          u = TrialFunction(V)
          f = Coefficient(V)
          g = Coefficient(V)
          a = g*inner(grad(u), grad(v))*dx
          M = a(f, f, coefficients={ g: 1 })

        Is equivalent to M == grad(f)**2*dx.
        """
        repdict = {}

        if args:
            arguments = self.arguments()
            if len(arguments) != len(args):
                raise ValueError(f"Need {len(arguments)} arguments to form(), got {len(args)}.")
            repdict.update(zip(arguments, args))

        coefficients = kwargs.pop("coefficients", None)
        if kwargs:
            raise ValueError(f"Unknown kwargs {list(kwargs)}.")

        if coefficients is not None:
            coeffs = self.coefficients()
            for f in coefficients:
                if f in coeffs:
                    repdict[f] = coefficients[f]
                else:
                    warnings("Coefficient %s is not in form." % ufl_err_str(f))
        if repdict:
            from ufl.formoperators import replace
            return replace(self, repdict)
        else:
            return self
>>>>>>> 1c1bfbe5

    def _ufl_compute_hash_(self):
        """Compute the hash."""
        # Ensure compatibility with MultiFunction
        # `hash(self)` will call the `__hash__` method of the subclass.
        return hash(self)

    def _ufl_expr_reconstruct_(self, *operands):
        """Return a new object of the same type with new operands."""
        return type(self)(*operands)

    __matmul__ = __mul__


@ufl_type()
class Form(BaseForm):
    """Description of a weak form consisting of a sum of integrals over subdomains."""

    __slots__ = (
        # --- List of Integral objects (a Form is a sum of these Integrals, everything else is derived)
        "_integrals",
        # --- Internal variables for caching various data
        "_integration_domains",
        "_domain_numbering",
        "_subdomain_data",
        "_arguments",
        "_base_form_operators",
        "_coefficients",
        "_coefficient_numbering",
        "_constants",
        "_constant_numbering",
        "_terminal_numbering",
        "_hash",
        "_signature",
        # --- Dict that external frameworks can place framework-specific
        #     data in to be carried with the form
        #     Never use this internally in ufl!
        "_cache",
    )

    def __init__(self, integrals):
        """Initialise."""
        BaseForm.__init__(self)
        # Basic input checking (further compatibilty analysis happens
        # later)
        if not all(isinstance(itg, Integral) for itg in integrals):
            raise ValueError("Expecting list of integrals.")

        # Store integrals sorted canonically to increase signature
        # stability
        self._integrals = _sorted_integrals(integrals)

        # Internal variables for caching domain data
        self._integration_domains = None
        self._domain_numbering = None

        # Internal variables for caching subdomain data
        self._subdomain_data = None

        # Internal variables for caching form argument data
        self._coefficients = None
        self._coefficient_numbering = None
        self._constant_numbering = None
        self._terminal_numbering = None

        # Internal variables for caching base form operator data
        self._base_form_operators = None

        from ufl.algorithms.analysis import extract_constants
        self._constants = extract_constants(self)

        # Internal variables for caching of hash and signature after
        # first request
        self._hash = None
        self._signature = None

        # Never use this internally in ufl!
        self._cache = {}

    # --- Accessor interface ---

    def integrals(self):
        """Return a sequence of all integrals in form."""
        return self._integrals

    def integrals_by_type(self, integral_type):
        """Return a sequence of all integrals with a particular domain type."""
        return tuple(integral for integral in self.integrals()
                     if integral.integral_type() == integral_type)

    def integrals_by_domain(self, domain):
        """Return a sequence of all integrals with a particular integration domain."""
        return tuple(integral for integral in self.integrals() if integral.ufl_domain() == domain)

    def empty(self):
        """Returns whether the form has no integrals."""
        return self.integrals() == ()

    def ufl_domains(self):
        """Return the geometric integration domains occuring in the form.

        NB! This does not include domains of coefficients defined on other meshes.

        The return type is a tuple even if only a single domain exists.
        """
        if self._integration_domains is None:
            self._analyze_domains()
        return self._integration_domains

    def ufl_cell(self):
        """Return the single cell this form is defined on.

        Fails if multiple cells are found.
        """
        return self.ufl_domain().ufl_cell()

    def ufl_domain(self):
        """Return the single geometric integration domain occuring in the form.

        Fails if multiple domains are found.

        NB! This does not include domains of coefficients defined on
        other meshes, look at form data for that additional
        information.
        """
        # Collect all domains
        domains = self.ufl_domains()
        # Check that all are equal TODO: don't return more than one if
        # all are equal?
        if not all(domain == domains[0] for domain in domains):
            raise ValueError("Calling Form.ufl_domain() is only valid if all integrals share domain.")

        # Return the one and only domain
        return domains[0]

    def geometric_dimension(self):
        """Return the geometric dimension shared by all domains and functions in this form."""
        gdims = tuple(
            set(domain.geometric_dimension() for domain in self.ufl_domains()))
        if len(gdims) != 1:
            raise ValueError("Expecting all domains and functions in a form "
                             f"to share geometric dimension, got {tuple(sorted(gdims))}")
        return gdims[0]

    def domain_numbering(self):
        """Return a contiguous numbering of domains in a mapping ``{domain:number}``."""
        if self._domain_numbering is None:
            self._analyze_domains()
        return self._domain_numbering

    def subdomain_data(self):
        """Returns a mapping on the form ``{domain:{integral_type: subdomain_data}}``."""
        if self._subdomain_data is None:
            self._analyze_subdomain_data()
        return self._subdomain_data

    def max_subdomain_ids(self):
        """Returns a mapping on the form ``{domain:{integral_type:max_subdomain_id}}``."""
        if self._max_subdomain_ids is None:
            self._analyze_subdomain_data()
        return self._max_subdomain_ids

    def coefficients(self):
        """Return all ``Coefficient`` objects found in form."""
        if self._coefficients is None:
            self._analyze_form_arguments()
        return self._coefficients

    def base_form_operators(self):
        """Return all ``BaseFormOperator`` objects found in form."""
        if self._base_form_operators is None:
            self._analyze_base_form_operators()
        return self._base_form_operators

    def coefficient_numbering(self):
        """Return a contiguous numbering of coefficients in a mapping ``{coefficient:number}``."""
        # cyclic import
        from ufl.coefficient import Coefficient

        if self._coefficient_numbering is None:
            self._coefficient_numbering = {
                expr: num
                for expr, num in self.terminal_numbering().items()
                if isinstance(expr, Coefficient)
            }
        return self._coefficient_numbering

    def constants(self):
        """Get constants."""
        return self._constants

    def constant_numbering(self):
        """Return a contiguous numbering of constants in a mapping ``{constant:number}``."""
        if self._constant_numbering is None:
            self._constant_numbering = {
                expr: num
                for expr, num in self.terminal_numbering().items()
                if isinstance(expr, Constant)
            }
        return self._constant_numbering

    def terminal_numbering(self):
        """Return a contiguous numbering for all counted objects in the form.

        The returned object is mapping from terminal to its number (an integer).

        The numbering is computed per type so :class:`Coefficient`s,
        :class:`Constant`s, etc will each be numbered from zero.
        """
        # cyclic import
        from ufl.algorithms.analysis import extract_type

        if self._terminal_numbering is None:
            exprs_by_type = defaultdict(set)
            for counted_expr in extract_type(self, Counted):
                exprs_by_type[counted_expr._counted_class].add(counted_expr)

            numbering = {}
            for exprs in exprs_by_type.values():
                for i, expr in enumerate(sorted_by_count(exprs)):
                    numbering[expr] = i
            self._terminal_numbering = numbering
        return self._terminal_numbering

    def signature(self):
        """Signature for use with jit cache (independent of incidental numbering of indices etc)."""
        if self._signature is None:
            self._compute_signature()
        return self._signature

    # --- Operator implementations ---

    def __hash__(self):
        """Hash."""
        if self._hash is None:
            self._hash = hash(tuple(hash(itg) for itg in self.integrals()))
        return self._hash

    def __ne__(self, other):
        """Immediate evaluation of the != operator (as opposed to the == operator)."""
        return not self.equals(other)

    def equals(self, other):
        """Evaluate ``bool(lhs_form == rhs_form)``."""
        if type(other) is not Form:
            return False
        if len(self._integrals) != len(other._integrals):
            return False
        if hash(self) != hash(other):
            return False
        return all(a == b for a, b in zip(self._integrals, other._integrals))

    def __radd__(self, other):
        """Add."""
        # Ordering of form additions make no difference
        return self.__add__(other)

    def __add__(self, other):
        """Add."""
        if isinstance(other, Form):
            # Add integrals from both forms
            return Form(list(chain(self.integrals(), other.integrals())))

        if isinstance(other, ZeroBaseForm):
            # Simplify addition with ZeroBaseForm
            return self

        elif isinstance(other, BaseForm):
            # Create form sum if form is of other type
            return FormSum((self, 1), (other, 1))

        elif isinstance(other, (int, float)) and other == 0:
            # Allow adding 0 or 0.0 as a no-op, needed for sum([a,b])
            return self

        elif isinstance(
                other,
                Zero) and not (other.ufl_shape or other.ufl_free_indices):
            # Allow adding ufl Zero as a no-op, needed for sum([a,b])
            return self

        else:
            # Let python protocols do their job if we don't handle it
            return NotImplemented

    def __sub__(self, other):
        """Subtract other form from this one."""
        return self + (-other)

    def __rsub__(self, other):
        """Subtract this form from other."""
        return other + (-self)

    def __neg__(self):
        """Negate all integrals in form.

        This enables the handy "-form" syntax for e.g. the
        linearized system (J, -F) from a nonlinear form F.
        """
        return Form([-itg for itg in self.integrals()])

    def __rmul__(self, scalar):
        """Multiply all integrals in form with constant scalar value."""
        # This enables the handy "0*form" or "dt*form" syntax
        if is_scalar_constant_expression(scalar):
            return Form([scalar * itg for itg in self.integrals()])
        return NotImplemented

    def __mul__(self, coefficient):
        """UFL form operator: Take the action of this form on the given coefficient."""
        if isinstance(coefficient, Expr):
            from ufl.formoperators import action
            return action(self, coefficient)
        return NotImplemented

    def __call__(self, *args, **kwargs):
        """UFL form operator: Evaluate form by replacing arguments and coefficients.

        Replaces form.arguments() with given positional arguments in
        same number and ordering. Number of positional arguments must
        be 0 or equal to the number of Arguments in the form.

        The optional keyword argument coefficients can be set to a dict
        to replace Coefficients with expressions of matching shapes.

        Example:
          V = FiniteElement("CG", triangle, 1)
          v = TestFunction(V)
          u = TrialFunction(V)
          f = Coefficient(V)
          g = Coefficient(V)
          a = g*inner(grad(u), grad(v))*dx
          M = a(f, f, coefficients={ g: 1 })

        Is equivalent to M == grad(f)**2*dx.
        """
        repdict = {}

        if args:
            arguments = self.arguments()
            if len(arguments) != len(args):
                raise ValueError(f"Need {len(arguments)} arguments to form(), got {len(args)}.")
            repdict.update(zip(arguments, args))

        coefficients = kwargs.pop("coefficients", None)
        if kwargs:
            raise ValueError(f"Unknown kwargs {list(kwargs)}")

        if coefficients is not None:
            coeffs = self.coefficients()
            for f in coefficients:
                if f in coeffs:
                    repdict[f] = coefficients[f]
                else:
                    warnings.warn("Coefficient %s is not in form." % ufl_err_str(f))
        if repdict:
            from ufl.formoperators import replace
            return replace(self, repdict)
        else:
            return self

    __matmul__ = __mul__

    # --- String conversion functions, for UI purposes only ---

    def __str__(self):
        """Compute shorter string representation of form. This can be huge for complicated forms."""
        # Warning used for making sure we don't use this in the general pipeline:
        # warning("Calling str on form is potentially expensive and should be avoided except during debugging.")
        # Not caching this because it can be huge
        s = "\n  +  ".join(str(itg) for itg in self.integrals())
        return s or "<empty Form>"

    def __repr__(self):
        """Compute repr string of form. This can be huge for complicated forms."""
        # Warning used for making sure we don't use this in the general pipeline:
        # warning("Calling repr on form is potentially expensive and should be avoided except during debugging.")
        # Not caching this because it can be huge
        itgs = ", ".join(repr(itg) for itg in self.integrals())
        r = "Form([" + itgs + "])"
        return r

    # --- Analysis functions, precomputation and caching of various quantities

    def _analyze_domains(self):
        """Analyze domains."""
        from ufl.domain import join_domains, sort_domains

        # Collect unique integration domains
        integration_domains = join_domains([itg.ufl_domain() for itg in self._integrals])

        # Make canonically ordered list of the domains
        self._integration_domains = sort_domains(integration_domains)

        # TODO: Not including domains from coefficients and arguments
        # here, may need that later
        self._domain_numbering = dict((d, i) for i, d in enumerate(self._integration_domains))

    def _analyze_subdomain_data(self):
        """Analyze subdomain data."""
        integration_domains = self.ufl_domains()
        integrals = self.integrals()

        # Make clear data structures to collect subdomain data in
        subdomain_data = {}
        for domain in integration_domains:
            subdomain_data[domain] = {}

        for integral in integrals:
            # Get integral properties
            domain = integral.ufl_domain()
            it = integral.integral_type()
            sd = integral.subdomain_data()

            # Collect subdomain data
            if subdomain_data[domain].get(it) is None:
                subdomain_data[domain][it] = [sd]
            else:
                subdomain_data[domain][it].append(sd)
        self._subdomain_data = subdomain_data

    def _analyze_form_arguments(self):
        """Analyze which Argument and Coefficient objects can be found in the form."""
        from ufl.algorithms.analysis import extract_arguments_and_coefficients
        arguments, coefficients = extract_arguments_and_coefficients(self)

        # Define canonical numbering of arguments and coefficients
        self._arguments = tuple(
            sorted(set(arguments), key=lambda x: x.number()))
        self._coefficients = tuple(
            sorted(set(coefficients), key=lambda x: x.count()))

    def _analyze_base_form_operators(self):
        """Analyze which BaseFormOperator objects can be found in the form."""
        from ufl.algorithms.analysis import extract_base_form_operators
        base_form_ops = extract_base_form_operators(self)
        self._base_form_operators = tuple(sorted(base_form_ops, key=lambda x: x.count()))

    def _compute_renumbering(self):
        """Compute renumbering."""
        # Include integration domains and coefficients in renumbering
        dn = self.domain_numbering()
        tn = self.terminal_numbering()
        renumbering = {}
        renumbering.update(dn)
        renumbering.update(tn)

        # Add domains of coefficients, these may include domains not
        # among integration domains
        k = len(dn)
        for c in self.coefficients():
            d = extract_unique_domain(c)
            if d is not None and d not in renumbering:
                renumbering[d] = k
                k += 1

        # Add domains of arguments, these may include domains not
        # among integration domains
        for a in self._arguments:
            d = a.ufl_function_space().ufl_domain()
            if d is not None and d not in renumbering:
                renumbering[d] = k
                k += 1

        # Add domains of constants, these may include domains not
        # among integration domains
        for c in self._constants:
            d = extract_unique_domain(c)
            if d is not None and d not in renumbering:
                renumbering[d] = k
                k += 1

        return renumbering

    def _compute_signature(self):
        """Compute signature."""
        from ufl.algorithms.signature import compute_form_signature
        self._signature = compute_form_signature(self, self._compute_renumbering())


def as_form(form):
    """Convert to form if not a form, otherwise return form."""
    if not isinstance(form, BaseForm) and form != 0:
        raise ValueError(f"Unable to convert object to a UFL form: {ufl_err_str(form)}")
    return form


@ufl_type()
class FormSum(BaseForm):
    """Form sum.

    Description of a weighted sum of variational forms and form-like objects
    components is the list of Forms to be summed
    arg_weights is a list of tuples of component index and weight
    """

    __slots__ = ("_arguments",
                 "_coefficients",
                 "_weights",
                 "_components",
                 "ufl_operands",
                 "_domains",
                 "_domain_numbering",
                 "_hash")
    _ufl_required_methods_ = ('_analyze_form_arguments')

    def __new__(cls, *args, **kwargs):
        """Create a new FormSum."""
        # All the components are `ZeroBaseForm`
        if all(component == 0 for component, _ in args):
            # Assume that the arguments of all the components have consistent with each other  and select
            # the first one to define the arguments of `ZeroBaseForm`.
            # This might not always be true but `ZeroBaseForm`'s arguments are not checked anywhere
            # because we can't reliably always infer them.
            ((arg, _), *_) = args
            arguments = arg.arguments()
            return ZeroBaseForm(arguments)

        return super(FormSum, cls).__new__(cls)

    def __init__(self, *components):
        """Initialise."""
        BaseForm.__init__(self)

        # Remove `ZeroBaseForm` components
        filtered_components = [(component, w) for component, w in components if component != 0]

        weights = []
        full_components = []
        for (component, w) in filtered_components:
            if isinstance(component, FormSum):
                full_components.extend(component.components())
                weights.extend([w * wc for wc in component.weights()])
            else:
                full_components.append(component)
                weights.append(w)

        self._arguments = None
        self._coefficients = None
        self._domains = None
        self._domain_numbering = None
        self._hash = None
        self._weights = weights
        self._components = full_components
        self._sum_variational_components()
        self.ufl_operands = self._components

    def components(self):
        """Get components."""
        return self._components

    def weights(self):
        """Get weights."""
        return self._weights

    def _sum_variational_components(self):
        """Sum variational components."""
        var_forms = None
        other_components = []
        new_weights = []
        for (i, component) in enumerate(self._components):
            if isinstance(component, Form):
                if var_forms:
                    var_forms = var_forms + (self._weights[i] * component)
                else:
                    var_forms = self._weights[i] * component
            else:
                other_components.append(component)
                new_weights.append(self._weights[i])
        if var_forms:
            other_components.insert(0, var_forms)
            new_weights.insert(0, 1)
        self._components = other_components
        self._weights = new_weights

    def _analyze_form_arguments(self):
        """Return all ``Argument`` objects found in form."""
        arguments = []
        coefficients = []
        for component in self._components:
            arguments.extend(component.arguments())
            coefficients.extend(component.coefficients())
        self._arguments = tuple(set(arguments))
        self._coefficients = tuple(set(coefficients))

    def _analyze_domains(self):
        """Analyze which domains can be found in FormSum."""
        from ufl.domain import join_domains

        # Collect unique domains
        self._domains = join_domains([component.ufl_domain() for component in self._components])

    def __hash__(self):
        """Hash."""
        if self._hash is None:
            self._hash = hash(tuple(hash(component) for component in self.components()))
        return self._hash

    def equals(self, other):
        """Evaluate ``bool(lhs_form == rhs_form)``."""
        if type(other) is not FormSum:
            return False
        if self is other:
            return True
        return (len(self.components()) == len(other.components()) and  # noqa: W504
                all(a == b for a, b in zip(self.components(), other.components())))

    def __str__(self):
        """Compute shorter string representation of form. This can be huge for complicated forms."""
        # Warning used for making sure we don't use this in the general pipeline:
        # warning("Calling str on form is potentially expensive and should be avoided except during debugging.")
        # Not caching this because it can be huge
        s = "\n  +  ".join(str(component) for component in self.components())
        return s or "<empty FormSum>"

    def __repr__(self):
        """Compute repr string of form. This can be huge for complicated forms."""
        # Warning used for making sure we don't use this in the general pipeline:
        # warning("Calling repr on form is potentially expensive and should be avoided except during debugging.")
        # Not caching this because it can be huge
        itgs = ", ".join(repr(component) for component in self.components())
        r = "FormSum([" + itgs + "])"
        return r


@ufl_type()
class ZeroBaseForm(BaseForm):
    """Description of a zero base form.

    ZeroBaseForm is idempotent with respect to assembly and is mostly
    used for sake of simplifying base-form expressions.
    """

    __slots__ = ("_arguments",
                 "_coefficients",
                 "ufl_operands",
                 "_hash",
                 # Pyadjoint compatibility
                 "form")

    def __init__(self, arguments):
        """Initialise."""
        BaseForm.__init__(self)
        self._arguments = arguments
        self.ufl_operands = arguments
        self._hash = None
        self.form = None

    def _analyze_form_arguments(self):
        """Analyze form arguments."""
        # `self._arguments` is already set in `BaseForm.__init__`
        self._coefficients = ()

    def __ne__(self, other):
        """Overwrite BaseForm.__neq__ which relies on `equals`."""
        return not self == other

    def __eq__(self, other):
        """Check equality."""
        if type(other) is ZeroBaseForm:
            if self is other:
                return True
            return (self._arguments == other._arguments)
        elif isinstance(other, (int, float)):
            return other == 0
        else:
            return False

    def __str__(self):
        """Format as a string."""
        return "ZeroBaseForm(%s)" % (", ".join(str(arg) for arg in self._arguments))

    def __repr__(self):
        """Representation."""
        return "ZeroBaseForm(%s)" % (", ".join(repr(arg) for arg in self._arguments))

    def __hash__(self):
        """Hash."""
        if self._hash is None:
            self._hash = hash(("ZeroBaseForm", hash(self._arguments)))
        return self._hash<|MERGE_RESOLUTION|>--- conflicted
+++ resolved
@@ -198,58 +198,10 @@
         """Immediately evaluate the != operator (as opposed to the == operator)."""
         return not self.equals(other)
 
-<<<<<<< HEAD
     def __call__(self, x):
         """Take the action of this form on ``x``."""
         from ufl.formoperators import action
         return action(self, x)
-=======
-    def __call__(self, *args, **kwargs):
-        """Evaluate form by replacing arguments and coefficients.
-
-        Replaces form.arguments() with given positional arguments in
-        same number and ordering. Number of positional arguments must
-        be 0 or equal to the number of Arguments in the form.
-
-        The optional keyword argument coefficients can be set to a dict
-        to replace Coefficients with expressions of matching shapes.
-
-        Example:
-          V = FiniteElement("CG", triangle, 1)
-          v = TestFunction(V)
-          u = TrialFunction(V)
-          f = Coefficient(V)
-          g = Coefficient(V)
-          a = g*inner(grad(u), grad(v))*dx
-          M = a(f, f, coefficients={ g: 1 })
-
-        Is equivalent to M == grad(f)**2*dx.
-        """
-        repdict = {}
-
-        if args:
-            arguments = self.arguments()
-            if len(arguments) != len(args):
-                raise ValueError(f"Need {len(arguments)} arguments to form(), got {len(args)}.")
-            repdict.update(zip(arguments, args))
-
-        coefficients = kwargs.pop("coefficients", None)
-        if kwargs:
-            raise ValueError(f"Unknown kwargs {list(kwargs)}.")
-
-        if coefficients is not None:
-            coeffs = self.coefficients()
-            for f in coefficients:
-                if f in coeffs:
-                    repdict[f] = coefficients[f]
-                else:
-                    warnings("Coefficient %s is not in form." % ufl_err_str(f))
-        if repdict:
-            from ufl.formoperators import replace
-            return replace(self, repdict)
-        else:
-            return self
->>>>>>> 1c1bfbe5
 
     def _ufl_compute_hash_(self):
         """Compute the hash."""
