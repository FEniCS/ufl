# -*- coding: utf-8 -*-
"The Form class."

# Copyright (C) 2008-2016 Martin Sandve Alnæs
#
# This file is part of UFL.
#
# UFL is free software: you can redistribute it and/or modify
# it under the terms of the GNU Lesser General Public License as published by
# the Free Software Foundation, either version 3 of the License, or
# (at your option) any later version.
#
# UFL is distributed in the hope that it will be useful,
# but WITHOUT ANY WARRANTY; without even the implied warranty of
# MERCHANTABILITY or FITNESS FOR A PARTICULAR PURPOSE. See the
# GNU Lesser General Public License for more details.
#
# You should have received a copy of the GNU Lesser General Public License
# along with UFL. If not, see <http://www.gnu.org/licenses/>.
#
# Modified by Anders Logg, 2009-2011.
# Modified by Massimiliano Leoni, 2016.

from itertools import chain
from collections import defaultdict

from ufl.log import error, warning
from ufl.domain import sort_domains
from ufl.integral import Integral
from ufl.checks import is_scalar_constant_expression
from ufl.equation import Equation
from ufl.core.expr import Expr
from ufl.core.expr import ufl_err_str
from ufl.constantvalue import Zero
from ufl.utils.str import as_native_strings, as_native_str

# Export list for ufl.classes
__all_classes__ = as_native_strings(["Form"])

# --- The Form class, representing a complete variational form or functional ---


def _sorted_integrals(integrals):
    """Sort integrals by domain id, integral type, subdomain id
    for a more stable signature computation."""

    # Group integrals in multilevel dict by keys
    # [domain][integral_type][subdomain_id]
    integrals_dict = defaultdict(lambda: defaultdict(lambda: defaultdict(list)))
    for integral in integrals:
        d = integral.ufl_domain()
        if d is None:
            error("Each integral in a form must have a uniquely defined integration domain.")
        it = integral.integral_type()
        si = integral.subdomain_id()
        integrals_dict[d][it][si] += [integral]

    all_integrals = []

    # Order integrals canonically to increase signature stability
    for d in sort_domains(integrals_dict):
        for it in sorted(integrals_dict[d]):  # str is sortable
            for si in sorted(integrals_dict[d][it],
                             key=lambda x: (type(x).__name__, x)):  # int/str are sortable
                unsorted_integrals = integrals_dict[d][it][si]
                # TODO: At this point we could order integrals by
                #       metadata and integrand, or even add the
                #       integrands with the same metadata. This is
                #       done in
                #       accumulate_integrands_with_same_metadata in
                #       algorithms/domain_analysis.py and would
                #       further increase the signature stability.
                all_integrals.extend(unsorted_integrals)
                # integrals_dict[d][it][si] = unsorted_integrals

    return tuple(all_integrals)  # integrals_dict


class Form(object):
    """Description of a weak form consisting of a sum of integrals over subdomains."""
    __slots__ = (
        # --- List of Integral objects (a Form is a sum of these Integrals, everything else is derived)
        "_integrals",
        # --- Internal variables for caching various data
        "_integration_domains",
        "_domain_numbering",
        "_subdomain_data",
        "_arguments",
        "_coefficients",
        "_coefficient_numbering",
        "_hash",
        "_signature",
        # --- Dict that external frameworks can place framework-specific
        #     data in to be carried with the form
        #     Never use this internally in ufl!
        "_cache",
    )

    def __init__(self, integrals):
        # Basic input checking (further compatibilty analysis happens
        # later)
        if not all(isinstance(itg, Integral) for itg in integrals):
            error("Expecting list of integrals.")

        # Store integrals sorted canonically to increase signature
        # stability
        self._integrals = _sorted_integrals(integrals)

        # Internal variables for caching domain data
        self._integration_domains = None
        self._domain_numbering = None

        # Internal variables for caching subdomain data
        self._subdomain_data = None

        # Internal variables for caching form argument data
        self._arguments = None
        self._coefficients = None
        self._coefficient_numbering = None

        # Internal variables for caching of hash and signature after
        # first request
        self._hash = None
        self._signature = None

        # Never use this internally in ufl!
        self._cache = {}

    # --- Accessor interface ---

    def integrals(self):
        "Return a sequence of all integrals in form."
        return self._integrals

    def integrals_by_type(self, integral_type):
        "Return a sequence of all integrals with a particular domain type."
        return tuple(integral for integral in self.integrals()
                     if integral.integral_type() == integral_type)

    def integrals_by_domain(self, domain):
        "Return a sequence of all integrals with a particular integration domain."
        return tuple(integral for integral in self.integrals()
                     if integral.ufl_domain() == domain)

    def empty(self):
        "Returns whether the form has no integrals."
        return self.integrals() == ()

    def ufl_domains(self):
        """Return the geometric integration domains occuring in the form.

        NB! This does not include domains of coefficients defined on other meshes.

        The return type is a tuple even if only a single domain exists.
        """
        if self._integration_domains is None:
            self._analyze_domains()
        return self._integration_domains

    def ufl_cell(self):
        """Return the single cell this form is defined on, fails if multiple
        cells are found.

        """
        return self.ufl_domain().ufl_cell()

    def ufl_domain(self):
        """Return the single geometric integration domain occuring in the
        form.

        Fails if multiple domains are found.

        NB! This does not include domains of coefficients defined on
        other meshes, look at form data for that additional
        information.

        """
        # Collect all domains
        domains = self.ufl_domains()
        # Check that all are equal TODO: don't return more than one if
        # all are equal?
        if not all(domain == domains[0] for domain in domains):
<<<<<<< HEAD
            ## error("Calling Form.ufl_domain() is only valid if all integrals share domain.")
=======
            # error("Calling Form.ufl_domain() is only valid if all integrals share domain.")
>>>>>>> 55af783b
            print("Integrals in this form are defined from various domains. Form.ufl_domain() will return the first one. Consider call Form.ufl_domains() instead.")
        # Return the one and only domain
        return domains[0]

    def geometric_dimension(self):
        "Return the geometric dimension shared by all domains and functions in this form."
        gdims = tuple(set(domain.geometric_dimension()
                          for domain in self.ufl_domains()))
        if len(gdims) != 1:
            error("Expecting all domains and functions in a form "
                  "to share geometric dimension, got %s." % str(tuple(sorted(gdims))))
        return gdims[0]

    def domain_numbering(self):
        """Return a contiguous numbering of domains in a mapping
        ``{domain:number}``."""
        if self._domain_numbering is None:
            self._analyze_domains()
        return self._domain_numbering

    def subdomain_data(self):
        """Returns a mapping on the form ``{domain:{integral_type:
            subdomain_data}}``."""
        if self._subdomain_data is None:
            self._analyze_subdomain_data()
        return self._subdomain_data

    def max_subdomain_ids(self):
        """Returns a mapping on the form
        ``{domain:{integral_type:max_subdomain_id}}``."""
        if self._max_subdomain_ids is None:
            self._analyze_subdomain_data()
        return self._max_subdomain_ids

    def arguments(self):
        "Return all ``Argument`` objects found in form."
        if self._arguments is None:
            self._analyze_form_arguments()
        return self._arguments

    def coefficients(self):
        "Return all ``Coefficient`` objects found in form."
        if self._coefficients is None:
            self._analyze_form_arguments()
        return self._coefficients

    def coefficient_numbering(self):
        """Return a contiguous numbering of coefficients in a mapping
        ``{coefficient:number}``."""
        if self._coefficient_numbering is None:
            self._analyze_form_arguments()
        return self._coefficient_numbering

    def signature(self):
        "Signature for use with jit cache (independent of incidental numbering of indices etc.)"
        if self._signature is None:
            self._compute_signature()
        return self._signature

    # --- Operator implementations ---

    def __hash__(self):
        "Hash code for use in dicts (includes incidental numbering of indices etc.)"
        if self._hash is None:
            self._hash = hash(tuple(hash(itg) for itg in self.integrals()))
        return self._hash

    def __eq__(self, other):
        """Delayed evaluation of the == operator!

        Just 'lhs_form == rhs_form' gives an Equation,
        while 'bool(lhs_form == rhs_form)' delegates
        to lhs_form.equals(rhs_form).
        """
        return Equation(self, other)

    def __ne__(self, other):
        "Immediate evaluation of the != operator (as opposed to the == operator)."
        return not self.equals(other)

    def equals(self, other):
        "Evaluate ``bool(lhs_form == rhs_form)``."
        if type(other) != Form:
            return False
        if len(self._integrals) != len(other._integrals):
            return False
        if hash(self) != hash(other):
            return False
        return all(a == b for a, b in zip(self._integrals, other._integrals))

    def __radd__(self, other):
        # Ordering of form additions make no difference
        return self.__add__(other)

    def __add__(self, other):
        if isinstance(other, Form):
            # Add integrals from both forms
            return Form(list(chain(self.integrals(), other.integrals())))

        elif isinstance(other, (int, float)) and other == 0:
            # Allow adding 0 or 0.0 as a no-op, needed for sum([a,b])
            return self

        elif isinstance(other, Zero) and not (other.ufl_shape or other.ufl_free_indices):
            # Allow adding ufl Zero as a no-op, needed for sum([a,b])
            return self

        else:
            # Let python protocols do their job if we don't handle it
            return NotImplemented

    def __sub__(self, other):
        "Subtract other form from this one."
        return self + (-other)

    def __rsub__(self, other):
        "Subtract this form from other."
        return other + (-self)

    def __neg__(self):
        """Negate all integrals in form.

        This enables the handy "-form" syntax for e.g. the
        linearized system (J, -F) from a nonlinear form F."""
        return Form([-itg for itg in self.integrals()])

    def __rmul__(self, scalar):
        "Multiply all integrals in form with constant scalar value."
        # This enables the handy "0*form" or "dt*form" syntax
        if is_scalar_constant_expression(scalar):
            return Form([scalar*itg for itg in self.integrals()])
        return NotImplemented

    def __mul__(self, coefficient):
        "UFL form operator: Take the action of this form on the given coefficient."
        if isinstance(coefficient, Expr):
            from ufl.formoperators import action
            return action(self, coefficient)
        return NotImplemented

    def __call__(self, *args, **kwargs):
        """UFL form operator: Evaluate form by replacing arguments and
        coefficients.

        Replaces form.arguments() with given positional arguments in
        same number and ordering. Number of positional arguments must
        be 0 or equal to the number of Arguments in the form.

        The optional keyword argument coefficients can be set to a dict
        to replace Coefficients with expressions of matching shapes.

        Example:

          V = FiniteElement("CG", triangle, 1)
          v = TestFunction(V)
          u = TrialFunction(V)
          f = Coefficient(V)
          g = Coefficient(V)
          a = g*inner(grad(u), grad(v))*dx
          M = a(f, f, coefficients={ g: 1 })

        Is equivalent to M == grad(f)**2*dx.

        """
        repdict = {}

        if args:
            arguments = self.arguments()
            if len(arguments) != len(args):
                error("Need %d arguments to form(), got %d." % (len(arguments), len(args)))
            repdict.update(zip(arguments, args))

        coefficients = kwargs.pop("coefficients")
        if kwargs:
            error("Unknown kwargs %s." % str(list(kwargs)))

        if coefficients is not None:
            coeffs = self.coefficients()
            for f in coefficients:
                if f in coeffs:
                    repdict[f] = coefficients[f]
                else:
                    warning("Coefficient %s is not in form." % ufl_err_str(f))
        if repdict:
            from ufl.formoperators import replace
            return replace(self, repdict)
        else:
            return self

    # "a @ f" notation in python 3.5
    __matmul__ = __mul__

    # --- String conversion functions, for UI purposes only ---

    def __str__(self):
        "Compute shorter string representation of form. This can be huge for complicated forms."
        # Warning used for making sure we don't use this in the general pipeline:
        # warning("Calling str on form is potentially expensive and should be avoided except during debugging.")
        # Not caching this because it can be huge
        s = "\n  +  ".join(str(itg) for itg in self.integrals())
        return s or "<empty Form>"

    def __repr__(self):
        "Compute repr string of form. This can be huge for complicated forms."
        # Warning used for making sure we don't use this in the general pipeline:
        # warning("Calling repr on form is potentially expensive and should be avoided except during debugging.")
        # Not caching this because it can be huge
        itgs = ", ".join(repr(itg) for itg in self.integrals())
        r = "Form([" + itgs + "])"
        return as_native_str(r)

    def x_repr_latex_(self):  # TODO: This works, but enable when form latex rendering is fixed
        from ufl.algorithms import ufl2latex
        return "$$%s$$" % ufl2latex(self)

    def x_repr_png_(self):  # TODO: This works, but enable when form latex rendering is fixed
        from IPython.lib.latextools import latex_to_png
        return latex_to_png(self._repr_latex_())

    # --- Analysis functions, precomputation and caching of various quantities

    def _analyze_domains(self):
        from ufl.domain import join_domains, sort_domains

        # Collect unique integration domains
        integration_domains = join_domains([itg.ufl_domain() for itg in self._integrals])

        # Make canonically ordered list of the domains
        self._integration_domains = sort_domains(integration_domains)

        # TODO: Not including domains from coefficients and arguments
        # here, may need that later
        self._domain_numbering = dict((d, i) for i, d in enumerate(self._integration_domains))

    def _analyze_subdomain_data(self):
        integration_domains = self.ufl_domains()
        integrals = self.integrals()

        # Make clear data structures to collect subdomain data in
        subdomain_data = {}
        for domain in integration_domains:
            subdomain_data[domain] = {}

        for integral in integrals:
            # Get integral properties
            domain = integral.ufl_domain()
            it = integral.integral_type()
            sd = integral.subdomain_data()

            # Collect subdomain data
            data = subdomain_data[domain].get(it)
            if data is None:
                subdomain_data[domain][it] = sd
            elif sd is not None:
                if data.ufl_id() != sd.ufl_id():
                    error("Integrals in form have different subdomain_data objects.")
        self._subdomain_data = subdomain_data

    def _analyze_form_arguments(self):
        "Analyze which Argument and Coefficient objects can be found in the form."
        from ufl.algorithms.analysis import extract_arguments_and_coefficients
        arguments, coefficients = extract_arguments_and_coefficients(self)

        # Define canonical numbering of arguments and coefficients
        self._arguments = tuple(sorted(set(arguments),
                                       key=lambda x: x.number()))
        self._coefficients = tuple(sorted(set(coefficients),
                                          key=lambda x: x.count()))
        self._coefficient_numbering = dict((c, i) for i,
                                           c in enumerate(self._coefficients))

    def _compute_renumbering(self):
        # Include integration domains and coefficients in renumbering
        dn = self.domain_numbering()
        cn = self.coefficient_numbering()
        renumbering = {}
        renumbering.update(dn)
        renumbering.update(cn)

        # Add domains of coefficients, these may include domains not
        # among integration domains
        k = len(dn)
        for c in cn:
            d = c.ufl_domain()
            if d is not None and d not in renumbering:
                #print("up renumbering [coeff]!")
                renumbering[d] = k
                k += 1

        # Add domains of arguments, these may include domains not
        # among integration domains
        for a in self._arguments:
            d = a.ufl_function_space().ufl_domain()
            if d is not None and d not in renumbering:
                #print("up renumbering [arg]!")
                renumbering[d] = k
                k += 1

        # Add domains of arguments, these may include domains not
        # among integration domains
        for a in self._arguments:
            d = a.ufl_function_space().ufl_domain()
            if d is not None and d not in renumbering:
                renumbering[d] = k
                k += 1

        return renumbering

    def _compute_signature(self):
        from ufl.algorithms.signature import compute_form_signature
        self._signature = compute_form_signature(self,
                                                 self._compute_renumbering())

def sub_forms_by_domain(form):
    "Return a list of forms each with an integration domain"
    if not isinstance(form, Form):
        error("Unable to convert object to a UFL form: %s" % ufl_err_str(form))
    return [Form(form.integrals_by_domain(domain)) for domain in form.ufl_domains()]

def sub_forms_by_domain(form):
    "Return a list of forms each with an integration domain"
    if not isinstance(form, Form):
        error("Unable to convert object to a UFL form: %s" % ufl_err_str(form))
    return [Form(form.integrals_by_domain(domain)) for domain in form.ufl_domains()]


def as_form(form):
    "Convert to form if not a form, otherwise return form."
    if not isinstance(form, Form):
        error("Unable to convert object to a UFL form: %s" % ufl_err_str(form))
    return form

def replace_integral_domains(form, common_domain):  # TODO: Move elsewhere
    """Given a form and a domain, assign a common integration domain to
    all integrals.

    Does not modify the input form (``Form`` should always be
    immutable).  This is to support ill formed forms with no domain
    specified, sometimes occurring in pydolfin, e.g. assemble(1*dx,
    mesh=mesh).

    """
    domains = form.ufl_domains()
    if common_domain is not None:
        gdim = common_domain.geometric_dimension()
        tdim = common_domain.topological_dimension()
        if not all((gdim == domain.geometric_dimension() and
                    tdim == domain.topological_dimension())
                   for domain in domains):
            error("Common domain does not share dimensions with form domains.")

    reconstruct = False
    integrals = []
    for itg in form.integrals():
        domain = itg.ufl_domain()
        if domain != common_domain:
            itg = itg.reconstruct(domain=common_domain)
            reconstruct = True
        integrals.append(itg)
    if reconstruct:
        form = Form(integrals)
    return form<|MERGE_RESOLUTION|>--- conflicted
+++ resolved
@@ -180,12 +180,8 @@
         # Check that all are equal TODO: don't return more than one if
         # all are equal?
         if not all(domain == domains[0] for domain in domains):
-<<<<<<< HEAD
-            ## error("Calling Form.ufl_domain() is only valid if all integrals share domain.")
-=======
-            # error("Calling Form.ufl_domain() is only valid if all integrals share domain.")
->>>>>>> 55af783b
-            print("Integrals in this form are defined from various domains. Form.ufl_domain() will return the first one. Consider call Form.ufl_domains() instead.")
+           # error("Calling Form.ufl_domain() is only valid if all integrals share domain.")
+           print("Integrals in this form are defined from various domains. Form.ufl_domain() will return the first one. Consider call Form.ufl_domains() instead.")
         # Return the one and only domain
         return domains[0]
 
