--- conflicted
+++ resolved
@@ -65,19 +65,12 @@
     return tuple(all_integrals)  # integrals_dict
 
 
-<<<<<<< HEAD
-class BaseForm(object):
-    """Description of an object containing arguments"""
-
-    # Slots is kept empty to enable multiple inheritance with other classes.
-=======
 @ufl_type()
 class BaseForm(object, metaclass=UFLType):
     """Description of an object containing arguments"""
 
     # Slots is kept empty to enable multiple inheritance with other
     # classes
->>>>>>> 79ef1d4a
     __slots__ = ()
     _ufl_is_abstract_ = True
     _ufl_required_methods_ = ('_analyze_form_arguments', "ufl_domains")
@@ -109,22 +102,6 @@
         return self.__add__(other)
 
     def __add__(self, other):
-<<<<<<< HEAD
-        if isinstance(other, BaseForm):
-            # Add integrals from both forms
-            return FormSum((self, 1), (other, 1))
-
-        elif isinstance(other, (int, float)) and other == 0:
-            # Allow adding 0 or 0.0 as a no-op, needed for sum([a,b])
-            return self
-
-        elif isinstance(
-                other,
-                Zero) and not (other.ufl_shape or other.ufl_free_indices):
-            # Allow adding ufl Zero as a no-op, needed for sum([a,b])
-            return self
-
-=======
         if isinstance(other, (int, float)) and other == 0:
             # Allow adding 0 or 0.0 as a no-op, needed for sum([a,b])
             return self
@@ -149,13 +126,10 @@
             # Add integrals from both forms
             return FormSum((self, 1), (other, 1))
 
->>>>>>> 79ef1d4a
         else:
             # Let python protocols do their job if we don't handle it
             return NotImplemented
 
-<<<<<<< HEAD
-=======
     def _check_arguments_sum(self, other):
         # Get component with the highest number of arguments
         a = max((self, other), key=lambda x: len(x.arguments()))
@@ -168,7 +142,6 @@
         if b_args != a_args[:len(b_args)]:
             raise ValueError('Mismatching arguments when summing:\n %s\n and\n %s' % (self, other))
 
->>>>>>> 79ef1d4a
     def __sub__(self, other):
         "Subtract other form from this one."
         return self + (-other)
@@ -182,13 +155,10 @@
 
         This enables the handy "-form" syntax for e.g. the
         linearized system (J, -F) from a nonlinear form F."""
-<<<<<<< HEAD
-=======
         if isinstance(self, ZeroBaseForm):
             # `-` doesn't change anything for ZeroBaseForm.
             # This also facilitates simplifying FormSum containing ZeroBaseForm objects.
             return self
->>>>>>> 79ef1d4a
         return FormSum((self, -1))
 
     def __rmul__(self, scalar):
@@ -199,31 +169,18 @@
         return NotImplemented
 
     def __mul__(self, coefficient):
-<<<<<<< HEAD
-        "UFL form operator: Take the action of this form on the given coefficient."
-=======
         "Take the action of this form on the given coefficient."
->>>>>>> 79ef1d4a
         if isinstance(coefficient, Expr):
             from ufl.formoperators import action
             return action(self, coefficient)
         return NotImplemented
 
     def __ne__(self, other):
-<<<<<<< HEAD
-        "Immediate evaluation of the != operator (as opposed to the == operator)."
-        return not self.equals(other)
-
-    def __call__(self, *args, **kwargs):
-        """UFL form operator: Evaluate form by replacing arguments and
-        coefficients.
-=======
         "Immediately evaluate the != operator (as opposed to the == operator)."
         return not self.equals(other)
 
     def __call__(self, *args, **kwargs):
         """Evaluate form by replacing arguments and coefficients.
->>>>>>> 79ef1d4a
 
         Replaces form.arguments() with given positional arguments in
         same number and ordering. Number of positional arguments must
@@ -250,21 +207,12 @@
         if args:
             arguments = self.arguments()
             if len(arguments) != len(args):
-<<<<<<< HEAD
-                error("Need %d arguments to form(), got %d." % (len(arguments),
-                                                                len(args)))
-=======
                 raise ValueError(f"Need {len(arguments)} arguments to form(), got {len(args)}.")
->>>>>>> 79ef1d4a
             repdict.update(zip(arguments, args))
 
         coefficients = kwargs.pop("coefficients")
         if kwargs:
-<<<<<<< HEAD
-            error("Unknown kwargs %s." % str(list(kwargs)))
-=======
             raise ValueError(f"Unknown kwargs {list(kwargs)}.")
->>>>>>> 79ef1d4a
 
         if coefficients is not None:
             coeffs = self.coefficients()
@@ -272,20 +220,14 @@
                 if f in coeffs:
                     repdict[f] = coefficients[f]
                 else:
-<<<<<<< HEAD
-                    warning("Coefficient %s is not in form." % ufl_err_str(f))
-=======
                     warnings("Coefficient %s is not in form." % ufl_err_str(f))
 
->>>>>>> 79ef1d4a
         if repdict:
             from ufl.formoperators import replace
             return replace(self, repdict)
         else:
             return self
 
-<<<<<<< HEAD
-=======
     def _ufl_compute_hash_(self):
         "Compute the hash"
         # Ensure compatibility with MultiFunction
@@ -296,17 +238,13 @@
         "Return a new object of the same type with new operands."
         return type(self)(*operands)
 
->>>>>>> 79ef1d4a
     # "a @ f" notation in python 3.5
     __matmul__ = __mul__
 
     # --- String conversion functions, for UI purposes only ---
 
 
-<<<<<<< HEAD
-=======
 @ufl_type()
->>>>>>> 79ef1d4a
 class Form(BaseForm):
     """Description of a weak form consisting of a sum of integrals over subdomains."""
     __slots__ = (
@@ -319,11 +257,8 @@
         "_arguments",
         "_coefficients",
         "_coefficient_numbering",
-<<<<<<< HEAD
+        "_constant_numbering",
         "_external_operators",
-=======
-        "_constant_numbering",
->>>>>>> 79ef1d4a
         "_constants",
         "_hash",
         "_signature",
@@ -352,16 +287,10 @@
         self._subdomain_data = None
 
         # Internal variables for caching form argument data
-<<<<<<< HEAD
-        # self._arguments = None
-        self._coefficients = None
-        self._coefficient_numbering = None
-        self._external_operators = None
-=======
         self._coefficients = None
         self._coefficient_numbering = None
         self._constant_numbering = None
->>>>>>> 79ef1d4a
+        self._external_operators = None
 
         from ufl.algorithms.analysis import extract_constants
         self._constants = extract_constants(self)
@@ -536,16 +465,12 @@
             # Add integrals from both forms
             return Form(list(chain(self.integrals(), other.integrals())))
 
-<<<<<<< HEAD
-        if isinstance(other, BaseForm):
-=======
         if isinstance(other, ZeroBaseForm):
             self._check_arguments_sum(other)
             # Simplify addition with ZeroBaseForm
             return self
 
         elif isinstance(other, BaseForm):
->>>>>>> 79ef1d4a
             # Create form sum if form is of other type
             return FormSum((self, 1), (other, 1))
 
@@ -765,11 +690,7 @@
 def as_form(form):
     "Convert to form if not a form, otherwise return form."
     if not isinstance(form, BaseForm):
-<<<<<<< HEAD
-        error("Unable to convert object to a UFL form: %s" % ufl_err_str(form))
-=======
         raise ValueError(f"Unable to convert object to a UFL form: {ufl_err_str(form)}")
->>>>>>> 79ef1d4a
     return form
 
 
@@ -803,10 +724,7 @@
     return form
 
 
-<<<<<<< HEAD
-=======
 @ufl_type()
->>>>>>> 79ef1d4a
 class FormSum(BaseForm):
     """Description of a weighted sum of variational forms and form-like objects
     components is the list of Forms to be summed
@@ -815,10 +733,7 @@
     __slots__ = ("_arguments",
                  "_weights",
                  "_components",
-<<<<<<< HEAD
-=======
                  "ufl_operands",
->>>>>>> 79ef1d4a
                  "_domains",
                  "_domain_numbering",
                  "_hash")
@@ -844,10 +759,7 @@
         self._weights = weights
         self._components = full_components
         self._sum_variational_components()
-<<<<<<< HEAD
-=======
         self.ufl_operands = self._components
->>>>>>> 79ef1d4a
 
     def components(self):
         return self._components
@@ -878,13 +790,8 @@
         "Return all ``Argument`` objects found in form."
         arguments = []
         for component in self._components:
-<<<<<<< HEAD
-            arguments.append(component.arguments())
-        self._arguments = arguments
-=======
             arguments.extend(component.arguments())
         self._arguments = tuple(set(arguments))
->>>>>>> 79ef1d4a
 
     def __hash__(self):
         "Hash code for use in dicts (includes incidental numbering of indices etc.)"
@@ -892,8 +799,6 @@
             self._hash = hash(tuple(hash(component) for component in self.components()))
         return self._hash
 
-<<<<<<< HEAD
-=======
     def equals(self, other):
         "Evaluate ``bool(lhs_form == rhs_form)``."
         if type(other) != FormSum:
@@ -903,7 +808,6 @@
         return (len(self.components()) == len(other.components()) and
                 all(a == b for a, b in zip(self.components(), other.components())))
 
->>>>>>> 79ef1d4a
     def __str__(self):
         "Compute shorter string representation of form. This can be huge for complicated forms."
         # Warning used for making sure we don't use this in the general pipeline:
@@ -919,9 +823,6 @@
         # Not caching this because it can be huge
         itgs = ", ".join(repr(component) for component in self.components())
         r = "FormSum([" + itgs + "])"
-<<<<<<< HEAD
-        return r
-=======
         return r
 
 
@@ -975,5 +876,4 @@
         """Hash code for use in dicts."""
         if self._hash is None:
             self._hash = hash(("ZeroBaseForm", hash(self._arguments)))
-        return self._hash
->>>>>>> 79ef1d4a
+        return self._hash