--- conflicted
+++ resolved
@@ -260,13 +260,9 @@
         "_arguments",
         "_coefficients",
         "_coefficient_numbering",
-<<<<<<< HEAD
+        "_constants",
         "_constant_numbering",
         "_external_operators",
-=======
->>>>>>> 9e120c6a
-        "_constants",
-        "_constant_numbering",
         "_terminal_numbering",
         "_hash",
         "_signature",
@@ -298,11 +294,8 @@
         self._coefficients = None
         self._coefficient_numbering = None
         self._constant_numbering = None
-<<<<<<< HEAD
         self._external_operators = None
-=======
         self._terminal_numbering = None
->>>>>>> 9e120c6a
 
         from ufl.algorithms.analysis import extract_constants
         self._constants = extract_constants(self)
