--- conflicted
+++ resolved
@@ -16,12 +16,6 @@
 from itertools import chain
 
 from ufl.checks import is_scalar_constant_expression
-<<<<<<< HEAD
-from ufl.equation import Equation
-from ufl.core.expr import Expr, ufl_err_str
-from ufl.core.ufl_type import UFLType, ufl_type
-=======
->>>>>>> 772485d7
 from ufl.constantvalue import Zero
 from ufl.core.expr import Expr, ufl_err_str
 from ufl.core.ufl_type import UFLType, ufl_type
@@ -75,25 +69,16 @@
 class BaseForm(object, metaclass=UFLType):
     """Description of an object containing arguments"""
 
-<<<<<<< HEAD
-    # Slots is kept empty to enable multiple inheritance with other classes.
-=======
     # Slots is kept empty to enable multiple inheritance with other
     # classes
->>>>>>> 772485d7
     __slots__ = ()
     _ufl_is_abstract_ = True
     _ufl_required_methods_ = ('_analyze_form_arguments', "ufl_domains")
 
     def __init__(self):
-<<<<<<< HEAD
         # Internal variables for caching form argument/coefficient data
         self._arguments = None
         self._coefficients = None
-=======
-        # Internal variables for caching form argument data
-        self._arguments = None
->>>>>>> 772485d7
 
     # --- Accessor interface ---
     def arguments(self):
@@ -102,7 +87,6 @@
             self._analyze_form_arguments()
         return self._arguments
 
-<<<<<<< HEAD
     def coefficients(self):
         "Return all ``Coefficient`` objects found in form."
         # TODO: 1) Implement consequecnes of that for subclasses (Form/BaseFormOperator)
@@ -114,8 +98,6 @@
             self._analyze_form_arguments()
         return self._coefficients
 
-=======
->>>>>>> 772485d7
     # --- Operator implementations ---
 
     def __eq__(self, other):
@@ -135,14 +117,7 @@
         if isinstance(other, (int, float)) and other == 0:
             # Allow adding 0 or 0.0 as a no-op, needed for sum([a,b])
             return self
-<<<<<<< HEAD
-
-        elif isinstance(
-                other,
-                Zero) and not (other.ufl_shape or other.ufl_free_indices):
-=======
         elif isinstance(other, Zero) and not (other.ufl_shape or other.ufl_free_indices):
->>>>>>> 772485d7
             # Allow adding ufl Zero as a no-op, needed for sum([a,b])
             return self
 
@@ -244,21 +219,12 @@
         if args:
             arguments = self.arguments()
             if len(arguments) != len(args):
-<<<<<<< HEAD
-                error("Need %d arguments to form(), got %d." % (len(arguments),
-                                                                len(args)))
-=======
                 raise ValueError(f"Need {len(arguments)} arguments to form(), got {len(args)}.")
->>>>>>> 772485d7
             repdict.update(zip(arguments, args))
 
         coefficients = kwargs.pop("coefficients")
         if kwargs:
-<<<<<<< HEAD
-            error("Unknown kwargs %s." % str(list(kwargs)))
-=======
             raise ValueError(f"Unknown kwargs {list(kwargs)}.")
->>>>>>> 772485d7
 
         if coefficients is not None:
             coeffs = self.coefficients()
@@ -267,10 +233,6 @@
                     repdict[f] = coefficients[f]
                 else:
                     warnings("Coefficient %s is not in form." % ufl_err_str(f))
-<<<<<<< HEAD
-=======
-
->>>>>>> 772485d7
         if repdict:
             from ufl.formoperators import replace
             return replace(self, repdict)
@@ -744,13 +706,8 @@
 
 def as_form(form):
     "Convert to form if not a form, otherwise return form."
-<<<<<<< HEAD
     if not isinstance(form, BaseForm) and form != 0:
-        error("Unable to convert object to a UFL form: %s" % ufl_err_str(form))
-=======
-    if not isinstance(form, BaseForm):
         raise ValueError(f"Unable to convert object to a UFL form: {ufl_err_str(form)}")
->>>>>>> 772485d7
     return form
 
 
@@ -791,10 +748,7 @@
     arg_weights is a list of tuples of component index and weight"""
 
     __slots__ = ("_arguments",
-<<<<<<< HEAD
                  "_coefficients",
-=======
->>>>>>> 772485d7
                  "_weights",
                  "_components",
                  "ufl_operands",
@@ -817,10 +771,7 @@
                 weights.append(w)
 
         self._arguments = None
-<<<<<<< HEAD
         self._coefficients = None
-=======
->>>>>>> 772485d7
         self._domains = None
         self._domain_numbering = None
         self._hash = None
@@ -857,18 +808,12 @@
     def _analyze_form_arguments(self):
         "Return all ``Argument`` objects found in form."
         arguments = []
-<<<<<<< HEAD
         coefficients = []
         for component in self._components:
             arguments.extend(component.arguments())
             coefficients.extend(component.coefficients())
         self._arguments = tuple(set(arguments))
         self._coefficients = tuple(set(coefficients))
-=======
-        for component in self._components:
-            arguments.extend(component.arguments())
-        self._arguments = tuple(set(arguments))
->>>>>>> 772485d7
 
     def __hash__(self):
         "Hash code for use in dicts (includes incidental numbering of indices etc.)"
@@ -906,14 +851,10 @@
 @ufl_type()
 class ZeroBaseForm(BaseForm):
     """Description of a zero base form.
-<<<<<<< HEAD
-    ZeroBaseForm is idempotent with respect to assembly and is mostly used for sake of simplifying base-form expressions.
-=======
 
     ZeroBaseForm is idempotent with respect to assembly and is mostly
     used for sake of simplifying base-form expressions.
 
->>>>>>> 772485d7
     """
 
     __slots__ = ("_arguments",
@@ -931,12 +872,8 @@
         self.form = None
 
     def _analyze_form_arguments(self):
-<<<<<<< HEAD
         # `self._arguments` is already set in `__init__`
         self._coefficients = ()
-=======
-        return self._arguments
->>>>>>> 772485d7
 
     def __ne__(self, other):
         # Overwrite BaseForm.__neq__ which relies on `equals`
