# -*- coding: utf-8 -*-
"The Form class."

# Copyright (C) 2008-2016 Martin Sandve Alnæs
#
# This file is part of UFL (https://www.fenicsproject.org)
#
# SPDX-License-Identifier:    LGPL-3.0-or-later
#
# Modified by Anders Logg, 2009-2011.
# Modified by Massimiliano Leoni, 2016.
# Modified by Cecile Daversin-Catty, 2018.

import warnings
from itertools import chain
from collections import defaultdict

from ufl.domain import sort_domains
from ufl.integral import Integral
from ufl.checks import is_scalar_constant_expression
from ufl.equation import Equation
from ufl.core.expr import Expr, ufl_err_str
from ufl.core.ufl_type import UFLType, ufl_type
from ufl.constantvalue import Zero

# Export list for ufl.classes
__all_classes__ = ["Form", "BaseForm", "ZeroBaseForm"]

# --- The Form class, representing a complete variational form or functional ---


def _sorted_integrals(integrals):
    """Sort integrals by domain id, integral type, subdomain id
    for a more stable signature computation."""

    # Group integrals in multilevel dict by keys
    # [domain][integral_type][subdomain_id]
    integrals_dict = defaultdict(
        lambda: defaultdict(lambda: defaultdict(list)))
    for integral in integrals:
        d = integral.ufl_domain()
        if d is None:
            raise ValueError(
                "Each integral in a form must have a uniquely defined integration domain.")
        it = integral.integral_type()
        si = integral.subdomain_id()
        integrals_dict[d][it][si] += [integral]

    all_integrals = []

    # Order integrals canonically to increase signature stability
    for d in sort_domains(integrals_dict):
        for it in sorted(integrals_dict[d]):  # str is sortable
            for si in sorted(
                    integrals_dict[d][it], key=lambda x: (type(x).__name__, x)
            ):  # int/str are sortable
                unsorted_integrals = integrals_dict[d][it][si]
                # TODO: At this point we could order integrals by
                #       metadata and integrand, or even add the
                #       integrands with the same metadata. This is
                #       done in
                #       accumulate_integrands_with_same_metadata in
                #       algorithms/domain_analysis.py and would
                #       further increase the signature stability.
                all_integrals.extend(unsorted_integrals)
                # integrals_dict[d][it][si] = unsorted_integrals

    return tuple(all_integrals)  # integrals_dict


@ufl_type()
class BaseForm(object, metaclass=UFLType):
    """Description of an object containing arguments"""

    # Slots is kept empty to enable multiple inheritance with other classes.
    __slots__ = ()
    _ufl_is_abstract_ = True
    _ufl_required_methods_ = ('_analyze_form_arguments', "ufl_domains")

    def __init__(self):
        # Internal variables for caching form argument data
        self._arguments = None

    # --- Accessor interface ---
    def arguments(self):
        "Return all ``Argument`` objects found in form."
        if self._arguments is None:
            self._analyze_form_arguments()
        return self._arguments

    # --- Operator implementations ---

    def __eq__(self, other):
        """Delayed evaluation of the == operator!

        Just 'lhs_form == rhs_form' gives an Equation,
        while 'bool(lhs_form == rhs_form)' delegates
        to lhs_form.equals(rhs_form).
        """
        return Equation(self, other)

    def __radd__(self, other):
        # Ordering of form additions make no difference
        return self.__add__(other)

    def __add__(self, other):
        if isinstance(other, (int, float)) and other == 0:
            # Allow adding 0 or 0.0 as a no-op, needed for sum([a,b])
            return self

        elif isinstance(
                other,
                Zero) and not (other.ufl_shape or other.ufl_free_indices):
            # Allow adding ufl Zero as a no-op, needed for sum([a,b])
            return self

        elif isinstance(other, ZeroBaseForm):
            self._check_arguments_sum(other)
            # Simplify addition with ZeroBaseForm
            return self

        # For `ZeroBaseForm(...) + B` with B a BaseForm.
        # We could overwrite ZeroBaseForm.__add__ but that implies
        # duplicating cases with `0` and `ufl.Zero`.
        elif isinstance(self, ZeroBaseForm):
            self._check_arguments_sum(other)
            # Simplify addition with ZeroBaseForm
            return other

        elif isinstance(other, BaseForm):
            # Add integrals from both forms
            return FormSum((self, 1), (other, 1))

        else:
            # Let python protocols do their job if we don't handle it
            return NotImplemented

    def _check_arguments_sum(self, other):
        # Get component with the highest number of arguments
        a = max((self, other), key=lambda x: len(x.arguments()))
        b = self if a is other else other
        # Components don't necessarily have the exact same arguments
        # but the first argument(s) need to match as for `a + L`
        # where a and L are a bilinear and linear form respectively.
        a_args = sorted(a.arguments(), key=lambda x: x.number())
        b_args = sorted(b.arguments(), key=lambda x: x.number())
        if b_args != a_args[:len(b_args)]:
            raise ValueError('Mismatching arguments when summing:\n %s\n and\n %s' % (self, other))

    def __sub__(self, other):
        "Subtract other form from this one."
        return self + (-other)

    def __rsub__(self, other):
        "Subtract this form from other."
        return other + (-self)

    def __neg__(self):
        """Negate all integrals in form.

        This enables the handy "-form" syntax for e.g. the
        linearized system (J, -F) from a nonlinear form F."""
        if isinstance(self, ZeroBaseForm):
            # `-` doesn't change anything for ZeroBaseForm.
            # This also facilitates simplifying FormSum containing ZeroBaseForm objects.
            return self
        return FormSum((self, -1))

    def __rmul__(self, scalar):
        "Multiply all integrals in form with constant scalar value."
        # This enables the handy "0*form" or "dt*form" syntax
        if is_scalar_constant_expression(scalar):
            return FormSum((self, scalar))
        return NotImplemented

    def __mul__(self, coefficient):
        "Take the action of this form on the given coefficient."
        if isinstance(coefficient, Expr):
            from ufl.formoperators import action
            return action(self, coefficient)
        return NotImplemented

    def __ne__(self, other):
        "Immediately evaluate the != operator (as opposed to the == operator)."
        return not self.equals(other)

    def __call__(self, *args, **kwargs):
        """Evaluate form by replacing arguments and coefficients.

        Replaces form.arguments() with given positional arguments in
        same number and ordering. Number of positional arguments must
        be 0 or equal to the number of Arguments in the form.

        The optional keyword argument coefficients can be set to a dict
        to replace Coefficients with expressions of matching shapes.

        Example:
        -------
          V = FiniteElement("CG", triangle, 1)
          v = TestFunction(V)
          u = TrialFunction(V)
          f = Coefficient(V)
          g = Coefficient(V)
          a = g*inner(grad(u), grad(v))*dx
          M = a(f, f, coefficients={ g: 1 })

        Is equivalent to M == grad(f)**2*dx.

        """
        repdict = {}

        if args:
            arguments = self.arguments()
            if len(arguments) != len(args):
                error("Need %d arguments to form(), got %d." % (len(arguments),
                                                                len(args)))
            repdict.update(zip(arguments, args))

        coefficients = kwargs.pop("coefficients")
        if kwargs:
            error("Unknown kwargs %s." % str(list(kwargs)))

        if coefficients is not None:
            coeffs = self.coefficients()
            for f in coefficients:
                if f in coeffs:
                    repdict[f] = coefficients[f]
                else:
                    warnings("Coefficient %s is not in form." % ufl_err_str(f))
        if repdict:
            from ufl.formoperators import replace
            return replace(self, repdict)
        else:
            return self

    def _ufl_compute_hash_(self):
        "Compute the hash"
        # Ensure compatibility with MultiFunction
        # `hash(self)` will call the `__hash__` method of the subclass.
        return hash(self)

    def _ufl_expr_reconstruct_(self, *operands):
        "Return a new object of the same type with new operands."
        return type(self)(*operands)

    # "a @ f" notation in python 3.5
    __matmul__ = __mul__

    # --- String conversion functions, for UI purposes only ---


@ufl_type()
class Form(BaseForm):
    """Description of a weak form consisting of a sum of integrals over subdomains."""
    __slots__ = (
        # --- List of Integral objects (a Form is a sum of these Integrals, everything else is derived)
        "_integrals",
        # --- Internal variables for caching various data
        "_integration_domains",
        "_domain_numbering",
        "_subdomain_data",
        "_arguments",
        "_coefficients",
        "_coefficient_numbering",
        "_constant_numbering",
        "_constants",
        "_hash",
        "_signature",
        # --- Dict that external frameworks can place framework-specific
        #     data in to be carried with the form
        #     Never use this internally in ufl!
        "_cache",
    )

    def __init__(self, integrals):
        BaseForm.__init__(self)
        # Basic input checking (further compatibilty analysis happens
        # later)
        if not all(isinstance(itg, Integral) for itg in integrals):
            raise ValueError("Expecting list of integrals.")

        # Store integrals sorted canonically to increase signature
        # stability
        self._integrals = _sorted_integrals(integrals)

        # Internal variables for caching domain data
        self._integration_domains = None
        self._domain_numbering = None

        # Internal variables for caching subdomain data
        self._subdomain_data = None

        # Internal variables for caching form argument data
        self._coefficients = None
        self._coefficient_numbering = None
        self._constant_numbering = None

        from ufl.algorithms.analysis import extract_constants
        self._constants = extract_constants(self)
        self._constant_numbering = dict(
            (c, i) for i, c in enumerate(self._constants))

        # Internal variables for caching of hash and signature after
        # first request
        self._hash = None
        self._signature = None

        # Never use this internally in ufl!
        self._cache = {}

    # --- Accessor interface ---

    def integrals(self):
        "Return a sequence of all integrals in form."
        return self._integrals

    def integrals_by_type(self, integral_type):
        "Return a sequence of all integrals with a particular domain type."
        return tuple(integral for integral in self.integrals()
                     if integral.integral_type() == integral_type)

    def integrals_by_domain(self, domain):
        "Return a sequence of all integrals with a particular integration domain."
        return tuple(integral for integral in self.integrals()
                     if integral.ufl_domain() == domain)

    def empty(self):
        "Returns whether the form has no integrals."
        return self.integrals() == ()

    def ufl_domains(self):
        """Return the geometric integration domains occuring in the form.

        NB! This does not include domains of coefficients defined on other meshes.

        The return type is a tuple even if only a single domain exists.
        """
        if self._integration_domains is None:
            self._analyze_domains()
        return self._integration_domains

    def ufl_cell(self):
        """Return the single cell this form is defined on, fails if multiple
        cells are found.

        """
        return self.ufl_domain().ufl_cell()

    def ufl_domain(self):
        """Return the single geometric integration domain occuring in the
        form.

        Fails if multiple domains are found.

        NB! This does not include domains of coefficients defined on
        other meshes, look at form data for that additional
        information.

        """
        # Collect all domains
        domains = self.ufl_domains()
        # Check that all are equal TODO: don't return more than one if
        # all are equal?
        if not all(domain == domains[0] for domain in domains):
            raise ValueError(
                "Calling Form.ufl_domain() is only valid if all integrals share domain.")

        # Return the one and only domain
        return domains[0]

    def geometric_dimension(self):
        "Return the geometric dimension shared by all domains and functions in this form."
        gdims = tuple(
            set(domain.geometric_dimension() for domain in self.ufl_domains()))
        if len(gdims) != 1:
            raise ValueError("Expecting all domains and functions in a form "
                  f"to share geometric dimension, got {tuple(sorted(gdims))}")
        return gdims[0]

    def domain_numbering(self):
        """Return a contiguous numbering of domains in a mapping
        ``{domain:number}``."""
        if self._domain_numbering is None:
            self._analyze_domains()
        return self._domain_numbering

    def subdomain_data(self):
        """Returns a mapping on the form ``{domain:{integral_type:
            subdomain_data}}``."""
        if self._subdomain_data is None:
            self._analyze_subdomain_data()
        return self._subdomain_data

    def max_subdomain_ids(self):
        """Returns a mapping on the form
        ``{domain:{integral_type:max_subdomain_id}}``."""
        if self._max_subdomain_ids is None:
            self._analyze_subdomain_data()
        return self._max_subdomain_ids

    def arguments(self):
        "Return all ``Argument`` objects found in form."
        if self._arguments is None:
            self._analyze_form_arguments()
        return self._arguments

    def coefficients(self):
        "Return all ``Coefficient`` objects found in form."
        if self._coefficients is None:
            self._analyze_form_arguments()
        return self._coefficients

    def coefficient_numbering(self):
        """Return a contiguous numbering of coefficients in a mapping
        ``{coefficient:number}``."""
        if self._coefficient_numbering is None:
            self._analyze_form_arguments()
        return self._coefficient_numbering

    def constants(self):
        return self._constants

    def constant_numbering(self):
        """Return a contiguous numbering of constants in a mapping
        ``{constant:number}``."""
        return self._constant_numbering

    def signature(self):
        "Signature for use with jit cache (independent of incidental numbering of indices etc.)"
        if self._signature is None:
            self._compute_signature()
        return self._signature

    # --- Operator implementations ---

    def __hash__(self):
        "Hash code for use in dicts (includes incidental numbering of indices etc.)"
        if self._hash is None:
            self._hash = hash(tuple(hash(itg) for itg in self.integrals()))
        return self._hash

    def __ne__(self, other):
        "Immediate evaluation of the != operator (as opposed to the == operator)."
        return not self.equals(other)

    def equals(self, other):
        "Evaluate ``bool(lhs_form == rhs_form)``."
        if type(other) != Form:
            return False
        if len(self._integrals) != len(other._integrals):
            return False
        if hash(self) != hash(other):
            return False
        return all(a == b for a, b in zip(self._integrals, other._integrals))

    def __radd__(self, other):
        # Ordering of form additions make no difference
        return self.__add__(other)

    def __add__(self, other):
        if isinstance(other, Form):
            # Add integrals from both forms
            return Form(list(chain(self.integrals(), other.integrals())))

        if isinstance(other, ZeroBaseForm):
            self._check_arguments_sum(other)
            # Simplify addition with ZeroBaseForm
            return self

        elif isinstance(other, BaseForm):
            # Create form sum if form is of other type
            return FormSum((self, 1), (other, 1))

        elif isinstance(other, (int, float)) and other == 0:
            # Allow adding 0 or 0.0 as a no-op, needed for sum([a,b])
            return self

        elif isinstance(
                other,
                Zero) and not (other.ufl_shape or other.ufl_free_indices):
            # Allow adding ufl Zero as a no-op, needed for sum([a,b])
            return self

        else:
            # Let python protocols do their job if we don't handle it
            return NotImplemented

    def __sub__(self, other):
        "Subtract other form from this one."
        return self + (-other)

    def __rsub__(self, other):
        "Subtract this form from other."
        return other + (-self)

    def __neg__(self):
        """Negate all integrals in form.

        This enables the handy "-form" syntax for e.g. the
        linearized system (J, -F) from a nonlinear form F."""
        return Form([-itg for itg in self.integrals()])

    def __rmul__(self, scalar):
        "Multiply all integrals in form with constant scalar value."
        # This enables the handy "0*form" or "dt*form" syntax
        if is_scalar_constant_expression(scalar):
            return Form([scalar * itg for itg in self.integrals()])
        return NotImplemented

    def __mul__(self, coefficient):
        "UFL form operator: Take the action of this form on the given coefficient."
        if isinstance(coefficient, Expr):
            from ufl.formoperators import action
            return action(self, coefficient)
        return NotImplemented

    def __call__(self, *args, **kwargs):
        """UFL form operator: Evaluate form by replacing arguments and
        coefficients.

        Replaces form.arguments() with given positional arguments in
        same number and ordering. Number of positional arguments must
        be 0 or equal to the number of Arguments in the form.

        The optional keyword argument coefficients can be set to a dict
        to replace Coefficients with expressions of matching shapes.

        Example:
        -------
          V = FiniteElement("CG", triangle, 1)
          v = TestFunction(V)
          u = TrialFunction(V)
          f = Coefficient(V)
          g = Coefficient(V)
          a = g*inner(grad(u), grad(v))*dx
          M = a(f, f, coefficients={ g: 1 })

        Is equivalent to M == grad(f)**2*dx.

        """
        repdict = {}

        if args:
            arguments = self.arguments()
            if len(arguments) != len(args):
                raise ValueError(f"Need {len(arguments)} arguments to form(), got {len(args)}.")
            repdict.update(zip(arguments, args))

        coefficients = kwargs.pop("coefficients")
        if kwargs:
            raise ValueError(f"Unknown kwargs {list(kwargs)}")

        if coefficients is not None:
            coeffs = self.coefficients()
            for f in coefficients:
                if f in coeffs:
                    repdict[f] = coefficients[f]
                else:
                    warnings.warn("Coefficient %s is not in form." % ufl_err_str(f))
        if repdict:
            from ufl.formoperators import replace
            return replace(self, repdict)
        else:
            return self

    # "a @ f" notation in python 3.5
    __matmul__ = __mul__

    # --- String conversion functions, for UI purposes only ---

    def __str__(self):
        "Compute shorter string representation of form. This can be huge for complicated forms."
        # Warning used for making sure we don't use this in the general pipeline:
        # warning("Calling str on form is potentially expensive and should be avoided except during debugging.")
        # Not caching this because it can be huge
        s = "\n  +  ".join(str(itg) for itg in self.integrals())
        return s or "<empty Form>"

    def __repr__(self):
        "Compute repr string of form. This can be huge for complicated forms."
        # Warning used for making sure we don't use this in the general pipeline:
        # warning("Calling repr on form is potentially expensive and should be avoided except during debugging.")
        # Not caching this because it can be huge
        itgs = ", ".join(repr(itg) for itg in self.integrals())
        r = "Form([" + itgs + "])"
        return r

    # --- Analysis functions, precomputation and caching of various quantities

    def _analyze_domains(self):
        from ufl.domain import join_domains, sort_domains

        # Collect unique integration domains
        integration_domains = join_domains(
            [itg.ufl_domain() for itg in self._integrals])

        # Make canonically ordered list of the domains
        self._integration_domains = sort_domains(integration_domains)

        # TODO: Not including domains from coefficients and arguments
        # here, may need that later
        self._domain_numbering = dict(
            (d, i) for i, d in enumerate(self._integration_domains))

    def _analyze_subdomain_data(self):
        integration_domains = self.ufl_domains()
        integrals = self.integrals()

        # Make clear data structures to collect subdomain data in
        subdomain_data = {}
        for domain in integration_domains:
            subdomain_data[domain] = {}

        for integral in integrals:
            # Get integral properties
            domain = integral.ufl_domain()
            it = integral.integral_type()
            sd = integral.subdomain_data()

            # Collect subdomain data
            if subdomain_data[domain].get(it) is None:
                subdomain_data[domain][it] = [sd]
            else:
                subdomain_data[domain][it].append(sd)
        self._subdomain_data = subdomain_data

    def _analyze_form_arguments(self):
        "Analyze which Argument and Coefficient objects can be found in the form."
        from ufl.algorithms.analysis import extract_arguments_and_coefficients
        arguments, coefficients = extract_arguments_and_coefficients(self)

        # Define canonical numbering of arguments and coefficients
        self._arguments = tuple(
            sorted(set(arguments), key=lambda x: x.number()))
        self._coefficients = tuple(
            sorted(set(coefficients), key=lambda x: x.count()))
        self._coefficient_numbering = dict(
            (c, i) for i, c in enumerate(self._coefficients))

    def _compute_renumbering(self):
        # Include integration domains and coefficients in renumbering
        dn = self.domain_numbering()
        cn = self.coefficient_numbering()
        cnstn = self.constant_numbering()
        renumbering = {}
        renumbering.update(dn)
        renumbering.update(cn)
        renumbering.update(cnstn)

        # Add domains of coefficients, these may include domains not
        # among integration domains
        k = len(dn)
        for c in cn:
            d = c.ufl_domain()
            if d is not None and d not in renumbering:
                renumbering[d] = k
                k += 1

        # Add domains of arguments, these may include domains not
        # among integration domains
        for a in self._arguments:
            d = a.ufl_function_space().ufl_domain()
            if d is not None and d not in renumbering:
                renumbering[d] = k
                k += 1

        # Add domains of constants, these may include domains not
        # among integration domains
        for c in self._constants:
            d = c.ufl_domain()
            if d is not None and d not in renumbering:
                renumbering[d] = k
                k += 1

        return renumbering

    def _compute_signature(self):
        from ufl.algorithms.signature import compute_form_signature
        self._signature = compute_form_signature(self,
                                                 self._compute_renumbering())


def sub_forms_by_domain(form):
    "Return a list of forms each with an integration domain"
    if not isinstance(form, Form):
        raise ValueError(f"Unable to convert object to a UFL form: {ufl_err_str(form)}")
    return [Form(form.integrals_by_domain(domain)) for domain in form.ufl_domains()]


def as_form(form):
    "Convert to form if not a form, otherwise return form."
<<<<<<< HEAD
    if not isinstance(form, Form):
        raise ValueError(f"Unable to convert object to a UFL form: {ufl_err_str(form)}")
=======
    if not isinstance(form, BaseForm):
        error("Unable to convert object to a UFL form: %s" % ufl_err_str(form))
>>>>>>> b9d3e974
    return form


def replace_integral_domains(form, common_domain):  # TODO: Move elsewhere
    """Given a form and a domain, assign a common integration domain to
    all integrals.

    Does not modify the input form (``Form`` should always be
    immutable).  This is to support ill formed forms with no domain
    specified, sometimes occurring in pydolfin, e.g. assemble(1*dx,
    mesh=mesh).

    """
    domains = form.ufl_domains()
    if common_domain is not None:
        gdim = common_domain.geometric_dimension()
        tdim = common_domain.topological_dimension()
        if not all((gdim == domain.geometric_dimension() and
                    tdim == domain.topological_dimension())
                   for domain in domains):
            raise ValueError("Common domain does not share dimensions with form domains.")

    reconstruct = False
    integrals = []
    for itg in form.integrals():
        domain = itg.ufl_domain()
        if domain != common_domain:
            itg = itg.reconstruct(domain=common_domain)
            reconstruct = True
        integrals.append(itg)
    if reconstruct:
        form = Form(integrals)
    return form


@ufl_type()
class FormSum(BaseForm):
    """Description of a weighted sum of variational forms and form-like objects
    components is the list of Forms to be summed
    arg_weights is a list of tuples of component index and weight"""

    __slots__ = ("_arguments",
                 "_weights",
                 "_components",
                 "ufl_operands",
                 "_domains",
                 "_domain_numbering",
                 "_hash")
    _ufl_required_methods_ = ('_analyze_form_arguments')

    def __init__(self, *components):
        BaseForm.__init__(self)

        weights = []
        full_components = []
        for (component, w) in components:
            if isinstance(component, FormSum):
                full_components.extend(component.components())
                weights.extend(w * component.weights())
            else:
                full_components.append(component)
                weights.append(w)

        self._arguments = None
        self._domains = None
        self._domain_numbering = None
        self._hash = None
        self._weights = weights
        self._components = full_components
        self._sum_variational_components()
        self.ufl_operands = self._components

    def components(self):
        return self._components

    def weights(self):
        return self._weights

    def _sum_variational_components(self):
        var_forms = None
        other_components = []
        new_weights = []
        for (i, component) in enumerate(self._components):
            if isinstance(component, Form):
                if var_forms:
                    var_forms = var_forms + (self._weights[i] * component)
                else:
                    var_forms = self._weights[i] * component
            else:
                other_components.append(component)
                new_weights.append(self._weights[i])
        if var_forms:
            other_components.insert(0, var_forms)
            new_weights.insert(0, 1)
        self._components = other_components
        self._weights = new_weights

    def _analyze_form_arguments(self):
        "Return all ``Argument`` objects found in form."
        arguments = []
        for component in self._components:
            arguments.extend(component.arguments())
        self._arguments = tuple(set(arguments))

    def __hash__(self):
        "Hash code for use in dicts (includes incidental numbering of indices etc.)"
        if self._hash is None:
            self._hash = hash(tuple(hash(component) for component in self.components()))
        return self._hash

    def equals(self, other):
        "Evaluate ``bool(lhs_form == rhs_form)``."
        if type(other) != FormSum:
            return False
        if self is other:
            return True
        return (len(self.components()) == len(other.components()) and
                all(a == b for a, b in zip(self.components(), other.components())))

    def __str__(self):
        "Compute shorter string representation of form. This can be huge for complicated forms."
        # Warning used for making sure we don't use this in the general pipeline:
        # warning("Calling str on form is potentially expensive and should be avoided except during debugging.")
        # Not caching this because it can be huge
        s = "\n  +  ".join(str(component) for component in self.components())
        return s or "<empty FormSum>"

    def __repr__(self):
        "Compute repr string of form. This can be huge for complicated forms."
        # Warning used for making sure we don't use this in the general pipeline:
        # warning("Calling repr on form is potentially expensive and should be avoided except during debugging.")
        # Not caching this because it can be huge
        itgs = ", ".join(repr(component) for component in self.components())
        r = "FormSum([" + itgs + "])"
        return r


@ufl_type()
class ZeroBaseForm(BaseForm):
    """Description of a zero base form.
    ZeroBaseForm is idempotent with respect to assembly and is mostly used for sake of simplifying base-form expressions.
    """

    __slots__ = ("_arguments",
                 "_coefficients",
                 "ufl_operands",
                 "_hash",
                 # Pyadjoint compatibility
                 "form")

    def __init__(self, arguments):
        BaseForm.__init__(self)
        self._arguments = arguments
        self.ufl_operands = arguments
        self._hash = None
        self.form = None

    def _analyze_form_arguments(self):
        return self._arguments

    def __ne__(self, other):
        # Overwrite BaseForm.__neq__ which relies on `equals`
        return not self == other

    def __eq__(self, other):
        if type(other) is ZeroBaseForm:
            if self is other:
                return True
            return (self._arguments == other._arguments)
        elif isinstance(other, (int, float)):
            return other == 0
        else:
            return False

    def __str__(self):
        return "ZeroBaseForm(%s)" % (", ".join(str(arg) for arg in self._arguments))

    def __repr__(self):
        return "ZeroBaseForm(%s)" % (", ".join(repr(arg) for arg in self._arguments))

    def __hash__(self):
        """Hash code for use in dicts."""
        if self._hash is None:
            self._hash = hash(("ZeroBaseForm", hash(self._arguments)))
        return self._hash<|MERGE_RESOLUTION|>--- conflicted
+++ resolved
@@ -212,13 +212,12 @@
         if args:
             arguments = self.arguments()
             if len(arguments) != len(args):
-                error("Need %d arguments to form(), got %d." % (len(arguments),
-                                                                len(args)))
+                raise ValueError(f"Need {len(arguments)} arguments to form(), got {len(args)}.")
             repdict.update(zip(arguments, args))
 
         coefficients = kwargs.pop("coefficients")
         if kwargs:
-            error("Unknown kwargs %s." % str(list(kwargs)))
+            raise ValueError(f"Unknown kwargs {list(kwargs)}.")
 
         if coefficients is not None:
             coeffs = self.coefficients()
@@ -689,13 +688,8 @@
 
 def as_form(form):
     "Convert to form if not a form, otherwise return form."
-<<<<<<< HEAD
-    if not isinstance(form, Form):
+    if not isinstance(form, BaseForm):
         raise ValueError(f"Unable to convert object to a UFL form: {ufl_err_str(form)}")
-=======
-    if not isinstance(form, BaseForm):
-        error("Unable to convert object to a UFL form: %s" % ufl_err_str(form))
->>>>>>> b9d3e974
     return form
 
 
