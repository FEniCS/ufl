--- conflicted
+++ resolved
@@ -350,17 +350,6 @@
                     # TODO: Use ListTensor to support partial slices?
                     error("Partial slices not implemented, only complete slices like [:]")
             else:
-<<<<<<< HEAD
-=======
-                print(('\n', '='*60))
-                print((Index, id(Index)))
-                print((type(i), id(type(i))))
-                print((str(i)))
-                print((repr(i)))
-                print((type(i).__module__))
-                print((Index.__module__))
-                print(('\n', '='*60))
->>>>>>> 34a22e03
                 error("Can't convert this object to index: %r" % i)
 
             # Store index in pre or post list
