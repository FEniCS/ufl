--- conflicted
+++ resolved
@@ -27,12 +27,8 @@
 
     @property
     def ufl_shape(self):
-<<<<<<< HEAD
+        """Get the UFL shape."""
         return self.ufl_operands[0].ufl_element().reference_value_shape
-=======
-        """Get the UFL shape."""
-        return self.ufl_operands[0].ufl_element().reference_value_shape()
->>>>>>> adcc9abb
 
     def evaluate(self, x, mapping, component, index_values, derivatives=()):
         """Get child from mapping and return the component asked for."""
