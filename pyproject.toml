[build-system]
requires = [
    "setuptools>=77.0.3", # Ensuring license field is correctly parsed
    "wheel",
]
build-backend = "setuptools.build_meta"

[project]
name = "fenics-ufl"
version = "2025.2.0.dev0"
authors = [{ name = "UFL contributors" }]
maintainers = [
    { email = "fenics-steering-council@googlegroups.com" },
    { name = "FEniCS Steering Council" },
]
description = "Unified Form Language"
readme = "README.md"
license = "LGPL-3.0-or-later"
license-files = ["COPYING*"]
requires-python = ">=3.9.0"
dependencies = ["numpy"]

[project.urls]
homepage = "https://fenicsproject.org"
repository = "https://github.com/fenics/ufl.git"
documentation = "https://docs.fenicsproject.org"
issues = "https://github.com/FEniCS/ufl/issues"
funding = "https://numfocus.org/donate"

[project.optional-dependencies]
lint = ["mypy", "ruff"]
typing = ["types-colorama"]
docs = ["sphinx", "sphinx_rtd_theme"]
test = ["pytest"]
ci = [
    "coveralls",
    "coverage",
    "pytest-cov",
    "pytest-xdist",
    "fenics-ufl[docs]",
    "fenics-ufl[lint]",
    "fenics-ufl[test]",
    "fenics-ufl[typing]",
]

[tool.setuptools]
packages = [
    "ufl",
    "ufl.algorithms",
    "ufl.core",
    "ufl.corealg",
    "ufl.formatting",
    "ufl.utils",
]

[tool.ruff]
line-length = 100
indent-width = 4

[tool.ruff.format]
docstring-code-format = true

[tool.ruff.lint]
select = [
    # "N", # pep8-naming
    "E",   # pycodestyle
    "W",   # pycodestyle
    "D",   # pydocstyle
    "F",   # pyflakes
    "I",   # isort
    "RUF", # Ruff-specific rules
    "UP",  # pyupgrade
    "ICN", # flake8-import-conventions
    "NPY", # numpy-specific rules
    "FLY", # use f-string not static joins
    "LOG", # https://docs.astral.sh/ruff/rules/#flake8-logging-log
    "ISC", # https://docs.astral.sh/ruff/rules/#flake8-implicit-str-concat-isc
    # "B", # https://docs.astral.sh/ruff/rules/#flake8-bugbear-b
    # "A", # https://docs.astral.sh/ruff/rules/#flake8-builtins-a
]
ignore = [
    "RUF005",
    "RUF012",
    "UP045",  # Ractivate once Python 3.9 EoL
]
allowed-confusables = ["𝐚", "𝐀", "∕", "γ", "⨯", "∨"]

[tool.ruff.lint.per-file-ignores]
"demo/*" = ["D"]
"doc/*" = ["D"]
"test/*" = ["D"]

[tool.ruff.lint.pydocstyle]
<<<<<<< HEAD
convention = "google"

[tool.mypy]
disable_error_code = ["attr-defined"]
=======
convention = "google"
>>>>>>> 9824b20e
<|MERGE_RESOLUTION|>--- conflicted
+++ resolved
@@ -91,11 +91,4 @@
 "test/*" = ["D"]
 
 [tool.ruff.lint.pydocstyle]
-<<<<<<< HEAD
-convention = "google"
-
-[tool.mypy]
-disable_error_code = ["attr-defined"]
-=======
-convention = "google"
->>>>>>> 9824b20e
+convention = "google"