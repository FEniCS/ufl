--- conflicted
+++ resolved
@@ -1,23 +1,13 @@
-<<<<<<< HEAD
-from ufl import Coefficient, TestFunction, TrialFunction, dx, triangle
+from ufl import Coefficient, FiniteElement, FunctionSpace, Mesh, TestFunction, TrialFunction, dx, triangle
 from ufl.finiteelement import FiniteElement
 from ufl.sobolevspace import H1
 
 element = FiniteElement("Lagrange", triangle, 1, (), (), "identity", H1)
-v = TestFunction(element)
-u = TrialFunction(element)
-f = Coefficient(element)
-=======
-from ufl import (Coefficient, FiniteElement, FunctionSpace, Mesh, TestFunction, TrialFunction, VectorElement, dx,
-                 triangle)
-
-element = FiniteElement("Lagrange", triangle, 1)
-domain = Mesh(VectorElement("Lagrange", triangle, 1))
+domain = Mesh(FiniteElement("Lagrange", triangle, 1, (2, ), (2, ), "identity", H1))
 space = FunctionSpace(domain, element)
 v = TestFunction(space)
 u = TrialFunction(space)
 f = Coefficient(space)
->>>>>>> 91d2b2fe
 
 a = u * v * dx
 L = f * v * dx