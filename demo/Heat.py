# Copyright (C) 2005-2009 Anders Logg
#
# This file is part of UFL.
#
# UFL is free software: you can redistribute it and/or modify
# it under the terms of the GNU Lesser General Public License as published by
# the Free Software Foundation, either version 3 of the License, or
# (at your option) any later version.
#
# UFL is distributed in the hope that it will be useful,
# but WITHOUT ANY WARRANTY; without even the implied warranty of
# MERCHANTABILITY or FITNESS FOR A PARTICULAR PURPOSE. See the
# GNU Lesser General Public License for more details.
#
# You should have received a copy of the GNU Lesser General Public License
# along with UFL. If not, see <http://www.gnu.org/licenses/>.
#
# Modified by Martin Sandve Alnes, 2009
#
# The bilinear form a(v, u1) and linear form L(v) for
# one backward Euler step with the heat equation.
#
<<<<<<< HEAD
from ufl import Coefficient, Constant, TestFunction, TrialFunction, dot, dx, grad, triangle
from ufl.finiteelement import FiniteElement
from ufl.sobolevspace import H1

cell = triangle
element = FiniteElement("Lagrange", cell, 1, (), (), "identity", H1)
=======
from ufl import (Coefficient, Constant, FiniteElement, FunctionSpace, Mesh, TestFunction, TrialFunction, VectorElement,
                 dot, dx, grad, triangle)

cell = triangle
element = FiniteElement("Lagrange", cell, 1)
domain = Mesh(VectorElement("Lagrange", cell, 1))
space = FunctionSpace(domain, element)
>>>>>>> 91d2b2fe

v = TestFunction(space)  # Test function
u1 = TrialFunction(space)  # Value at t_n
u0 = Coefficient(space)      # Value at t_n-1
c = Coefficient(space)      # Heat conductivity
f = Coefficient(space)      # Heat source
k = Constant(domain)         # Time step

a = v * u1 * dx + k * c * dot(grad(v), grad(u1)) * dx
L = v * u0 * dx + k * v * f * dx<|MERGE_RESOLUTION|>--- conflicted
+++ resolved
@@ -20,22 +20,15 @@
 # The bilinear form a(v, u1) and linear form L(v) for
 # one backward Euler step with the heat equation.
 #
-<<<<<<< HEAD
-from ufl import Coefficient, Constant, TestFunction, TrialFunction, dot, dx, grad, triangle
+from ufl import (Coefficient, Constant, FiniteElement, FunctionSpace, Mesh, TestFunction, TrialFunction, VectorElement,
+                 dot, dx, grad, triangle)
 from ufl.finiteelement import FiniteElement
 from ufl.sobolevspace import H1
 
 cell = triangle
 element = FiniteElement("Lagrange", cell, 1, (), (), "identity", H1)
-=======
-from ufl import (Coefficient, Constant, FiniteElement, FunctionSpace, Mesh, TestFunction, TrialFunction, VectorElement,
-                 dot, dx, grad, triangle)
-
-cell = triangle
-element = FiniteElement("Lagrange", cell, 1)
-domain = Mesh(VectorElement("Lagrange", cell, 1))
+domain = Mesh(FiniteElement("Lagrange", cell, 1, (d, ), (d, ), "identity", H1))
 space = FunctionSpace(domain, element)
->>>>>>> 91d2b2fe
 
 v = TestFunction(space)  # Test function
 u1 = TrialFunction(space)  # Value at t_n
