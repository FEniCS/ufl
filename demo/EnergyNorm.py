--- conflicted
+++ resolved
@@ -17,19 +17,13 @@
 #
 # This example demonstrates how to define a functional, here
 # the energy norm (squared) for a reaction-diffusion problem.
-<<<<<<< HEAD
-from ufl import Coefficient, dot, dx, grad, tetrahedron
+from ufl import Coefficient, FiniteElement, FunctionSpace, Mesh, dot, dx, grad, tetrahedron
 from ufl.finiteelement import FiniteElement
 from ufl.sobolevspace import H1
 
 element = FiniteElement("Lagrange", tetrahedron, 1, (), (), "identity", H1)
-=======
-from ufl import Coefficient, FiniteElement, FunctionSpace, Mesh, VectorElement, dot, dx, grad, tetrahedron
-
-element = FiniteElement("Lagrange", tetrahedron, 1)
-domain = Mesh(VectorElement("Lagrange", tetrahedron, 1))
+domain = Mesh(FiniteElement("Lagrange", tetrahedron, 1, (3, ), (3, ), "identity", H1))
 space = FunctionSpace(domain, element)
->>>>>>> 91d2b2fe
 
 v = Coefficient(space)
 a = (v * v + dot(grad(v), grad(v))) * dx