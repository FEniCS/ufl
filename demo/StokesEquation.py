# Copyright (C) 2005-2009 Anders Logg and Harish Narayanan
#
# This file is part of UFL.
#
# UFL is free software: you can redistribute it and/or modify
# it under the terms of the GNU Lesser General Public License as published by
# the Free Software Foundation, either version 3 of the License, or
# (at your option) any later version.
#
# UFL is distributed in the hope that it will be useful,
# but WITHOUT ANY WARRANTY; without even the implied warranty of
# MERCHANTABILITY or FITNESS FOR A PARTICULAR PURPOSE. See the
# GNU Lesser General Public License for more details.
#
# You should have received a copy of the GNU Lesser General Public License
# along with UFL. If not, see <http://www.gnu.org/licenses/>.
#
# The bilinear form a(v, u) and Linear form L(v) for the Stokes
# equations using a mixed formulation (Taylor-Hood elements) in
# combination with the lhs() and rhs() operators to extract the
# bilinear and linear forms from an expression F = 0.
<<<<<<< HEAD
from ufl import Coefficient, TestFunctions, TrialFunctions, div, dot, dx, grad, inner, lhs, rhs, triangle
from ufl.finiteelement import FiniteElement, MixedElement
from ufl.sobolevspace import H1

cell = triangle
P2 = FiniteElement("Lagrange", cell, 2, (2, ), (2, ), "identity", H1)
P1 = FiniteElement("Lagrange", cell, 1, (), (), "identity", H1)
TH = MixedElement([P2, P1])
=======
from ufl import (Coefficient, FiniteElement, FunctionSpace, Mesh, TestFunctions, TrialFunctions, VectorElement, div,
                 dot, dx, grad, inner, lhs, rhs, triangle)

cell = triangle
P2 = VectorElement("Lagrange", cell, 2)
P1 = FiniteElement("Lagrange", cell, 1)
TH = P2 * P1
domain = Mesh(VectorElement("Lagrange", cell, 1))
space = FunctionSpace(domain, TH)
p2_space = FunctionSpace(domain, P2)
>>>>>>> 91d2b2fe

(v, q) = TestFunctions(space)
(u, p) = TrialFunctions(space)

f = Coefficient(p2_space)

F = (inner(grad(v), grad(u)) - div(v) * p + q * div(u)) * dx - dot(v, f) * dx
a = lhs(F)
L = rhs(F)<|MERGE_RESOLUTION|>--- conflicted
+++ resolved
@@ -19,8 +19,8 @@
 # equations using a mixed formulation (Taylor-Hood elements) in
 # combination with the lhs() and rhs() operators to extract the
 # bilinear and linear forms from an expression F = 0.
-<<<<<<< HEAD
-from ufl import Coefficient, TestFunctions, TrialFunctions, div, dot, dx, grad, inner, lhs, rhs, triangle
+from ufl import (Coefficient, FiniteElement, FunctionSpace, Mesh, TestFunctions, TrialFunctions, div, dot, dx, grad,
+                 inner, lhs, rhs, triangle)
 from ufl.finiteelement import FiniteElement, MixedElement
 from ufl.sobolevspace import H1
 
@@ -28,18 +28,9 @@
 P2 = FiniteElement("Lagrange", cell, 2, (2, ), (2, ), "identity", H1)
 P1 = FiniteElement("Lagrange", cell, 1, (), (), "identity", H1)
 TH = MixedElement([P2, P1])
-=======
-from ufl import (Coefficient, FiniteElement, FunctionSpace, Mesh, TestFunctions, TrialFunctions, VectorElement, div,
-                 dot, dx, grad, inner, lhs, rhs, triangle)
-
-cell = triangle
-P2 = VectorElement("Lagrange", cell, 2)
-P1 = FiniteElement("Lagrange", cell, 1)
-TH = P2 * P1
-domain = Mesh(VectorElement("Lagrange", cell, 1))
+domain = Mesh(FiniteElement("Lagrange", cell, 1, (2, ), (2, ), "identity", H1))
 space = FunctionSpace(domain, TH)
 p2_space = FunctionSpace(domain, P2)
->>>>>>> 91d2b2fe
 
 (v, q) = TestFunctions(space)
 (u, p) = TrialFunctions(space)
