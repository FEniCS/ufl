#
# Author: Martin Sandve Alnes
# Date: 2008-10-03
#
<<<<<<< HEAD
from ufl import Coefficient, TestFunction, TrialFunction, derivative, dx, triangle
from ufl.finiteelement import FiniteElement
from ufl.sobolevspace import H1

element = FiniteElement("Lagrange", triangle, 1, (), (), "identity", H1)
=======
from ufl import (Coefficient, FiniteElement, FunctionSpace, Mesh, TestFunction, TrialFunction, VectorElement,
                 derivative, dx, triangle)

element = FiniteElement("Lagrange", triangle, 1)
domain = Mesh(VectorElement("Lagrange", triangle, 1))
space = FunctionSpace(domain, element)
>>>>>>> 91d2b2fe

v = TestFunction(space)
u = TrialFunction(space)
w = Coefficient(space)

L = w**5 * v * dx
a = derivative(L, w)<|MERGE_RESOLUTION|>--- conflicted
+++ resolved
@@ -2,20 +2,14 @@
 # Author: Martin Sandve Alnes
 # Date: 2008-10-03
 #
-<<<<<<< HEAD
-from ufl import Coefficient, TestFunction, TrialFunction, derivative, dx, triangle
+from ufl import (Coefficient, FiniteElement, FunctionSpace, Mesh, TestFunction, TrialFunction, VectorElement,
+                 derivative, dx, triangle)
 from ufl.finiteelement import FiniteElement
 from ufl.sobolevspace import H1
 
 element = FiniteElement("Lagrange", triangle, 1, (), (), "identity", H1)
-=======
-from ufl import (Coefficient, FiniteElement, FunctionSpace, Mesh, TestFunction, TrialFunction, VectorElement,
-                 derivative, dx, triangle)
-
-element = FiniteElement("Lagrange", triangle, 1)
-domain = Mesh(VectorElement("Lagrange", triangle, 1))
+domain = Mesh(FiniteElement("Lagrange", triangle, 1, (2, ), (2, ), "identity", H1))
 space = FunctionSpace(domain, element)
->>>>>>> 91d2b2fe
 
 v = TestFunction(space)
 u = TrialFunction(space)
