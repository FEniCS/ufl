--- conflicted
+++ resolved
@@ -20,8 +20,8 @@
 #
 # The bilinear form a(v, u) and Linear form L(v) for the Stokes
 # equations using a mixed formulation (Taylor-Hood elements).
-<<<<<<< HEAD
-from ufl import Coefficient, TestFunctions, TrialFunctions, div, dot, dx, grad, inner, triangle
+from ufl import (Coefficient, FiniteElement, FunctionSpace, Mesh, TestFunctions, TrialFunctions, div, dot, dx, grad,
+                 inner, triangle)
 from ufl.finiteelement import FiniteElement, MixedElement
 from ufl.sobolevspace import H1
 
@@ -29,18 +29,9 @@
 P2 = FiniteElement("Lagrange", cell, 2, (2, ), (2, ), "identity", H1)
 P1 = FiniteElement("Lagrange", cell, 1, (), (), "identity", H1)
 TH = MixedElement([P2, P1])
-=======
-from ufl import (Coefficient, FiniteElement, FunctionSpace, Mesh, TestFunctions, TrialFunctions, VectorElement, div,
-                 dot, dx, grad, inner, triangle)
-
-cell = triangle
-P2 = VectorElement("Lagrange", cell, 2)
-P1 = FiniteElement("Lagrange", cell, 1)
-TH = P2 * P1
-domain = Mesh(VectorElement("Lagrange", cell, 1))
+domain = Mesh(FiniteElement("Lagrange", cell, 1, (d, ), (d, ), "identity", H1))
 space = FunctionSpace(domain, TH)
 p2_space = FunctionSpace(domain, P2)
->>>>>>> 91d2b2fe
 
 (v, q) = TestFunctions(space)
 (u, p) = TrialFunctions(space)
