--- conflicted
+++ resolved
@@ -2,20 +2,13 @@
 # Author: Martin Sandve Alnes
 # Date: 2008-10-30
 #
-<<<<<<< HEAD
-from ufl import Coefficient, action, adjoint, derivative, dx, grad, inner, triangle
+from ufl import Coefficient, FiniteElement, FunctionSpace, Mesh, action, adjoint, derivative, dx, grad, inner, triangle
 from ufl.finiteelement import FiniteElement
 from ufl.sobolevspace import H1
 
 element = FiniteElement("Lagrange", triangle, 1, (), (), "identity", H1)
-=======
-from ufl import (Coefficient, FiniteElement, FunctionSpace, Mesh, VectorElement, action, adjoint, derivative, dx, grad,
-                 inner, triangle)
-
-element = FiniteElement("Lagrange", triangle, 1)
-domain = Mesh(VectorElement("Lagrange", triangle, 1))
+domain = Mesh(FiniteElement("Lagrange", triangle, 1, (2, ), (2, ), "identity", H1))
 space = FunctionSpace(domain, element)
->>>>>>> 91d2b2fe
 
 w = Coefficient(space)
 
