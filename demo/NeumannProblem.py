# Copyright (C) 2006-2007 Anders Logg
#
# This file is part of UFL.
#
# UFL is free software: you can redistribute it and/or modify
# it under the terms of the GNU Lesser General Public License as published by
# the Free Software Foundation, either version 3 of the License, or
# (at your option) any later version.
#
# UFL is distributed in the hope that it will be useful,
# but WITHOUT ANY WARRANTY; without even the implied warranty of
# MERCHANTABILITY or FITNESS FOR A PARTICULAR PURPOSE. See the
# GNU Lesser General Public License for more details.
#
# You should have received a copy of the GNU Lesser General Public License
# along with UFL. If not, see <http://www.gnu.org/licenses/>.
#
# The bilinear form a(v, u) and linear form L(v) for
# Poisson's equation with Neumann boundary conditions.
<<<<<<< HEAD
from ufl import Coefficient, TestFunction, TrialFunction, ds, dx, grad, inner, triangle
from ufl.finiteelement import FiniteElement
from ufl.sobolevspace import H1

element = FiniteElement("Lagrange", triangle, 1, (2, ), (2, ), "identity", H1)
=======
from ufl import (Coefficient, FunctionSpace, Mesh, TestFunction, TrialFunction, VectorElement, ds, dx, grad, inner,
                 triangle)

element = VectorElement("Lagrange", triangle, 1)
domain = Mesh(VectorElement("Lagrange", triangle, 1))
space = FunctionSpace(domain, element)
>>>>>>> 91d2b2fe

v = TestFunction(space)
u = TrialFunction(space)
f = Coefficient(space)
g = Coefficient(space)

a = inner(grad(v), grad(u)) * dx
L = inner(v, f) * dx + inner(v, g) * ds<|MERGE_RESOLUTION|>--- conflicted
+++ resolved
@@ -17,20 +17,13 @@
 #
 # The bilinear form a(v, u) and linear form L(v) for
 # Poisson's equation with Neumann boundary conditions.
-<<<<<<< HEAD
-from ufl import Coefficient, TestFunction, TrialFunction, ds, dx, grad, inner, triangle
+from ufl import Coefficient, FunctionSpace, Mesh, TestFunction, TrialFunction, ds, dx, grad, inner, triangle
 from ufl.finiteelement import FiniteElement
 from ufl.sobolevspace import H1
 
 element = FiniteElement("Lagrange", triangle, 1, (2, ), (2, ), "identity", H1)
-=======
-from ufl import (Coefficient, FunctionSpace, Mesh, TestFunction, TrialFunction, VectorElement, ds, dx, grad, inner,
-                 triangle)
-
-element = VectorElement("Lagrange", triangle, 1)
-domain = Mesh(VectorElement("Lagrange", triangle, 1))
+domain = Mesh(FiniteElement("Lagrange", triangle, 1, (2, ), (2, ), "identity", H1))
 space = FunctionSpace(domain, element)
->>>>>>> 91d2b2fe
 
 v = TestFunction(space)
 u = TrialFunction(space)
