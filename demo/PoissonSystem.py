# Copyright (C) 2005-2007 Anders Logg
#
# This file is part of UFL.
#
# UFL is free software: you can redistribute it and/or modify
# it under the terms of the GNU Lesser General Public License as published by
# the Free Software Foundation, either version 3 of the License, or
# (at your option) any later version.
#
# UFL is distributed in the hope that it will be useful,
# but WITHOUT ANY WARRANTY; without even the implied warranty of
# MERCHANTABILITY or FITNESS FOR A PARTICULAR PURPOSE. See the
# GNU Lesser General Public License for more details.
#
# You should have received a copy of the GNU Lesser General Public License
# along with UFL. If not, see <http://www.gnu.org/licenses/>.
#
# Modified by: Martin Sandve Alnes, 2009
#
# Last changed: 2009-03-02
#
# The bilinear form a(v, u) and linear form L(v) for
# Poisson's equation in system form (vector-valued).
<<<<<<< HEAD
from ufl import Coefficient, TestFunction, TrialFunction, dot, dx, grad, inner, triangle
from ufl.finiteelement import FiniteElement
from ufl.sobolevspace import H1

cell = triangle
element = FiniteElement("Lagrange", cell, 1, (2, ), (2, ), "identity", H1)
=======
from ufl import (Coefficient, FunctionSpace, Mesh, TestFunction, TrialFunction, VectorElement, dot, dx, grad, inner,
                 triangle)

cell = triangle
element = VectorElement("Lagrange", cell, 1)
domain = Mesh(VectorElement("Lagrange", cell, 1))
space = FunctionSpace(domain, element)
>>>>>>> 91d2b2fe

v = TestFunction(space)
u = TrialFunction(space)
f = Coefficient(space)

a = inner(grad(v), grad(u)) * dx
L = dot(v, f) * dx<|MERGE_RESOLUTION|>--- conflicted
+++ resolved
@@ -21,22 +21,14 @@
 #
 # The bilinear form a(v, u) and linear form L(v) for
 # Poisson's equation in system form (vector-valued).
-<<<<<<< HEAD
-from ufl import Coefficient, TestFunction, TrialFunction, dot, dx, grad, inner, triangle
+from ufl import Coefficient, FunctionSpace, Mesh, TestFunction, TrialFunction, dot, dx, grad, inner, triangle
 from ufl.finiteelement import FiniteElement
 from ufl.sobolevspace import H1
 
 cell = triangle
 element = FiniteElement("Lagrange", cell, 1, (2, ), (2, ), "identity", H1)
-=======
-from ufl import (Coefficient, FunctionSpace, Mesh, TestFunction, TrialFunction, VectorElement, dot, dx, grad, inner,
-                 triangle)
-
-cell = triangle
-element = VectorElement("Lagrange", cell, 1)
-domain = Mesh(VectorElement("Lagrange", cell, 1))
+domain = Mesh(FiniteElement("Lagrange", cell, 1, (2, ), (2, ), "identity", H1))
 space = FunctionSpace(domain, element)
->>>>>>> 91d2b2fe
 
 v = TestFunction(space)
 u = TrialFunction(space)
