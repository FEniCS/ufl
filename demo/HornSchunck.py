#
# Implemented by imitation of
#  http://code.google.com/p/debiosee/wiki/DemosOptiocFlowHornSchunck
# but not tested so this could contain errors!
#
<<<<<<< HEAD
from ufl import Coefficient, Constant, derivative, dot, dx, grad, inner, triangle
from ufl.finiteelement import FiniteElement
from ufl.sobolevspace import H1

# Finite element spaces for scalar and vector fields
cell = triangle
S = FiniteElement("Lagrange", cell, 1, (), (), "identity", H1)
V = FiniteElement("Lagrange", cell, 1, (2, ), (2, ), "identity", H1)
=======
from ufl import (Coefficient, Constant, FiniteElement, FunctionSpace, Mesh, VectorElement, derivative, dot, dx, grad,
                 inner, triangle)

# Finite element spaces for scalar and vector fields
cell = triangle
S = FiniteElement("CG", cell, 1)
V = VectorElement("CG", cell, 1)
domain = Mesh(VectorElement("Lagrange", cell, 1))
S_space = FunctionSpace(domain, S)
V_space = FunctionSpace(domain, V)
>>>>>>> 91d2b2fe

# Optical flow function
u = Coefficient(V_space)

# Previous image brightness
I0 = Coefficient(S_space)

# Current image brightness
I1 = Coefficient(S_space)

# Regularization parameter
lamda = Constant(domain)

# Coefficiental to minimize
M = (dot(u, grad(I1)) + (I1 - I0))**2 * dx\
    + lamda * inner(grad(u), grad(u)) * dx

# Derived linear system
L = derivative(M, u)
a = derivative(L, u)
L = -L<|MERGE_RESOLUTION|>--- conflicted
+++ resolved
@@ -3,8 +3,7 @@
 #  http://code.google.com/p/debiosee/wiki/DemosOptiocFlowHornSchunck
 # but not tested so this could contain errors!
 #
-<<<<<<< HEAD
-from ufl import Coefficient, Constant, derivative, dot, dx, grad, inner, triangle
+from ufl import Coefficient, Constant, FiniteElement, FunctionSpace, Mesh, derivative, dot, dx, grad, inner, triangle
 from ufl.finiteelement import FiniteElement
 from ufl.sobolevspace import H1
 
@@ -12,18 +11,9 @@
 cell = triangle
 S = FiniteElement("Lagrange", cell, 1, (), (), "identity", H1)
 V = FiniteElement("Lagrange", cell, 1, (2, ), (2, ), "identity", H1)
-=======
-from ufl import (Coefficient, Constant, FiniteElement, FunctionSpace, Mesh, VectorElement, derivative, dot, dx, grad,
-                 inner, triangle)
-
-# Finite element spaces for scalar and vector fields
-cell = triangle
-S = FiniteElement("CG", cell, 1)
-V = VectorElement("CG", cell, 1)
-domain = Mesh(VectorElement("Lagrange", cell, 1))
+domain = Mesh(FiniteElement("Lagrange", cell, 1, (2, ), (2, ), "identity", H1))
 S_space = FunctionSpace(domain, S)
 V_space = FunctionSpace(domain, V)
->>>>>>> 91d2b2fe
 
 # Optical flow function
 u = Coefficient(V_space)
