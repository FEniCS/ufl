--- conflicted
+++ resolved
@@ -18,22 +18,15 @@
 # Modified by Martin Sandve Alnes, 2009
 #
 # Test form for scalar and vector constants.
-<<<<<<< HEAD
-from ufl import Coefficient, Constant, TestFunction, TrialFunction, VectorConstant, dot, dx, grad, inner, triangle
+from ufl import (Coefficient, Constant, FiniteElement, FunctionSpace, Mesh, TestFunction, TrialFunction, VectorConstant,
+                 dot, dx, grad, inner, triangle)
 from ufl.finiteelement import FiniteElement
 from ufl.sobolevspace import H1
 
 cell = triangle
-element = FiniteElement("Lagrange", cell, 1, (), (), "identity", H1)
-=======
-from ufl import (Coefficient, Constant, FiniteElement, FunctionSpace, Mesh, TestFunction, TrialFunction, VectorConstant,
-                 VectorElement, dot, dx, grad, inner, triangle)
-
-cell = triangle
 element = FiniteElement("Lagrange", cell, 1)
-domain = Mesh(VectorElement("Lagrange", cell, 1))
+domain = Mesh(FiniteElement("Lagrange", cell, 1, (2, ), (2, ), "identity", H1))
 space = FunctionSpace(domain, element)
->>>>>>> 91d2b2fe
 
 v = TestFunction(space)
 u = TrialFunction(space)
