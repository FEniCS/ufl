# Copyright (C) 2008 Anders Logg and Kristian B. Oelgaard
#
# This file is part of UFL.
#
# UFL is free software: you can redistribute it and/or modify
# it under the terms of the GNU Lesser General Public License as published by
# the Free Software Foundation, either version 3 of the License, or
# (at your option) any later version.
#
# UFL is distributed in the hope that it will be useful,
# but WITHOUT ANY WARRANTY; without even the implied warranty of
# MERCHANTABILITY or FITNESS FOR A PARTICULAR PURPOSE. See the
# GNU Lesser General Public License for more details.
#
# You should have received a copy of the GNU Lesser General Public License
# along with UFL. If not, see <http://www.gnu.org/licenses/>.
#
# This simple example illustrates how forms can be defined on different sub domains.
# It is supported for all three integral types.
<<<<<<< HEAD
from ufl import TestFunction, TrialFunction, ds, dS, dx, tetrahedron
from ufl.finiteelement import FiniteElement
from ufl.sobolevspace import H1

element = FiniteElement("Lagrange", tetrahedron, 1, (), (), "identity", H1)
=======
from ufl import FiniteElement, FunctionSpace, Mesh, TestFunction, TrialFunction, VectorElement, ds, dS, dx, tetrahedron

element = FiniteElement("CG", tetrahedron, 1)
domain = Mesh(VectorElement("Lagrange", tetrahedron, 1))
space = FunctionSpace(domain, element)
>>>>>>> 91d2b2fe

v = TestFunction(space)
u = TrialFunction(space)

a = v * u * dx(0) + 10.0 * v * u * dx(1) + v * u * ds(0) + 2.0 * v * u * ds(1)\
    + v('+') * u('+') * dS(0) + 4.3 * v('+') * u('+') * dS(1)<|MERGE_RESOLUTION|>--- conflicted
+++ resolved
@@ -17,19 +17,13 @@
 #
 # This simple example illustrates how forms can be defined on different sub domains.
 # It is supported for all three integral types.
-<<<<<<< HEAD
-from ufl import TestFunction, TrialFunction, ds, dS, dx, tetrahedron
+from ufl import FunctionSpace, Mesh, TestFunction, TrialFunction, ds, dS, dx, tetrahedron
 from ufl.finiteelement import FiniteElement
 from ufl.sobolevspace import H1
 
 element = FiniteElement("Lagrange", tetrahedron, 1, (), (), "identity", H1)
-=======
-from ufl import FiniteElement, FunctionSpace, Mesh, TestFunction, TrialFunction, VectorElement, ds, dS, dx, tetrahedron
-
-element = FiniteElement("CG", tetrahedron, 1)
-domain = Mesh(VectorElement("Lagrange", tetrahedron, 1))
+domain = Mesh(FiniteElement("Lagrange", tetrahedron, 1, (3, ), (3, ), "identity", H1))
 space = FunctionSpace(domain, element)
->>>>>>> 91d2b2fe
 
 v = TestFunction(space)
 u = TrialFunction(space)
