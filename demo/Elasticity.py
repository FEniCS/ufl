--- conflicted
+++ resolved
@@ -3,19 +3,13 @@
 # Modified by: Martin Sandve Alnes
 # Date: 2009-01-12
 #
-<<<<<<< HEAD
-from ufl import TestFunction, TrialFunction, dx, grad, inner, tetrahedron
+from ufl import FunctionSpace, Mesh, TestFunction, TrialFunction, dx, grad, inner, tetrahedron
 from ufl.finiteelement import FiniteElement
 from ufl.sobolevspace import H1
 
 element = FiniteElement("Lagrange", tetrahedron, 1, (3, ), (3, ), "identity", H1)
-=======
-from ufl import FunctionSpace, Mesh, TestFunction, TrialFunction, VectorElement, dx, grad, inner, tetrahedron
-
-element = VectorElement("Lagrange", tetrahedron, 1)
-domain = Mesh(VectorElement("Lagrange", tetrahedron, 1))
+domain = Mesh(FiniteElement("Lagrange", tetrahedron, 1, (3, ), (3, ), "identity", H1))
 space = FunctionSpace(domain, element)
->>>>>>> 91d2b2fe
 
 v = TestFunction(space)
 u = TrialFunction(space)
