--- conflicted
+++ resolved
@@ -2,19 +2,13 @@
 # Author: Martin Sandve Alnes
 # Date: 2008-10-03
 #
-<<<<<<< HEAD
-from ufl import TestFunction, TrialFunction, dot, dx, grad, triangle
+from ufl import FiniteElement, FunctionSpace, Mesh, TestFunction, TrialFunction, dot, dx, grad, triangle
 from ufl.finiteelement import FiniteElement
 from ufl.sobolevspace import H1
 
 element = FiniteElement("Lagrange", triangle, 1, (), (), "identity", H1)
-=======
-from ufl import FiniteElement, FunctionSpace, Mesh, TestFunction, TrialFunction, VectorElement, dot, dx, grad, triangle
-
-element = FiniteElement("Lagrange", triangle, 1)
-domain = Mesh(VectorElement("Lagrange", triangle, 1))
+domain = Mesh(FiniteElement("Lagrange", triangle, 1, (2, ), (2, ), "identity", H1))
 space = FunctionSpace(domain, element)
->>>>>>> 91d2b2fe
 
 u = TrialFunction(space)
 v = TestFunction(space)
